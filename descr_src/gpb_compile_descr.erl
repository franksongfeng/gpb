%%% Copyright (C) 2013  Tomas Abrahamsson
%%%
%%% Author: Tomas Abrahamsson <tab@lysator.liu.se>
%%%
%%% This library is free software; you can redistribute it and/or
%%% modify it under the terms of the GNU Lesser General Public
%%% License as published by the Free Software Foundation; either
%%% version 2.1 of the License, or (at your option) any later version.
%%%
%%% This library is distributed in the hope that it will be useful,
%%% but WITHOUT ANY WARRANTY; without even the implied warranty of
%%% MERCHANTABILITY or FITNESS FOR A PARTICULAR PURPOSE.  See the GNU
%%% Lesser General Public License for more details.
%%%
%%% You should have received a copy of the GNU Lesser General Public
%%% License along with this library; if not, write to the Free Software
%%% Foundation, Inc., 51 Franklin Street, Fifth Floor, Boston,
%%% MA  02110-1301  USA

-module(gpb_compile_descr).

-export([defs_to_descriptor/1, defs_to_descriptor/2]).
-export([encode_defs_to_descriptor/1, encode_defs_to_descriptor/2]).

-include("gpb_descriptor.hrl").
-include("../include/gpb.hrl").

-define(ff(Fmt, Args), lists:flatten(io_lib:format(Fmt, Args))).

encode_defs_to_descriptor(Defs) ->
    encode_defs_to_descriptor(undefined, Defs).

encode_defs_to_descriptor(Name, Defs) ->
    gpb_descriptor:encode_msg(defs_to_descriptor(Name, Defs), [verify]).

defs_to_descriptor(Defs) ->
    defs_to_descriptor(undefined, Defs).

defs_to_descriptor(Name, Defs) ->
    #'FileDescriptorSet'{file = [defs_to_descr_2(Name, Defs)]}.

defs_to_descr_2(Name, Defs) ->
    #'FileDescriptorProto'{
       name             = Name,      %% string() | undefined
       package          = defs_to_package(Defs),
       dependency       = [],        %% [string()]
       message_type     = defs_to_msgtype(Defs),
       enum_type        = defs_to_enumtype(Defs),
       service          = defs_to_service(Defs),
       extension        = [],        %% [#'FieldDescriptorProto'{}]
       options          = undefined, %% #'FileOptions'{} | undefined
       source_code_info = undefined  %% #'SourceCodeInfo'{} | undefined
      }.

get_all_oneofs(Defs) ->
    lists:flatten([[Name || #gpb_oneof{name=Name} <- Fields]
                   || {{msg,_}, Fields} <- Defs]).

defs_to_package(Defs) ->
    %% There can be at most 1 package definition
    %% The parser will reject any multiple package definitions
    case [P || {package, P} <- Defs] of
        [Pkg] -> atom_to_ustring(Pkg);
        []    -> undefined
    end.

defs_to_msgtype(Defs) ->
    AllOneofs = get_all_oneofs(Defs),
    %% There is a slight bit of mismatch here: the DescriptorProto
    %% contains fields for `nested_type' and `enum_type', and defines
    %% a name resolution scheme, but the gpb parser already un-nests,
    %% resolves and extends such things.
    %%
    %% To produce a faithful (ie: similar to what protoc would
    %% produce) defintion, the parser would need to additionally
    %% save also the unprocessed parse results.
    [#'DescriptorProto'{
        name            = atom_to_ustring(MsgName),
        field           = field_defs_to_mgstype_fields(Fields, AllOneofs),
        extension       = [],
        nested_type     = [],
        enum_type       = [],
        extension_range = [],
        options         = undefined,
        oneof_decl      = oneof_decl(AllOneofs)
       }
     || {{msg,MsgName}, Fields} <- Defs].

field_defs_to_mgstype_fields(Fields, AllOneofs) ->
    lists:append([field_def_to_msgtype_field(Field, AllOneofs)
                  || Field <- Fields]).

field_def_to_msgtype_field(#?gpb_field{name=FName,
                                       fnum=FNum,
                                       type=Type,
                                       occurrence=Occurrence,
                                       opts=Opts}=Field,
                           _AllOneofs) ->
    [#'FieldDescriptorProto'{
        name          = atom_to_ustring(FName),
        number        = FNum,
        label         = occurrence_def_to_descr_label(Occurrence),
        type          = type_to_descr_type(Type),
        type_name     = type_to_descr_type_name(Type),
        default_value = field_default_value(Field),
        options       = field_options(Opts)}];
field_def_to_msgtype_field(#gpb_oneof{name=FName,
                                      fields=OFields},
                           AllOneofs) ->
    OneofIndex = find_oneof_index(FName, AllOneofs),
    [begin
         [F] = field_def_to_msgtype_field(OField, AllOneofs),
         F#'FieldDescriptorProto'{oneof_index = OneofIndex}
     end
     || OField <- OFields].

find_oneof_index(Name, Names) ->
    find_pos(Name, Names, 0).

find_pos(Name, [Name | _], Pos) -> Pos;
find_pos(Name, [_ | Rest], Pos) -> find_pos(Name, Rest, Pos+1).

occurrence_def_to_descr_label(optional) -> 'LABEL_OPTIONAL';
occurrence_def_to_descr_label(required) -> 'LABEL_REQUIRED';
occurrence_def_to_descr_label(repeated) -> 'LABEL_REPEATED'.

type_to_descr_type(sint32)           -> 'TYPE_SINT32';
type_to_descr_type(sint64)           -> 'TYPE_SINT64';
type_to_descr_type(int32)            -> 'TYPE_INT32';
type_to_descr_type(int64)            -> 'TYPE_INT64';
type_to_descr_type(uint32)           -> 'TYPE_UINT32';
type_to_descr_type(uint64)           -> 'TYPE_UINT64';
type_to_descr_type(bool)             -> 'TYPE_BOOL';
type_to_descr_type({enum,_EnumName}) -> 'TYPE_ENUM';
type_to_descr_type(fixed64)          -> 'TYPE_FIXED64';
type_to_descr_type(sfixed64)         -> 'TYPE_SFIXED64';
type_to_descr_type(double)           -> 'TYPE_DOUBLE';
type_to_descr_type(string)           -> 'TYPE_STRING';
type_to_descr_type(bytes)            -> 'TYPE_BYTES';
type_to_descr_type({msg,_MsgName})   -> 'TYPE_MESSAGE';
type_to_descr_type(fixed32)          -> 'TYPE_FIXED32';
type_to_descr_type(sfixed32)         -> 'TYPE_SFIXED32';
type_to_descr_type(float)            -> 'TYPE_FLOAT'.

type_to_descr_type_name({msg,MsgName})   -> atom_to_ustring(MsgName);
type_to_descr_type_name({enum,EnumName}) -> atom_to_ustring(EnumName);
type_to_descr_type_name(_)               -> undefined.

field_default_value(#?gpb_field{type=Type, opts=Opts}) ->
    case {Type, proplists:get_value(default, Opts)} of
        {_, undefined}     -> undefined;
        {sint32, I}        -> integer_to_list(I);
        {sint64, I}        -> integer_to_list(I);
        {int32, I}         -> integer_to_list(I);
        {int64, I}         -> integer_to_list(I);
        {uint32, I}        -> integer_to_list(I);
        {uint64, I}        -> integer_to_list(I);
        {bool, B}          -> atom_to_list(B);
        {{enum,_EnumName}, E} -> atom_to_ustring(E);
        {fixed64, I}       -> integer_to_list(I);
        {sfixed64, I}      -> integer_to_list(I);
        {double, F}        -> float_to_list(F);
        {string, S}        -> S;
        {bytes, B}         -> escape_bytes(B);
        {fixed32, I}       -> integer_to_list(I);
        {sfixed32, I}      -> integer_to_list(I);
        {float, F}         -> float_to_list(F)
    end.

field_options(Opts) ->
    Packed = case lists:member(packed, Opts) of
                 true  -> true;
                 false -> undefined
             end,
    Deprecated = case lists:member(deprecated, Opts) of
                     true  -> true;
                     false -> undefined
                 end,
    if Packed == undefined, Deprecated == undefined ->
            undefined;
       true ->
            #'FieldOptions'{packed     = Packed,
                            deprecated = Deprecated}
    end.

defs_to_enumtype(Defs) ->
    [#'EnumDescriptorProto'{
        name  = atom_to_ustring(EnumName),
        value = [#'EnumValueDescriptorProto'{name   = atom_to_ustring(EName),
                                             number = EValue}
                 || {EName, EValue} <- Enumerators]}
     || {{enum,EnumName}, Enumerators} <- Defs].

<<<<<<< HEAD
defs_to_service(Defs) ->
    [#'ServiceDescriptorProto'{
        name   = atom_to_ustring(ServiceName),
        method = [#'MethodDescriptorProto'{
                     name        = atom_to_ustring(RpcName),
                     input_type  = atom_to_ustring(Input),
                     output_type = atom_to_ustring(Output)}
                  || #?gpb_rpc{name=RpcName,
                               input=Input,
                               output=Output} <- Rpcs]}
     || {{service, ServiceName}, Rpcs} <- Defs].
=======
oneof_decl(AllOneofs) ->
    [#'OneofDescriptorProto'{name=atom_to_ustring(Name)} || Name <- AllOneofs].
>>>>>>> 48f866ce

atom_to_ustring(A) ->
    Utf8Str = atom_to_list(A),
    unicode:characters_to_list(list_to_binary(Utf8Str), utf8).

escape_bytes(<<B, Rest/binary>>) ->
    if B >= 127 -> escape_char(B) ++ escape_bytes(Rest);
       B < $\s  -> escape_char(B) ++ escape_bytes(Rest);
       true     -> [B | escape_bytes(Rest)]
    end;
escape_bytes(<<>>) ->
    "".

escape_char(C) -> ?ff("\\~.8b", [C]).<|MERGE_RESOLUTION|>--- conflicted
+++ resolved
@@ -191,7 +191,6 @@
                  || {EName, EValue} <- Enumerators]}
      || {{enum,EnumName}, Enumerators} <- Defs].
 
-<<<<<<< HEAD
 defs_to_service(Defs) ->
     [#'ServiceDescriptorProto'{
         name   = atom_to_ustring(ServiceName),
@@ -203,10 +202,9 @@
                                input=Input,
                                output=Output} <- Rpcs]}
      || {{service, ServiceName}, Rpcs} <- Defs].
-=======
+
 oneof_decl(AllOneofs) ->
     [#'OneofDescriptorProto'{name=atom_to_ustring(Name)} || Name <- AllOneofs].
->>>>>>> 48f866ce
 
 atom_to_ustring(A) ->
     Utf8Str = atom_to_list(A),
