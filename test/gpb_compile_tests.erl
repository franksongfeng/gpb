%%% Copyright (C) 2010-2011  Tomas Abrahamsson
%%%
%%% Author: Tomas Abrahamsson <tab@lysator.liu.se>
%%%
%%% This library is free software; you can redistribute it and/or
%%% modify it under the terms of the GNU Lesser General Public
%%% License as published by the Free Software Foundation; either
%%% version 2.1 of the License, or (at your option) any later version.
%%%
%%% This library is distributed in the hope that it will be useful,
%%% but WITHOUT ANY WARRANTY; without even the implied warranty of
%%% MERCHANTABILITY or FITNESS FOR A PARTICULAR PURPOSE.  See the GNU
%%% Lesser General Public License for more details.
%%%
%%% You should have received a copy of the GNU Lesser General Public
%%% License along with this library; if not, write to the Free Software
%%% Foundation, Inc., 51 Franklin Street, Fifth Floor, Boston,
%%% MA  02110-1301  USA

-module(gpb_compile_tests).

-include_lib("kernel/include/file.hrl").
-include_lib("eunit/include/eunit.hrl").
-include("../include/gpb.hrl").

-export([test_nifs/1]). %% set whether to test nifs or not

-export([compile_iolist/2]).
-export([unload_code/1]).

%% NIF related
-export([nif_tests_check_prerequisites/1]).
-export([nif_oneof_tests_check_prerequisites/1]).
-export([nif_mapfield_tests_check_prerequisites/1]).
-export([nif_proto3_tests_check_prerequisites/1]).
-export([increase_timeouts/1]).
-export([with_tmpdir/1]).
-export([in_separate_vm/4]).
-export([compile_nif_msg_defs/3, compile_nif_msg_defs/4]).
-export([check_protoc_can_do_oneof/0]).
-export([check_protoc_can_do_mapfields/0]).
-export([check_protoc_can_do_proto3/0]).

%% internally used
-export([main_in_separate_vm/1]).

-export([any_e_atom/1, any_d_atom/1, any_m_atom/2, any_v_atom/2]).

%% Include a bunch of tests from gpb_tests.
%% The shared tests are for stuff that must work both
%% for gpb and for the code that gpb_compile generates.
%% (I know it is a bit unorthodox to include .erl files,
%% but actually seems to work. Better than duplicating tests)
-define(gpb_compile_common_tests, true).
-ifdef(gpb_compile_common_tests).
-include("gpb_tests.erl").
-else.  %% gpb_compile_common_tests
-record(m1,{a}).
-endif. %% gpb_compile_common_tests

parses_non_importing_file_test() ->
    Contents = iolist_to_binary(
                 ["message Msg { required uint32 field1 = 1; }\n"]),
    ok = gpb_compile:file(
           "X.proto",
           [mk_fileop_opt([{read_file, fun(_) -> {ok, Contents} end}]),
            mk_defs_probe_sender_opt(self()),
            {i,"."}]),
    [{{msg,'Msg'},_}] = receive_filter_sort_msgs_defs().


parses_importing_file_test() ->
    ContentsX = iolist_to_binary(
                  ["import \"Y.proto\";\n"
                   "message X { required Y f1 = 1; }\n"]),
    ContentsY = iolist_to_binary(
                  ["message Y { required uint32 f1 = 1; }\n"]),
    ok = gpb_compile:file(
           "X.proto",
           [mk_fileop_opt([{read_file, fun("X.proto") -> {ok, ContentsX};
                                          ("Y.proto") -> {ok, ContentsY}
                                       end}]),
            mk_defs_probe_sender_opt(self()),
            {i,"."}]),
    [{{msg,'X'},_}, {{msg,'Y'},_}] = receive_filter_sort_msgs_defs().


parses_file_to_binary_test() ->
    Contents = <<"message Msg { required uint32 field1 = 1; }\n">>,
    {ok, 'X', Code, []} =
        gpb_compile:file(
          "X.proto",
          [mk_fileop_opt([{read_file, fun(_) -> {ok, Contents} end}]),
           mk_defs_probe_sender_opt(self()),
           {i,"."},
           binary, return_warnings]),
    true = is_binary(Code),
    [{{msg,'Msg'},_}] = receive_filter_sort_msgs_defs().

parses_file_to_msg_defs_test() ->
    Contents = <<"message Msg { required uint32 field1 = 1; }\n">>,
    {ok, [{{msg,'Msg'},[#?gpb_field{}]}]=MsgDefs} =
        gpb_compile:file(
          "X.proto",
          [mk_fileop_opt([{read_file, fun(_) -> {ok, Contents} end}]),
           {i,"."},
           to_proto_defs, report_warnings]),
    %% Check that the returned msgdefs are usable
    M = compile_defs(MsgDefs),
    ?assertMatch(<<_/binary>>, M:encode_msg({'Msg',33})),
    unload_code(M).

parses_msgdefs_to_binary_test() ->
    Defs = [{{msg,'Msg'},
             [#?gpb_field{name=field1, rnum=2, fnum=1, type=uint32,
                          occurrence=required, opts=[]}]}],
    M = find_unused_module(),
    {ok, M, Code} = gpb_compile:proto_defs(M, Defs, [binary]),
    true = is_binary(Code).

parses_and_generates_good_code_also_for_reserved_keywords_test() ->
    %% use erlang reserved words on as many .proto locations as possible
    %% to verify that the generated code compiles and works.
    M = compile_iolist(["enum if { begin=1; end=2; }"
                        "message catch { required if case = 1; }\n"]),
    ?assertMatch(true, is_binary(M:encode_msg({'catch', 'begin'}))),
    unload_code(M).

parses_and_generates_good_code_also_for_empty_msgs_test() ->
    M = compile_iolist(["message m1 { }\n"]),
    ?assertMatch(true, is_binary(M:encode_msg({m1}))),
    ?assertMatch({m1}, M:decode_msg(M:encode_msg({m1}), m1)),
    unload_code(M).

field_pass_as_params_test() ->
    MsgDef = ["message m2 { required uint32 f22 = 1; }"
              "message m1 { required uint32  f1 = 1;",
              "             optional fixed32 f2 = 2;",
              "             repeated fixed32 f3 = 3;",
              "             repeated fixed32 f4 = 4 [packed];",
              "             repeated uint32  f5 = 5;",
              "             repeated uint32  f6 = 5 [packed];",
              "             optional string  f7 = 7;",
              "             optional m2      f8 = 8;",
              "             oneof o1 { m2     x1 = 15;",
              "                        uint32 y1 = 16; };",
              "             oneof o2 { m2     x2 = 25;",
              "                        uint32 y2 = 26; }",
              "             oneof o3 { m2     x3 = 35;",
              "                        uint32 y3 = 36; }",
              "}"],
    Msg = {m1, 4711, undefined,      %% f1,f2
           [4713,4714], [4715,4716], %% f3,f4
           [4717,4718], [4719,4720], %% f5,f6
           "abc", {m2,33}, {x1,{m2,45}}, {y2,226}, undefined},
    lists:foreach(
      fun(Opts) ->
              ?assertMatch({Msg,_},
                           {encode_decode_round_trip(MsgDef, Msg, Opts), Opts})
      end,
      [[{field_pass_method,pass_as_params}],
       [{field_pass_method,pass_as_record}],
       [{{field_pass_method,m1},pass_as_record},
        {{field_pass_method,m2},pass_as_params}],
       [{{field_pass_method,m1},pass_as_params},
        {{field_pass_method,m2},pass_as_record}]]).

encode_decode_round_trip(MsgDefAsIoList, Msg, Opts) ->
    M = compile_iolist(MsgDefAsIoList, Opts),
    MsgName = element(1, Msg),
    Result = M:decode_msg(M:encode_msg(Msg), MsgName),
    unload_code(M),
    Result.

mk_fileop_opt(NonDefaults) ->
    NonDefaults1 = [case Op of
                        read_file_info -> {Op, mk_with_basename_1(Fn)};
                        read_file      -> {Op, mk_with_basename_1(Fn)};
                        write_file     -> {Op, mk_with_basename_2(Fn)}
                    end
                    || {Op, Fn} <- NonDefaults],
    {file_op, NonDefaults1 ++ mk_default_file_ops()}.

mk_with_basename_1(Fn) -> fun(Path) -> Fn(filename:basename(Path)) end.
mk_with_basename_2(Fn) -> fun(Path, A) -> Fn(filename:basename(Path), A) end.

mk_default_file_ops() ->
    [{read_file_info, fun(_FileName) -> {ok, #file_info{access=read}} end},
     {read_file,      fun(_FileName) -> {error, enoent} end},
     {write_file,     fun(_FileName, _Bin) -> ok end}].

mk_defs_probe_sender_opt(SendTo) ->
    {probe_defs, fun(Defs) -> SendTo ! {defs, Defs} end}.

receive_filter_sort_msgs_defs() ->
    lists:sort([Msg || {{msg,_},_} = Msg <- receive {defs, Defs} -> Defs end]).

-record(m9,{aa, bb, cc, dd}).
-record(m10,{aaa}).

code_generation_when_submsg_size_is_known_at_compile_time_test() ->
    KnownSizeM9 =
        [{{msg,m9}, [#?gpb_field{name=aa, type={enum,e}, occurrence=required,
                                 fnum=1, rnum=#m9.aa, opts=[]},
                     #?gpb_field{name=bb, type=fixed32, occurrence=required,
                                 fnum=2, rnum=#m9.bb, opts=[]},
                     #?gpb_field{name=cc, type=fixed64, occurrence=required,
                                 fnum=3, rnum=#m9.cc, opts=[]},
                     #?gpb_field{name=dd, type={msg,m10}, occurrence=required,
                                 fnum=4, rnum=#m9.dd, opts=[]}]}],
    UnknownSizeM9 =
        [{{msg,m9}, [#?gpb_field{name=aa, type={enum,e}, occurrence=optional,
                                 fnum=1, rnum=#m9.aa, opts=[]},
                     #?gpb_field{name=bb, type=fixed32, occurrence=optional,
                                 fnum=2, rnum=#m9.bb, opts=[]},
                     #?gpb_field{name=cc, type=fixed64, occurrence=optional,
                                 fnum=3, rnum=#m9.cc, opts=[]},
                     #?gpb_field{name=dd, type={msg,m10}, occurrence=required,
                                 fnum=4, rnum=#m9.dd, opts=[]}]}],

    CommonDefs =
        [{{msg,m1}, [#?gpb_field{name=a, type={msg,m9}, occurrence=required,
                                 fnum=1, rnum=2, opts=[]}]},
         {{msg,m10},[#?gpb_field{name=aaa, type=bool, occurrence=required,
                                 fnum=1, rnum=#m10.aaa, opts=[]}]},
         {{enum,e}, [{x1, 1}, {x2, 2}]} %% all enum values same encode size
        ],

    M1 = compile_defs(CommonDefs++KnownSizeM9),
    M2 = compile_defs(CommonDefs++UnknownSizeM9),
    Msg = #m1{a=#m9{aa=x1, bb=33, cc=44, dd=#m10{aaa=true}}},
    Encoded1 = M1:encode_msg(Msg),
    Encoded2 = M2:encode_msg(Msg),
    Encoded1 = Encoded2,
    unload_code(M1),
    unload_code(M2).

code_generation_when_map_enum_size_is_unknown_at_compile_time_test() ->
    %% calculation of whether e_varint is needed or not when only 
    %% an enum needs it, when that enum is in a map
    Defs = [{{msg,m1}, [#?gpb_field{name=a, type={map,bool,{enum,e1}},
                                    fnum=1, rnum=2, occurrence=repeated,
                                    opts=[]}]},
            {{enum,e1}, [{x1,0},{x2,128}]}], %% encodes to different sizes
    M = compile_defs(Defs),
    true = is_binary(M:encode_msg({m1,[{true,x1}]})),
    unload_code(M).

%% --- introspection ---------------

introspection_package_name_test() ->
    M = compile_iolist(["package foo.bar;",
                        "message M { required uint32 f1=1; }"]),
    'foo.bar' = M:get_package_name(),
    unload_code(M),
    M = compile_iolist(["message M { required uint32 f1=1; }"]),
    undefined = M:get_package_name(),
    unload_code(M).

introspection_msgs_test() ->
    M = compile_iolist(["message msg1 { required uint32 f1=1; }"]),
    [msg1] = M:get_msg_names(),
    [#?gpb_field{name=f1, type=uint32, fnum=1}] = M:find_msg_def(msg1),
    [#?gpb_field{name=f1, type=uint32, fnum=1}] = M:fetch_msg_def(msg1),
    error = M:find_msg_def(msg_ee),
    ?assertError(_, M:fetch_msg_def(msg_ee)),
    unload_code(M).

introspection_enums_test() ->
    %% Names
    M = compile_iolist(["enum e1 { n1=1; n2=2; }",
                        "message msg1 { required uint32 f1=1; }"]),
    [e1] = M:get_enum_names(),
    %% find and fetch
    [{n1,1},{n2,2}] = M:find_enum_def(e1),
    error = M:find_enum_def(ee),
    [{n1,1},{n2,2}] = M:fetch_enum_def(e1),
    ?assertError(_, M:fetch_enum_def(ee)),
    %% symbol <--> value mapping
    n1 = M:enum_symbol_by_value(e1, 1),
    n2 = M:enum_symbol_by_value(e1, 2),
    n1 = M:enum_symbol_by_value_e1(1),
    n2 = M:enum_symbol_by_value_e1(2),
    1  = M:enum_value_by_symbol(e1, n1),
    2  = M:enum_value_by_symbol(e1, n2),
    1  = M:enum_value_by_symbol_e1(n1),
    2  = M:enum_value_by_symbol_e1(n2),
    unload_code(M).

introspection_defs_as_proplists_test() ->
    Proto = ["message msg1 { required uint32 f1=1; }",
             "service s1 {",
             "  rpc req1(msg1) returns (msg1);",
             "  rpc req2(msg1) returns (msg1);",
             "}",
             "service s2 {",
             "  rpc req2(msg1) returns (msg1);",
             "}"],
    %% With the defs_as_proplists option
    M = compile_iolist(Proto, [defs_as_proplists]),
    [[{name,       f1},
      {fnum,       1},
      {rnum,       2},
      {type,       uint32},
      {occurrence, required},
      {opts,       []}]] = PL = M:find_msg_def(msg1),
    [{{msg, msg1}, PL}] = M:get_msg_defs(),
    [s1, s2] = M:get_service_names(),
    {{service, s1}, [[{name, req1}, {input, 'msg1'}, {output, 'msg1'}], 
                     [{name, req2}, {input, 'msg1'}, {output, 'msg1'}]]} = M:get_service_def(s1),
    {{service, s2}, [[{name, req2}, {input, 'msg1'}, {output, 'msg1'}]]} = M:get_service_def(s2),
    [{name, req1}, {input, 'msg1'}, {output, 'msg1'}] = M:find_rpc_def(s1, req1),
    [{name, req2}, {input, 'msg1'}, {output, 'msg1'}] = M:find_rpc_def(s2, req2),
    unload_code(M),

    %% No defs_as_proplists option
    M = compile_iolist(Proto, [{defs_as_proplists, false}]),
    [#?gpb_field{name       = f1,
                 fnum       = 1,
                 rnum       = 2,
                 type       = uint32,
                 occurrence = required,
                 opts       = []}] = Fs = M:find_msg_def(msg1),
    [{{msg, msg1}, Fs}] = Defs = M:get_msg_defs(),
    {{service, s1},
     [#?gpb_rpc{name=req1, input='msg1', output='msg1'},
      #?gpb_rpc{name=req2, input='msg1', output='msg1'}]} =
        M:get_service_def(s1),
    {{service, s2},
     [#?gpb_rpc{name=req2, input='msg1', output='msg1'}]} =
        M:get_service_def(s2),
    #?gpb_rpc{name=req1, input='msg1', output='msg1'} = M:find_rpc_def(s1, req1),
    #?gpb_rpc{name=req2, input='msg1', output='msg1'} = M:find_rpc_def(s2, req2),
    unload_code(M),

    %% make sure the generated erl file does not -include[_lib] "gpb.hrl"
    Master = self(),
    ReportOutput = fun(FName, Contents) ->
                           Master ! {filename:extension(FName), Contents},
                           ok
                   end,
    FileOpOpt = mk_fileop_opt([{write_file, ReportOutput}]),
    ok = gpb_compile:proto_defs(M, Defs, [FileOpOpt, defs_as_proplists]),
    receive {".hrl", Hrl1} -> nomatch = re:run(Hrl1, "\"gpb.hrl\"") end,
    receive {".erl", Erl1} -> nomatch = re:run(Erl1, "\"gpb.hrl\"") end,
    ok = gpb_compile:proto_defs(M, Defs, [FileOpOpt, defs_as_proplists,
                                          include_as_lib]),
    receive {".hrl", Hrl2} -> nomatch = re:run(Hrl2, "\"gpb.hrl\"") end,
    receive {".erl", Erl2} -> nomatch = re:run(Erl2, "\"gpb.hrl\"") end.

introspection_rpcs_test() ->
    Proto = ["message m1 { required uint32 f1=1; }",
             "message m2 { required uint32 f2=1; }",
             "service s1 {",
             "  rpc req1(m1) returns (m2);",
             "  rpc req2(m2) returns (m1);",
             "}"],
    M = compile_iolist(Proto),
    {{service, s1},
     [#?gpb_rpc{name=req1, input='m1', output='m2'},
      #?gpb_rpc{name=req2, input='m2', output='m1'}]} = M:get_service_def(s1),
    [req1, req2] = M:get_rpc_names(s1),
    #?gpb_rpc{name=req1, input='m1', output='m2'} = M:find_rpc_def(s1, req1),
    #?gpb_rpc{name=req1, input='m1', output='m2'} = M:fetch_rpc_def(s1, req1),
    #?gpb_rpc{name=req2, input='m2', output='m1'} = M:fetch_rpc_def(s1, req2),
    #?gpb_rpc{name=req2, input='m2', output='m1'} = M:find_rpc_def(s1, req2),
    error = M:find_rpc_def(s1, req_ee),
    ?assertError(_, M:fetch_rpc_def(s2, req_ee)),
    unload_code(M).

introspection_multiple_rpcs_test() ->
    Proto = ["message m1 { required uint32 f1=1; }",
             "message m2 { required uint32 f2=1; }",
             "service s1 {",
             "  rpc req1(m1) returns (m2);",
             "  rpc req2(m2) returns (m1);",
             "}",
             "service s2 {",
             "  rpc req21(m2) returns (m1);",
             "  rpc req22(m1) returns (m2);",
             "}"],
    M = compile_iolist(Proto),
    [s1, s2] = M:get_service_names(),
    {{service, s1},
     [#?gpb_rpc{name=req1, input='m1', output='m2'},
      #?gpb_rpc{name=req2, input='m2', output='m1'}]} = M:get_service_def(s1),
    {{service, s2},
     [#?gpb_rpc{name=req21, input='m2', output='m1'},
      #?gpb_rpc{name=req22, input='m1', output='m2'}]} = M:get_service_def(s2),
    #?gpb_rpc{name=req21,  input='m2', output='m1'} = M:find_rpc_def(s2, req21),
    #?gpb_rpc{name=req1, input='m1', output='m2'} = M:fetch_rpc_def(s1, req1),
    #?gpb_rpc{name=req2,  input='m2', output='m1'} = M:fetch_rpc_def(s1, req2),
    #?gpb_rpc{name=req22, input='m1', output='m2'} = M:find_rpc_def(s2, req22),
    error = M:find_rpc_def(s1, req_ee),
    error = M:find_rpc_def(s2, req_aa),
    ?assertError(_, M:fetch_rpc_def(s2, req_ee)),
    ?assertError(_, M:fetch_rpc_def(s1, req_aa)),
    unload_code(M).

%% --- decoder tests ---------------

decodes_overly_long_varints_test() ->
    M = compile_defs([{{msg,m1}, [#?gpb_field{name=a, type=int32,
                                              fnum=1, rnum=#m1.a,
                                              occurrence=required, opts=[]}]}]),
    #m1{a=54} = M:decode_msg(<<8, 54>>, m1), %% canonically encoded
    #m1{a=54} = M:decode_msg(<<8, (128+54), 128, 128, 0>>, m1),
    unload_code(M).

%% --- scoped messages ---------------

dotted_names_gives_no_compilation_error_test() ->
    %% make sure dotted names does not give compilation errors,
    %% for instance if some generated code would rely on names
    %% having the same syntax as erlang atoms, or, when prepended
    %% with an upper case character, having the same syntax as an
    %% erlang variable
    M = compile_iolist(["message m1 {"
                        "  message m2 { required uint32 x = 1; }",
                        "  enum    e1 { ea = 17; eb = 18; }",
                        "  required m2     y = 1;",
                        "  required .m1.m2 z = 2;",
                        "  required e1     w = 3;",
                        "}",
                        "message m3 { required m1.m2 b = 1; }"]),
    M1Msg = {m1, {'m1.m2', 1}, {'m1.m2', 2}, ea},
    Data = M:encode_msg(M1Msg),
    M1Msg = M:decode_msg(Data, m1),
    unload_code(M).

%% --- module/msg name prefix/suffix ---------------
module_msg_name_prefix_test() ->
    Proto = <<"message msg1 { required uint32 f1=1; }\n">>,
    Master = self(),
    ReadInput = fun(FName) -> Master ! {read, FName}, {ok, Proto} end,
    ReportOutput = fun(FName, Contents) ->
                           Ext = list_to_atom(tl(filename:extension(FName))),
                           Master ! {write, {Ext, FName, Contents}},
                           ok
                   end,
    FileOpOpt = mk_fileop_opt([{read_file, ReadInput},
                               {write_file, ReportOutput}]),
    ModPrefix = "mp_",
    MsgPrefix = "mm_",
    ModSuffix = "_xp",
    MsgSuffix = "_xm",
    ok = gpb_compile:file("m.proto",
                          [FileOpOpt, {i,"."},
                           {module_name_prefix, ModPrefix},
                           {msg_name_prefix, MsgPrefix},
                           {module_name_suffix, ModSuffix},
                           {msg_name_suffix, MsgSuffix}]),
    receive
        {read, "m.proto"} -> ok;
        {read, X} -> erlang:error("reading from odd file", X)
    end,
    receive
        {write, {hrl, "mp_m_xp.hrl", Hrl}} ->
            assert_contains_regexp(Hrl, "mm_msg1_xm"),
            ok;
        {write, {hrl, "m.hrl", _}} ->
            erlang:error("hrl file not prefixed or suffixed!");
        {write, {hrl, X2, C2}} ->
            erlang:error({"writing odd hrl file!", X2, C2})
    end,
    receive
        {write, {erl, "mp_m_xp.erl", Erl}} ->
            assert_contains_regexp(Erl, "-include.*\"mp_m_xp.hrl\""),
            assert_contains_regexp(Erl, "-module.*mp_m_xp"),
            assert_contains_regexp(Erl, "mm_msg1_xm"),
            ok;
        {write, {erl, "m.erl", _}} ->
            erlang:error("erl file not prefixed or suffixed!");
        {write, {erl, X3, C3}} ->
            erlang:error({"writing odd erl file!", X3, C3})
    end,
    ok.

assert_contains_regexp(IoData, Re) ->
    case re:run(IoData, Re) of
        {match, _} -> ok;
        nomatch    ->
            ?debugFmt("~nERROR: Regexp ~s not found in:~n~s~n", [Re, IoData]),
            erlang:error({"Re ", Re, "not found in", IoData})
    end.

%% --- bytes ----------

copy_bytes_unconditionally_test() ->
    HasBinary = (catch binary:copy(<<1>>)) == <<1>>, % binary exists since R14A
    if HasBinary ->
            M = compile_iolist(["message m1 { required bytes f1 = 1; }"],
                               [{copy_bytes, true}]),
            Data = M:encode_msg({m1, <<"d">>}),
            {m1, <<"d">>=Bs} = M:decode_msg(Data, m1),
            %% If the Bs has not been copied, then it is a sub-binary
            %% of a larger binary: of the message, ie of Data.
            %% So verify copying by verifying size of referenced data.
            ?assertEqual(byte_size(Bs), binary:referenced_byte_size(Bs)),
            unload_code(M);
       true ->
            %% nothing to test
            ok
    end.

copy_bytes_false_test() ->
    M = compile_iolist(["message m1 { required bytes f1 = 1; }"],
                       [{copy_bytes, false}]),
    Data = M:encode_msg({m1, <<"d">>}),
    {m1, <<"d">>=Bs} = M:decode_msg(Data, m1),
    HasBinary = (catch binary:copy(<<1>>)) == <<1>>, % binary exists since R14A
    if HasBinary ->
            %% If the StrBin has not been copied, then it is a sub-binary
            %% of a larger binary: of the message, ie of Data.
            %% So verify copying by verifying size of referenced data.
            ?assertEqual(byte_size(Data), binary:referenced_byte_size(Bs));
       true ->
            ok
    end,
    unload_code(M).

copy_bytes_auto_test() ->
    M = compile_iolist(["message m1 { required bytes f1 = 1; }"],
                       [{copy_bytes, auto}]),
    Data = M:encode_msg({m1, <<"d">>}),
    {m1, <<"d">>=Bs} = M:decode_msg(Data, m1),
    HasBinary = (catch binary:copy(<<1>>)) == <<1>>,
    if HasBinary ->
            ?assertEqual(byte_size(Bs), binary:referenced_byte_size(Bs));
       true ->
            ok %% cannot test more if we don't have the binary module
    end,
    unload_code(M).

copy_bytes_fraction_test() ->
    HasBinary = (catch binary:copy(<<1>>)) == <<1>>,
    if HasBinary ->
            Proto = ["message m1 {",
                     "  required bytes f1 = 1;",
                     "  required bytes f2 = 2;",
                     "}"],
            M1 = compile_iolist(Proto, [{copy_bytes, 2}]),   % fraction as int
            M2 = compile_iolist(Proto, [{copy_bytes, 2.0}]), % fraction as float
            D1 = <<"d">>, %% small
            D2 = <<"dddddddddddddddddddddddddddd">>, %% large
            Data = M1:encode_msg({m1, D1, D2}),
            ?assert(byte_size(Data) > (2 * byte_size(D1))),
            ?assert(byte_size(Data) < (2 * byte_size(D2))),
            {m1, D1Bs, D2Bs} = M1:decode_msg(Data, m1),
            ?assertEqual(D1, D1Bs),
            ?assertEqual(D2, D2Bs),
            %% The small data should have been copied, but not the larger
            ?assertEqual(byte_size(D1Bs), binary:referenced_byte_size(D1Bs)),
            ?assertEqual(byte_size(Data), binary:referenced_byte_size(D2Bs)),

            {m1, D3Bs, D4Bs} = M2:decode_msg(Data, m1),
            ?assertEqual(D1, D3Bs),
            ?assertEqual(D2, D4Bs),
            ?assertEqual(byte_size(D3Bs), binary:referenced_byte_size(D3Bs)),
            ?assertEqual(byte_size(Data), binary:referenced_byte_size(D4Bs)),

            unload_code(M1),
            unload_code(M2);
       true ->
            ok
    end.

%% --- strings ----------

strings_as_binaries_option_produces_bins_test() ->
    M = compile_iolist(["message m1 {"
                        "  required string f1 = 1;",
                        "}"],
                       [strings_as_binaries]),
    Data = M:encode_msg({m1, "some string"}),
    {m1, <<"some string">>} = M:decode_msg(Data, m1),
    unload_code(M).

strings_as_lists_is_the_default_test() ->
    M = compile_iolist(["message m1 {"
                        "  required string f1 = 1;",
                        "}"],
                       []),
    Data = M:encode_msg({m1, "some string"}),
    {m1, "some string"} = M:decode_msg(Data, m1),
    unload_code(M).

strings_as_binaries_opt_together_with_copy_bytes_opt_test() ->
    M = compile_iolist(["message m1 {"
                        "  required string f1 = 1;",
                        "}"],
                       [strings_as_binaries, {copy_bytes, auto}]),
    Data = M:encode_msg({m1, "some string"}),
    {m1, <<"some string">>=StrBin} = M:decode_msg(Data, m1),
    HasBinary = (catch binary:copy(<<1>>)) == <<1>>, % binary exists since R14A
    if HasBinary ->
            ?assertEqual(byte_size(StrBin),
                         binary:referenced_byte_size(StrBin));
       true ->
            ok
    end,
    unload_code(M).

accepts_both_strings_and_binaries_as_input_test() ->
    M = compile_iolist(["message m1 {"
                        "  required string f1 = 1;",
                        "  required string f2 = 2;",
                        "}"]),
    Data = M:encode_msg({m1, "some string", <<"some other string">>}),
    {m1, "some string", "some other string"} = M:decode_msg(Data, m1),
    unload_code(M).

verifies_both_strings_and_binaries_as_input_test() ->
    M = compile_iolist(["message m1 {"
                        "  required string f1 = 1;",
                        "  required string f2 = 2;",
                        "}"],
                        [strings_as_binaries]),
    R = {m1, "some string", <<"some other string">>},
    ok = M:verify_msg(R),
    ?assertError(_, M:verify_msg({m1, "a", <<97,98,99,255,191>>})),
    unload_code(M).

%% -- translation of google.protobuf.Any ----------

-define(x_com_atom_1(C), 10,10,"x.com/atom",18,1,C).

'translation_of_google.protobuf.Any_test'() ->
    %% The any.proto contains:
    %%
    %%     syntax = "proto3";
    %%     ...
    %%     message Any {
    %%       string type_url = 1;
    %%       bytes value = 2;
    %%     }
    %%
    M = compile_iolist(
          ["syntax=\"proto3\";",
           "import \"google/protobuf/any.proto\";",
           "message m {",
           "  repeated google.protobuf.Any f1=1 [packed=false];",
           "  repeated google.protobuf.Any f2=2 [packed=true];",
           "  required google.protobuf.Any f3=3;",
           "  optional google.protobuf.Any f4=4;",
           "  oneof f5 {",
           "    google.protobuf.Any f6=6;",
           "  }",
           "}"],
          [use_packages,
           %% The translations assume value is an atom.
           {any_translate,[{encode,{?MODULE,any_e_atom,['$1']}},
                           {decode,{?MODULE,any_d_atom,['$1']}},
                           {merge,{?MODULE,any_m_atom,['$1','$2']}},
                           {verify,{?MODULE,any_v_atom,['$1','$errorf']}}]}]),
    R = {m, [a,b,c], [d,e,f], g, h, {f6,i}},
    <<10,15,?x_com_atom_1("a"),
      10,15,?x_com_atom_1("b"),
      10,15,?x_com_atom_1("c"),
      18,48,15,?x_com_atom_1("d"),15,?x_com_atom_1("e"),15,?x_com_atom_1("f"),
      26,15,?x_com_atom_1("g"),
      34,15,?x_com_atom_1("h"),
      50,15,?x_com_atom_1("i")>> = B = M:encode_msg(R),
    R = M:decode_msg(B, m),

    ok = M:verify_msg(R),
    ?verify_gpb_err(M:verify_msg({m, ["a",b,c], [d,e,f], g, h, {f6,i}})),
    ?verify_gpb_err(M:verify_msg({m, [a,b,c], ["d",e,f], g, h, {f6,i}})),
    ?verify_gpb_err(M:verify_msg({m, [a,b,c], [d,e,f], "g", h, {f6,i}})),
    ?verify_gpb_err(M:verify_msg({m, [a,b,c], [d,e,f], g, "h", {f6,i}})),
    ?verify_gpb_err(M:verify_msg({m, [a,b,c], [d,e,f], g, h, {f6,"i"}})),

    RR = {m, [a,b,c,a,b,c], [d,e,f,d,e,f], gg, hh, {f6,ii}},
    RR = M:merge_msgs(R, R),
    RR = M:decode_msg(<<B/binary, B/binary>>, m),
    unload_code(M).

translation_of_Any_as_a_map_value_test() ->
    M = compile_iolist(
          ["syntax=\"proto3\";",
           "import \"google/protobuf/any.proto\";",
           "message m {",
           "  map<string,google.protobuf.Any> f1=1;",
           "}"],
          [use_packages,
           {any_translate,[{encode,{?MODULE,any_e_atom,['$1']}},
                           {decode,{?MODULE,any_d_atom,['$1']}},
                           {merge,{?MODULE,any_m_atom,['$1','$2']}}, % unused
                           {verify,{?MODULE,any_v_atom,['$1','$errorf']}}]}]),
    R = {m, MapI=[{"x",a},{"y",b}]},
    <<10,20, % "pseudo" msg for map item
      10,1,"x", % key=x
      18,15,?x_com_atom_1("a"), % value=a
      10,20,
      10,1,"y",
      18,15,?x_com_atom_1("b")>> = B = M:encode_msg(R),
    {m,MapO} = M:decode_msg(B, m),
    true = lists:sort(MapI) == lists:sort(MapO),

    ok = M:verify_msg(R),
    ?verify_gpb_err(M:verify_msg({m, [{"a","not an atom"}]})),
    unload_code(M).

merge_callback_for_Any_is_optional_test() ->
    M = compile_iolist(
          ["syntax=\"proto3\";",
           "import \"google/protobuf/any.proto\";",
           "message m {",
           "  required google.protobuf.Any f1=1;",
           "}"],
          [use_packages,
           {any_translate,[{encode,{?MODULE,any_e_atom,['$1']}},
                           {decode,{?MODULE,any_d_atom,['$1']}},
                           {verify,{?MODULE,any_v_atom,['$1','$errorf']}}]}]),
    %% Expected behaviour in case of a "default" merge op is overwrite
    {m,a} = M:decode_msg(<<10,15,?x_com_atom_1("a")>>, m),
    {m,b} = M:decode_msg(<<10,15,?x_com_atom_1("a"),
                           10,15,?x_com_atom_1("b")>>, % overwrite
                         m),
    unload_code(M).

default_merge_callback_for_repeated_Any_test() ->
    %% A merge callback for a google.protobuf.Any that is repeated,
    %% is not needed
    M = compile_iolist(
          ["syntax=\"proto3\";",
           "import \"google/protobuf/any.proto\";",
           "message m {",
           "  repeated google.protobuf.Any f1=1 [packed=false];",
           "}"],
          [use_packages,
           {any_translate,[{encode,{?MODULE,any_e_atom,['$1']}},
                           {decode,{?MODULE,any_d_atom,['$1']}},
                           {verify,{?MODULE,any_v_atom,['$1','$errorf']}}]}]),
    {m,[a,b]} = M:decode_msg(<<10,15,?x_com_atom_1("a"),
                               10,15,?x_com_atom_1("b")>>,
                             m),
    {m,[a,b]} = M:merge_msgs({m,[a]}, {m,[b]}),
    unload_code(M).

verify_callback_for_Any_is_optional_test() ->
    M = compile_iolist(
          ["syntax=\"proto3\";",
           "import \"google/protobuf/any.proto\";",
           "message m {",
           "  required google.protobuf.Any f1=1;",
           "}"],
          [use_packages,
           {any_translate,[{encode,{?MODULE,any_e_atom,['$1']}},
                           {decode,{?MODULE,any_d_atom,['$1']}},
                           {merge,{?MODULE,any_m_atom,['$1','$2']}}]}]),
    %% Expected behaviour in case of a "default" verify op to accept anything
    ok = M:verify_msg({m,a}),
    ok = M:verify_msg({m,"not an atom"}),
    unload_code(M).

%% Translators/callbacks:
any_e_atom(A) ->
    {'google.protobuf.Any', "x.com/atom", list_to_binary(atom_to_list(A))}.

any_d_atom({'google.protobuf.Any', "x.com/atom", B}) ->
    list_to_atom(binary_to_list(B)).

any_m_atom(A1, A2) ->
    list_to_atom(atom_to_list(A1) ++ atom_to_list(A2)).

any_v_atom(A, ErrorF) ->
    if is_atom(A) -> ok;
       true -> ErrorF(not_an_atom)
    end.

%% --- misc ----------

only_enums_no_msgs_test() ->
    M = compile_iolist(["enum e {"
                        "  a = 1;",
                        "}"]),
    ?assertError({gpb_error, no_messages}, M:encode_msg({x})),
    ?assertError({gpb_error, no_messages}, M:encode_msg({x}, [])),
    ?assertError({gpb_error, no_messages}, M:decode_msg(<<>>, x)),
    ?assertError({gpb_error, no_messages}, M:merge_msgs({x}, {x})),
    ?assertError({gpb_type_error, {not_a_known_message, _}}, M:verify_msg({x})),
    [] = M:get_msg_names(),
    [e] = M:get_enum_names(),
    unload_code(M).

%% --- Returning/reporting warnings/errors (and warnings_as_errors) tests -----
%% ... when compiling to file/binary/defs
%% ... when compiling from file/defs
%% ... when there are/aren't warnings/errors

report_or_return_warnings_or_errors_test_() ->
    %% Without increased timeout, this test sometimes times out
    %% on my slow machine (1.6 GHz Atom N270)
    {timeout,58,fun report_or_return_warnings_or_errors_test_aux/0}.

report_or_return_warnings_or_errors_test_aux() ->
    [begin
         Options = WarningOptions ++ ErrorOptions ++ WarnsAsErrsOpts,
         try
             rwre_go(Options, CompileTo, SrcType, SrcQuality)
         catch Class:Reason ->
                 Stack = erlang:get_stacktrace(),
                 %% Need some trouble shooting info for the failing combination
                 %% This could have been made into a test generator,
                 %% with each combination its won test,
                 %% but in total 544 tests are executed, and if running
                 %% with verbose mode, it'll always be half a thousand lines
                 %% of (almost) non-interesting info.
                 ?debugFmt("~nFailed for~n"
                           "   Options=~p~n"
                           "   CompileTo=~p~n"
                           "   SrcType=~p~n"
                           "   SrcQuality=~p~n",
                           [Options, CompileTo, SrcType, SrcQuality]),
                 erlang:raise(Class, Reason, Stack)
         end
     end
     || WarningOptions     <- [[], [report_warnings], [return_warnings],
                               [report_warnings, return_warnings]],
        ErrorOptions       <- [[], [report_errors], [return_errors],
                               [report_errors, return_errors]],
        WarnsAsErrsOpts    <- [[], [warnings_as_errors]],
        CompileTo          <- [to_binary, to_file, to_proto_defs],
        SrcType            <- [from_file, from_defs],
        SrcQuality         <- [clean_code, warningful_code, erroneous_code,
                               write_fails],
        %% Exclude a few combos
        not (SrcQuality == erroneous_code andalso SrcType == from_defs),
        not (SrcQuality == write_fails andalso CompileTo == to_binary),
        not (SrcQuality == write_fails andalso CompileTo == to_proto_defs)].

rwre_go(Options, CompileTo, SrcType, SrcQuality) ->
    ExpectedReturn = compute_expected_return(Options, CompileTo, SrcQuality),
    ExpectedOutput = compute_expected_output(Options, SrcQuality),
    {{return,Returned},
     {output,Output}} = compile_the_code(Options, CompileTo,
                                         SrcType, SrcQuality),
    eval_return(ExpectedReturn, Returned, Output,
                Options, CompileTo, SrcType, SrcQuality),
    eval_output(ExpectedOutput, Output, Returned,
                Options, CompileTo, SrcType, SrcQuality),
    ok.


compute_expected_return(Options, CompileTo, SrcQuality) ->
    WarnsAsErrs = proplists:get_bool(warnings_as_errors, Options),
    WarnOpt = get_warning_opt_from_perspective_of_return(Options),
    case {WarnsAsErrs, SrcQuality, WarnOpt} of
        {true, warningful_code, return} -> {error, '_', non_empty_list};
        {true, warningful_code, report} -> error;
        _ -> compute_expected_return_normal_warns(Options, CompileTo, SrcQuality)
    end.

compute_expected_return_normal_warns(Options, CompileTo, write_fails) ->
    compute_expected_return_normal_warns(Options, CompileTo, erroneous_code);
compute_expected_return_normal_warns(Options, to_file, SrcQuality) ->
    WarnOpt = get_warning_opt_from_perspective_of_return(Options),
    ErrOpt = get_error_opt_from_perspective_of_return(Options),
    case {WarnOpt, ErrOpt, SrcQuality} of
        {report, report, clean_code}      -> ok;
        {report, report, warningful_code} -> ok;
        {report, report, erroneous_code}  -> {error, '_'};
        {return, return, clean_code}      -> {ok, []};
        {return, return, warningful_code} -> {ok, non_empty_list};
        {return, return, erroneous_code}  -> {error, '_', []};
        {report, return, clean_code}      -> ok;
        {report, return, warningful_code} -> ok;
        {report, return, erroneous_code}  -> {error, '_'};
        {return, report, clean_code}      -> {ok, []};
        {return, report, warningful_code} -> {ok, non_empty_list};
        {return, report, erroneous_code}  -> {error, '_', []}
    end;
compute_expected_return_normal_warns(Options, to_binary, SrcQuality) ->
    WarnOpt = get_warning_opt_from_perspective_of_return(Options),
    ErrOpt = get_error_opt_from_perspective_of_return(Options),
    case {WarnOpt, ErrOpt, SrcQuality} of
        {report, report, clean_code}      -> {ok, mod, binary};
        {report, report, warningful_code} -> {ok, mod, binary};
        {report, report, erroneous_code}  -> {error, '_'};
        {return, return, clean_code}      -> {ok, mod, binary, []};
        {return, return, warningful_code} -> {ok, mod, binary, non_empty_list};
        {return, return, erroneous_code}  -> {error, '_', []};
        {report, return, clean_code}      -> {ok, mod, binary};
        {report, return, warningful_code} -> {ok, mod, binary};
        {report, return, erroneous_code}  -> {error, '_'};
        {return, report, clean_code}      -> {ok, mod, binary, []};
        {return, report, warningful_code} -> {ok, mod, binary, non_empty_list};
        {return, report, erroneous_code}  -> {error, '_', []}
    end;
compute_expected_return_normal_warns(Options, to_proto_defs, SrcQuality) ->
    WarnOpt = get_warning_opt_from_perspective_of_return(Options),
    ErrOpt = get_error_opt_from_perspective_of_return(Options),
    case {WarnOpt, ErrOpt, SrcQuality} of
        {report, report, clean_code}      -> {ok, non_empty_list};
        {report, report, warningful_code} -> {ok, non_empty_list};
        {report, report, erroneous_code}  -> {error, '_'};
        {return, return, clean_code}      -> {ok, non_empty_list, []};
        {return, return, warningful_code} -> {ok, non_empty_list,non_empty_list};
        {return, return, erroneous_code}  -> {error, '_', []};
        {report, return, clean_code}      -> {ok, non_empty_list};
        {report, return, warningful_code} -> {ok, non_empty_list};
        {report, return, erroneous_code}  -> {error, '_'};
        {return, report, clean_code}      -> {ok, non_empty_list, []};
        {return, report, warningful_code} -> {ok, non_empty_list,non_empty_list};
        {return, report, erroneous_code}  -> {error, '_', []}
    end.


compute_expected_output(_Options, clean_code) ->
    "";
compute_expected_output(Options, warningful_code) ->
    WarnOpt = get_warning_opt_from_perspective_of_output(Options),
    ErrOpt = get_error_opt_from_perspective_of_output(Options),
    case {WarnOpt, ErrOpt} of
        {report, report} -> non_empty_list;
        {report, return} -> non_empty_list;
        {return, report} -> "";
        {return, return} -> ""
    end;
compute_expected_output(Options, write_fails) ->
    compute_expected_output(Options, erroneous_code);
compute_expected_output(Options, erroneous_code) ->
    WarnOpt = get_warning_opt_from_perspective_of_output(Options),
    ErrOpt = get_error_opt_from_perspective_of_output(Options),
    case {WarnOpt, ErrOpt} of
        {report, report} -> non_empty_list;
        {report, return} -> "";
        {return, report} -> non_empty_list;
        {return, return} -> ""
    end.

get_warning_opt_from_perspective_of_return(Opts) -> get_warn_opt(Opts, return).
get_warning_opt_from_perspective_of_output(Opts) -> get_warn_opt(Opts, report).

get_error_opt_from_perspective_of_return(Opts) -> get_err_opt(Opts, return).
get_error_opt_from_perspective_of_output(Opts) -> get_err_opt(Opts, report).

get_warn_opt(Opts, WhatToReturnIfBothAreSet) ->
    case {member(return_warnings, Opts), member(report_warnings, Opts)} of
        {false, false} -> report; %% default
        {true,  false} -> return;
        {false,  true} -> report;
        {true,   true} -> WhatToReturnIfBothAreSet
    end.

get_err_opt(Opts, WhatToReturnIfBothAreSet) ->
    case {member(return_errors, Opts), member(report_errors, Opts)} of
        {false, false} -> report; %% default
        {true,  false} -> return;
        {false,  true} -> report;
        {true,   true} -> WhatToReturnIfBothAreSet
    end.

member(Elem, List) ->
    lists:member(Elem, List).

compile_the_code(Options, CompileTo, from_defs, SrcQuality) ->
    compile_msg_defs_get_output(get_proto_defs(SrcQuality),
                                compute_compile_opts(Options, CompileTo,
                                                     SrcQuality));
compile_the_code(Options, CompileTo, from_file, SrcQuality) ->
    compile_file_get_output(get_proto_file(SrcQuality),
                            compute_compile_opts(Options, CompileTo,
                                                 SrcQuality)).

get_proto_defs(clean_code) ->
    [{{msg,m1}, [#?gpb_field{name=field11, type=uint32, occurrence=optional,
                             fnum=1, rnum=2, opts=[]}]}];
get_proto_defs(warningful_code) ->
    %% circular msg definitions ==> warning about omitting type specs
    [{{msg,m1}, [#?gpb_field{name=field11, type={msg,m2}, occurrence=optional,
                             fnum=1, rnum=2, opts=[]}]},
     {{msg,m2}, [#?gpb_field{name=field22, type={msg,m1}, occurrence=optional,
                             fnum=2, rnum=2, opts=[]}]}];
get_proto_defs(write_fails) ->
    get_proto_defs(clean_code).

get_proto_file(clean_code) ->
    "message m1 { optional uint32 field11 = 1; }\n" ++
    "message MessageInfo1 { optional uint32 field11 = 1; }\n";
get_proto_file(warningful_code) ->
    %% circular msg definitions ==> warning about omitting type specs
    ["message m1 { optional m2 field11 = 1; }\n"
     "message m2 { optional m1 field22 = 2; }\n"];
get_proto_file(erroneous_code) ->
    "g&~#";
get_proto_file(write_fails) ->
    get_proto_file(clean_code).

compute_compile_opts(Options, CompileTo, write_fails) ->
    compute_compile_opts_2(Options, CompileTo) ++ mk_failing_write_option();
compute_compile_opts(Options, CompileTo, _SrcQuality) ->
    compute_compile_opts_2(Options, CompileTo).

compute_compile_opts_2(Opts, to_binary)   -> [binary, type_specs | Opts];
compute_compile_opts_2(Opts, to_proto_defs) -> [to_proto_defs, type_specs | Opts];
compute_compile_opts_2(Opts, to_file)     -> [type_specs | Opts].

mk_failing_write_option() ->
    [fail_write].

compile_msg_defs_get_output(MsgDefs, Opts) ->
    Opts2 = case lists:member(fail_write, Opts) of
                false ->
                    Opts;
                true ->
                    RestOpts = Opts -- [fail_write],
                    FOpt = mk_fileop_opt([{write_file,fun(_,_) -> {error,eacces}
                                                      end}]),
                    [FOpt | RestOpts]
            end,
    Opts3 = ensure_file_writing_stubbed_opt(Opts2),
    capture_stdout(fun() -> gpb_compile:proto_defs('x', MsgDefs, Opts3) end).

compile_file_get_output(Txt, Opts) ->
    Contents = iolist_to_binary(Txt),
    FailWrite = lists:member(fail_write, Opts),
    RestOpts = Opts -- [fail_write],
    FileOpOpts = if FailWrite -> mk_fileop_opt(
                                   [{read_file, fun(_) -> {ok, Contents} end},
                                    {write_file,fun(_, _) -> {error,eacces} end}
                                   ]);
                    true -> mk_fileop_opt(
                              [{read_file, fun(_) -> {ok, Contents} end}])
                 end,
    Opts2 = [FileOpOpts, {i,"."} | RestOpts],
    Opts3 = ensure_file_writing_stubbed_opt(Opts2),
    capture_stdout(fun() -> gpb_compile:file("X.proto", Opts3) end).

ensure_file_writing_stubbed_opt(Opts) ->
    case proplists:get_value(file_op, Opts) of
        undefined ->
            [mk_fileop_opt([]) | Opts]; % the default will stub writing
        _ ->
            Opts % already stubbed or changed
    end.

eval_return(Expected, Actual, Output,
            Options, CompileTo, SrcType, SrcQuality) ->
    case match_values(Expected, Actual) of
        true ->
            ok;
        false ->
            erlang:error({bad_return,Expected,Actual,
                          [{output,Output},
                           {setup,{Options, CompileTo,
                                   SrcType, SrcQuality}}]})
    end.

eval_output(Expected, Actual, Returned,
            Options, CompileTo, SrcType, SrcQuality) ->
    case match_value(Expected, Actual) of
        true ->
            ok;
        false ->
            erlang:error({bad_output,Expected,Actual,
                          [{returned,Returned},
                           {setup,{Options, CompileTo,
                                   SrcType, SrcQuality}}]})
    end.


match_values(X, X) ->
    true;
match_values([E | ERest], [A | ARest]) ->
    case match_value(E, A) of
        true  -> match_values(ERest, ARest);
        false -> false
    end;
match_values(ET, AT) when is_tuple(ET), is_tuple(AT),
                          tuple_size(ET) == tuple_size(AT) ->
    match_values(tuple_to_list(ET), tuple_to_list(AT));
match_values(_, _) ->
    false.

match_value('_', _) ->
    true;
match_value(non_empty_list, X) when is_list(X), X /= [] ->
    true;
match_value(binary, X) when is_binary(X) ->
    true;
match_value(mod, X) when is_atom(X) ->
    true;
match_value(atom, X) when is_atom(X) ->
    true;
match_value(X, X)  ->
    true;
match_value(ET, AT) when is_tuple(ET), is_tuple(AT),
                          tuple_size(ET)==tuple_size(AT) ->
    match_values(ET, AT);
match_value(_, _) ->
    false.

capture_stdout_actually_works_test() ->
    Ret = x,
    {{return, Ret},
     {output, "z"}} = capture_stdout(fun() -> io:format("~s", [z]), Ret end).

capture_stdout(Fun) ->
    {_Pid,MRef} = spawn_monitor(
                   fun() ->
                           EvalExitWithResult = fun() -> exit(Fun()) end,
                           group_leader(self(), self()),
                           {_Pid, MRef} = spawn_monitor(EvalExitWithResult),
                           handle_io_requests(MRef, [])
                   end),
    receive
        {'DOWN', MRef, _, _, {{return, _Ret}, {output, _Output}}=Res} ->
            Res
    end.

handle_io_requests(MRef, Acc) ->
    receive
        {'DOWN', MRef, _, _, FunRes} ->
            exit({{return, FunRes},
                  {output, lists:flatten(lists:reverse(Acc))}});
        {io_request, From, ReplyAs, Req} ->
            {IoRes, Output} = handle_io_req(Req),
            From ! {io_reply, ReplyAs, IoRes},
            handle_io_requests(MRef, [Output | Acc])
    end.

handle_io_req({put_chars, Mod, Fun, Args}) ->
    {ok, apply(Mod, Fun, Args)};
handle_io_req({put_chars, _Enc, Mod, Fun, Args}) ->
    {ok, apply(Mod, Fun, Args)};
handle_io_req({put_chars, Txt}) ->
    {ok, Txt};
handle_io_req({put_chars, _Enc, Txt}) ->
    {ok, Txt};
handle_io_req({setopts, _}) ->
    {ok, ""};
handle_io_req({requests, IoRequests}) ->
    handle_io_reqs(IoRequests, []);
handle_io_req(_) ->
    %% {get_geometry, _??}
    %% {get_password, Prompt}
    %% {get_password, Enc, Prompt}
    %% {get_until, Prompt, Mod, Fun, Args}
    %% {get_until, Prompt, Enc, Mod, Fun, Args}
    %% {get_line, Prompt}
    %% {get_line, Enc, Prompt}
    %% {get_chars, Prompt, N}
    %% {get_chars, Enc, Prompt, N}
    {{error, enotsup}, ""}.

handle_io_reqs([Req | Rest], Acc) ->
    {_Res, Output} = handle_io_req(Req),
    handle_io_reqs(Rest, [Output | Acc]);
handle_io_reqs([], Acc) ->
    {ok, lists:flatten(lists:reverse(Acc))}.

failure_to_write_output_files_not_ignored_test() ->
    Contents = <<"message m1 { optional uint32 field11 = 1; }\n">>,
    CommonFileOpOpts = [{read_file, fun(_) -> {ok, Contents} end}],
    CommonOpts = [{i,"."}, return],
    WriteErlFailsOpts =
        [mk_fileop_opt([{write_file, fun("X.erl", _) -> ok;
                                        ("X.hrl", _) -> {error, eacces}
                                     end} | CommonFileOpOpts]) | CommonOpts],
    WriteHrlFailsOpts =
        [mk_fileop_opt([{write_file, fun("X.erl", _) -> ok;
                                        ("X.hrl", _) -> {error, eacces}
                                     end} | CommonFileOpOpts]) | CommonOpts],
    {error, _Reason, []}=Err1 = gpb_compile:file("X.proto", WriteErlFailsOpts),
    {error, _Reason, []}=Err2 = gpb_compile:file("X.proto", WriteHrlFailsOpts),
    gpb_compile:format_error(Err1),
    gpb_compile:format_error(Err2).

%% --- format_error tests ----------

format_error_works_for_scan_errors_test() ->
    compile_and_assert_that_format_error_produces_iolist(
      ["message Msg ~~ required uint32 field1 = & }\n"],
      [".proto:1: "]).

format_error_works_for_parse_errors_test() ->
    compile_and_assert_that_format_error_produces_iolist(
      ["message Msg { required uint32 field1 = }\n"],
      [".proto:1: ", "syntax error"]).

format_error_works_when_failed_to_read_import_file_test() ->
    compile_and_assert_that_format_error_produces_iolist(
      ["import \"ZZ.proto\";\n",
       "message Msg { required uint32 field1 = 2;}\n"],
      [{read_file, [{"ZZ.proto", {error, eacces}}]}],
      ["read", "permission denied"]).

format_error_works_when_import_file_not_found_test() ->
    compile_and_assert_that_format_error_produces_iolist(
      ["import \"ZZ.proto\";\n",
       "message Msg { required uint32 field1 = 2;}\n"],
      [{read_file_info, [{"ZZ.proto", {error, enoent}}]}],
      ["import", "not"]).

format_error_works_for_verification_errors_test() ->
    compile_and_assert_that_format_error_produces_iolist(
      ["message Msg1 { required Msg2 field1 = 2;}\n"],
      ["Msg2", "Msg1", "field1"]).

compile_and_assert_that_format_error_produces_iolist(Contents, ExpectedWords) ->
    compile_and_assert_that_format_error_produces_iolist(
      Contents, [], ExpectedWords).

compile_and_assert_that_format_error_produces_iolist(Contents,
                                                     ExtraFileOpReturnValues,
                                                     ExpectedPhrases) ->
    FileContents = iolist_to_binary(Contents),
    FileRetriever = mk_file_retriever(FileContents, ExtraFileOpReturnValues),
    FileInfoReader = mk_read_file_info("X.proto", ExtraFileOpReturnValues),
    Res = gpb_compile:file(
            "X.proto",
            [mk_fileop_opt([{read_file, FileRetriever},
                            {read_file_info, FileInfoReader}]),
             mk_defs_probe_sender_opt(self()),
             {i,"."}]),
    ?assertMatch({error,_}, Res),
    Txt = gpb_compile:format_error(Res),
    IsIoList = io_lib:deep_char_list(Txt),
    ?assertMatch({true, _}, {IsIoList, Txt}),
    FlatTxt = lists:flatten(Txt),
    PhrasesFound = [string:str(FlatTxt, Word) > 0 || Word <- ExpectedPhrases],
    AllPhrasesFound = lists:all(fun id/1, PhrasesFound),
    ?assertMatch({true,_,_}, {AllPhrasesFound, FlatTxt, PhrasesFound}).

mk_file_retriever(MainProtoFileContents, ExtraFileOpReturnValues) ->
    ExtraFileReturnValues =
        proplists:get_value(read_file, ExtraFileOpReturnValues, []),
    fun(FileName) ->
            case lists:keysearch(FileName, 1, ExtraFileReturnValues) of
                {value, {FileName, ReturnValue}} ->
                    ReturnValue;
                false ->
                    {ok, MainProtoFileContents}
            end
    end.

mk_read_file_info(_MainProtoFileName, ExtraFileOpReturnValues) ->
    ExtraFileReturnValues =
        proplists:get_value(read_file_info, ExtraFileOpReturnValues, []),
    fun(FileName) ->
            case lists:keysearch(FileName, 1, ExtraFileReturnValues) of
                {value, {FileName, ReturnValue}} ->
                    ReturnValue;
                false ->
                    {ok, #file_info{access=read}}
            end
    end.


%% --- nif generation tests -----------------

generates_nif_as_binary_and_file_test() ->
    Defs = mk_one_msg_field_of_each_type(),
    M = gpb_nif_test,
    LoadNif = "load_nif() -> erlang:load_nif({{nifbase}}, {{loadinfo}}).\n",
    LoadNifOpt = {load_nif, LoadNif},
    {ok, M, Codes} = gpb_compile:proto_defs(M, Defs, [binary, nif, LoadNifOpt]),
    Nif1 = proplists:get_value(nif, Codes),
    Master = self(),
    ReportWriteCc = fun(FName, Contents) ->
                            case filename:extension(FName) of
                                ".cc" -> Master ! {cc, Contents}, ok;
                                _     -> ok
                            end
                    end,
    FileOpOpt = mk_fileop_opt([{write_file, ReportWriteCc}]),
    ok = gpb_compile:proto_defs(M, Defs, [nif, FileOpOpt, LoadNifOpt]),
    Nif2 = receive {cc, Cc} -> Cc end,
    ?assertMatch(Nif1, Nif2).

nif_code_test_() ->
    increase_timeouts(
      nif_tests_check_prerequisites(
        [{"Nif compiles", fun nif_compiles/0},
         {"Nif encode decode", fun nif_encode_decode/0},
         increase_timeouts(
           nif_oneof_tests_check_prerequisites(
             [{"encode decode", fun nif_encode_decode_oneof/0}])),
         increase_timeouts(
           nif_mapfield_tests_check_prerequisites(
             [{"encode decode", fun nif_encode_decode_maps/0}])),
         increase_timeouts(
           nif_proto3_tests_check_prerequisites(
             [{"encode decode", fun nif_encode_decode_proto3/0}])),
         {"Nif enums in msgs", fun nif_enum_in_msg/0},
         {"Nif enums with pkgs", fun nif_enum_with_pkgs/0},
         {"Nif with strbin", fun nif_with_strbin/0},
<<<<<<< HEAD
         {"Nif and +-Inf/NaN", fun nif_with_non_normal_floats/0}])).
=======
         {"Error if both Any translations and nif",
          fun error_if_both_any_translations_and_nif/0}])).
>>>>>>> 6f5a21c9

increase_timeouts({Descr, Tests}) ->
    %% Without increased timeout, the nif test frequently times
    %% out on my slow laptop (1.6 GHz Atom N270)
    {Descr,
     {timeout, 300,  %% timeout for all tests
      [{timeout, 100, %% timeout for each test
        [{TestDescr, TestFun}]}
       || {TestDescr, TestFun} <- Tests]}}.

nif_tests_check_prerequisites(Tests) ->
    case {want_nif_tests(), find_protoc(), find_cplusplus_compiler()} of
        {false,_,_} -> {"Nif tests not wanted", []};
        {_,false,_} -> {"Protoc not found, not trying to compile", []};
        {_,_,false} -> {"No C++ compiler found, not trying to compile", []};
        {_,_,_}     -> {"nif tests", Tests}
    end.

nif_oneof_tests_check_prerequisites(Tests) ->
    case check_protoc_can_do_oneof() of
        true  -> {"Nif with oneof fields", Tests};
        false -> {"Protoc < 2.6.0, not testing nifs with oneof", []}
    end.

nif_mapfield_tests_check_prerequisites(Tests) ->
    case check_protoc_can_do_mapfields() of
        true  -> {"Nif with map fields", Tests};
        false -> {"Protoc < 3.0.0, not testing nifs with map fields", []}
    end.

nif_proto3_tests_check_prerequisites(Tests) ->
    case check_protoc_can_do_proto3() of
        true  -> {"Nif with proto3", Tests};
        false -> {"Protoc < 3.0.0, not testing nifs with proto3", []}
    end.

nif_compiles() ->
    with_tmpdir(
      fun(TmpDir) ->
              NCM = gpb_nif_test_c1,
              Defs = mk_one_msg_field_of_each_type(),
              {ok, _Code} = compile_nif_msg_defs(NCM, Defs, TmpDir)
      end).

nif_encode_decode() ->
    with_tmpdir(
      fun(TmpDir) ->
              NEDM = gpb_nif_test_ed1,
              Defs = mk_one_msg_field_of_each_type(),
              {ok, Code} = compile_nif_msg_defs(NEDM, Defs, TmpDir),
              in_separate_vm(
                TmpDir, NEDM, Code,
                fun() ->
                        nif_encode_decode_test_it(NEDM, Defs),
                        nif_encode_decode_strings(NEDM, Defs),
                        ok
                end)
      end).

nif_encode_decode_test_it(NEDM, Defs) ->
    MsgNames = [MsgName || {{msg, MsgName}, _Fields} <- Defs],
    Variants = [small, big, short, long],
    lists:foreach(fun({MsgName, Variant}) ->
                          OrigMsg = mk_msg(MsgName, Defs, Variant),
                          %% to avoid errors in nif encode/decode
                          %% cancelling out each other and nif bugs go
                          %% undetected, cross-check with gpb:encode/decode_msg
                          MEncoded  = NEDM:encode_msg(OrigMsg),
                          GEncoded  = gpb:encode_msg(OrigMsg, Defs),
                          MMDecoded = NEDM:decode_msg(MEncoded, MsgName),
                          GMDecoded = gpb:decode_msg(MEncoded, MsgName, Defs),
                          MGDecoded = NEDM:decode_msg(GEncoded, MsgName),
                          ?assertEqual(OrigMsg, MMDecoded),
                          ?assertEqual(OrigMsg, GMDecoded),
                          ?assertEqual(OrigMsg, MGDecoded)
                  end,
                  [{MsgName,Variant} || MsgName <- MsgNames,
                                        Variant <- Variants]).

nif_encode_decode_strings(NEDM, Defs) ->
    %% Check UTF-8 encoding/decoding
    CodePoints = [0,                16#7f,  %% this range reqiures 1 octet
                  16#80,          16#7fff,  %% this range reqiures 2 octets
                  16#800,         16#FFff,  %% this range reqiures 3 octets
                  16#10000,     16#10FFff], %% this range reqiures 4 octets
    %%            16#200000,   16#3ffFFff,  %% would require 5 octets
    %%            16#4000000, 16#7fffFFff   %% would require 6 octets
    %% These are outside of unicode, but encodable integers using UTF-8:
    %% Maybe ought to run these through the nif encoder/decoder just
    %% to test its UTF-8 handling, but (a) would be able to cross check with
    %% the gpb encoder/decoder, and (b) might not get it through the protoc
    %% lib.
    lists:foreach(fun(CodePoint) ->
                          OrigMsg = {strmsg, [CodePoint]},
                          %% to avoid errors in nif encode/decode
                          %% cancelling out each other and nif bugs go
                          %% undetected, cross-check with gpb:encode/decode_msg
                          MEncoded  = NEDM:encode_msg(OrigMsg),
                          GEncoded  = gpb:encode_msg(OrigMsg, Defs),
                          MMDecoded = NEDM:decode_msg(MEncoded, strmsg),
                          GMDecoded = gpb:decode_msg(MEncoded, strmsg, Defs),
                          MGDecoded = NEDM:decode_msg(GEncoded, strmsg),
                          ?assertEqual(OrigMsg, MMDecoded),
                          ?assertEqual(OrigMsg, GMDecoded),
                          ?assertEqual(OrigMsg, MGDecoded)
                  end,
                  CodePoints).

nif_encode_decode_oneof() ->
    with_tmpdir(
      fun(TmpDir) ->
              NEDM = gpb_nif_test_ed_oneof1,
              Defs = mk_one_oneof_field_of_each_type(),
              {ok, Code} = compile_nif_msg_defs(NEDM, Defs, TmpDir),
              in_separate_vm(
                TmpDir, NEDM, Code,
                fun() ->
                        nif_encode_decode_oneof(NEDM, Defs),
                        ok
                end)
      end).


nif_encode_decode_oneof(NEDM, Defs) ->
    [#gpb_oneof{fields=OFields}] = [O || {{msg, oneof1}, [O]} <- Defs],
    Alts = [{Name, mk_field_value(OF, Defs, small)}
            || #?gpb_field{name=Name}=OF <- OFields] ++ [undefined],
    lists:foreach(fun(Alt) ->
                          OrigMsg = {oneof1, Alt},
                          %% to avoid errors in nif encode/decode
                          %% cancelling out each other and nif bugs go
                          %% undetected, cross-check with gpb:encode/decode_msg
                          MEncoded  = NEDM:encode_msg(OrigMsg),
                          GEncoded  = gpb:encode_msg(OrigMsg, Defs),
                          MMDecoded = NEDM:decode_msg(MEncoded, oneof1),
                          GMDecoded = gpb:decode_msg(MEncoded, oneof1, Defs),
                          MGDecoded = NEDM:decode_msg(GEncoded, oneof1),
                          ?assertEqual(OrigMsg, MMDecoded),
                          ?assertEqual(OrigMsg, GMDecoded),
                          ?assertEqual(OrigMsg, MGDecoded)
                  end,
                  Alts).

nif_encode_decode_maps() ->
    with_tmpdir(
      fun(TmpDir) ->
              NEDM = gpb_nif_test_ed_mapfields1,
              Defs = mk_one_map_field_of_each_type(),
              {ok, Code} = compile_nif_msg_defs(NEDM, Defs, TmpDir),
              in_separate_vm(
                TmpDir, NEDM, Code,
                fun() ->
                        nif_encode_decode_mapfields(NEDM, Defs),
                        ok
                end)
      end).

nif_encode_decode_proto3() ->
    with_tmpdir(
      fun(TmpDir) ->
              NEDM = gpb_nif_test_ed_mapfields1,
              Defs = mk_proto3_fields(),
              {ok, Code} = compile_nif_msg_defs(NEDM, Defs, TmpDir),
              in_separate_vm(
                TmpDir, NEDM, Code,
                fun() ->
                        nif_encode_decode_test_it(NEDM, Defs),
                        ok
                end)
      end).

nif_encode_decode_mapfields(NEDM, Defs) ->
    OrigMsg = usort_all_fields(mk_msg(map1, Defs, small_random)),
    %% cross-check with gpb:encode/decode_msg to avoid errors cancelling out
    MEncoded  = NEDM:encode_msg(OrigMsg),
    GEncoded  = gpb:encode_msg(OrigMsg, Defs),
    MMDecoded = NEDM:decode_msg(MEncoded, map1),
    GMDecoded = gpb:decode_msg(MEncoded, map1, Defs),
    MGDecoded = NEDM:decode_msg(GEncoded, map1),
    ?assertEqual(OrigMsg, sort_all_fields(MMDecoded)),
    ?assertEqual(OrigMsg, sort_all_fields(GMDecoded)),
    ?assertEqual(OrigMsg, sort_all_fields(MGDecoded)).

usort_all_fields(R) -> map_all_fields(R, fun list:usort/1).

sort_all_fields(R) -> map_all_fields(R, fun list:sort/1).

map_all_fields(R, Fn) ->
    [RName | Fields] = tuple_to_list(R),
    list_to_tuple([RName | [Fn(Field) || Field <- Fields]]).

nif_enum_in_msg() ->
    with_tmpdir(
      fun(TmpDir) ->
              M = gpb_nif_test_enum_in_msgs,
              DefsTxt = lf_lines(["message ntest1 {",
                                  "    enum bo {",
                                  "        x = 1;",
                                  "        y = 2;",
                                  "    };",
                                  "    optional bo f1 = 1;",
                                  "    repeated bo f2 = 2;",
                                  "}"]),
              Defs = parse_to_proto_defs(DefsTxt),
              {ok, Code} = compile_nif_msg_defs(M, DefsTxt, TmpDir),
              in_separate_vm(
                TmpDir, M, Code,
                fun() ->
                        OrigMsg = {ntest1,x,[x,y]},
                        MEncoded  = M:encode_msg(OrigMsg),
                        GEncoded  = gpb:encode_msg(OrigMsg, Defs),
                        MMDecoded = M:decode_msg(MEncoded, ntest1),
                        GMDecoded = gpb:decode_msg(MEncoded, ntest1, Defs),
                        MGDecoded = M:decode_msg(GEncoded, ntest1),
                        ?assertEqual(OrigMsg, MMDecoded),
                        ?assertEqual(OrigMsg, GMDecoded),
                        ?assertEqual(OrigMsg, MGDecoded)
                end)
      end).

nif_enum_with_pkgs() ->
    with_tmpdir(
      fun(TmpDir) ->
              M = gpb_nif_test_enum_with_pkgs,
              DefsTxt = lf_lines(["package p1.p2;",
                                  "    enum ee {",
                                  "        ee1 = 1;",
                                  "        ee2 = 2;",
                                  "    };",
                                  "message ntest2 {",
                                  "    optional ee f1 = 1;",
                                  "}"]),
              Defs = parse_to_proto_defs(DefsTxt),
              {ok, Code} = compile_nif_msg_defs(M, DefsTxt, TmpDir),
              in_separate_vm(
                TmpDir, M, Code,
                fun() ->
                        OrigMsg = {ntest2,ee1},
                        MEncoded  = M:encode_msg(OrigMsg),
                        GEncoded  = gpb:encode_msg(OrigMsg, Defs),
                        MMDecoded = M:decode_msg(MEncoded, ntest2),
                        GMDecoded = gpb:decode_msg(MEncoded, ntest2, Defs),
                        MGDecoded = M:decode_msg(GEncoded, ntest2),
                        ?assertEqual(OrigMsg, MMDecoded),
                        ?assertEqual(OrigMsg, GMDecoded),
                        ?assertEqual(OrigMsg, MGDecoded)
                end)
      end).

nif_with_strbin() ->
    with_tmpdir(
      fun(TmpDir) ->
              M = gpb_nif_with_strbin,
              DefsTxt = lf_lines(["message ntest2 {",
                                  "    required string s = 1;",
                                  "}"]),
              Defs = parse_to_proto_defs(DefsTxt),
              {ok, Code} = compile_nif_msg_defs(M, DefsTxt, TmpDir,
                                                [strings_as_binaries]),
              in_separate_vm(
                TmpDir, M, Code,
                fun() ->
                        OrigMsgB = {ntest2,<<"abc">>},
                        OrigMsgS = {ntest2,"abc"}, %% gpb can't do strbin
                        MEncoded  = M:encode_msg(OrigMsgB),
                        GEncoded  = gpb:encode_msg(OrigMsgB, Defs),
                        MMDecoded = M:decode_msg(MEncoded, ntest2),
                        GMDecoded = gpb:decode_msg(MEncoded, ntest2, Defs),
                        MGDecoded = M:decode_msg(GEncoded, ntest2),
                        ?assertEqual(OrigMsgB, MMDecoded),
                        ?assertEqual(OrigMsgS, GMDecoded),
                        ?assertEqual(OrigMsgB, MGDecoded)
                end)
      end).

<<<<<<< HEAD
nif_with_non_normal_floats() ->
    with_tmpdir(
      fun(TmpDir) ->
              M = gpb_nif_with_non_normal_floats,
              DefsTxt = lf_lines(["message nnf1 {",
                                  "    required float f = 1;",
                                  "    required double d = 2;",
                                  "}"]),
              Defs = parse_to_proto_defs(DefsTxt),
              {ok, Code} = compile_nif_msg_defs(M, DefsTxt, TmpDir,
                                                [strings_as_binaries]),
              in_separate_vm(
                TmpDir, M, Code,
                fun() ->
                        [begin
                             OrigMsg = {nnf1,Item,Item},
                             MEncoded  = M:encode_msg(OrigMsg),
                             GEncoded  = gpb:encode_msg(OrigMsg, Defs),
                             MMDecoded = M:decode_msg(MEncoded, nnf1),
                             GMDecoded = gpb:decode_msg(MEncoded, nnf1, Defs),
                             MGDecoded = M:decode_msg(GEncoded, nnf1),
                             ?assertEqual(OrigMsg, MMDecoded),
                             ?assertEqual(OrigMsg, GMDecoded),
                             ?assertEqual(OrigMsg, MGDecoded)
                         end
                         || Item <- [infinity, '-infinity', nan]]
                end)
      end).

=======
error_if_both_any_translations_and_nif() ->
    %% This is expected to fail, already at option verification, ie
    %% not produce any files at all, but should it accidentally
    %% succeed (due to a bug or so), it is useful to have it included
    %% under the ordinary nif handling umbrella.
    with_tmpdir(
      fun(_TmpDir) ->
              DefsTxt = lf_lines(["message ntest3 {",
                                  "    required string s = 1;",
                                  "}"]),
              Opts = [nif,
                      {any_translate,[{encode,{m,e,['$1']}},
                                      {decode,{m,d,['$1']}},
                                      {merge,{m,m,['$1','$2']}},
                                      {verify,{m,v,['$1','$errorf']}}]}],
              {{return,{error, _}},
               {output,Output1}} =
                  compile_file_get_output(DefsTxt, Opts),
              true = string:str(Output1, "nif") > 0,
              true = string:str(Output1, "any_translate") > 0,

              {{return,{error, _, []}},
               {output,""}} =
                  compile_file_get_output(DefsTxt, Opts ++ [return]),

              ok
      end).
>>>>>>> 6f5a21c9

compile_nif_msg_defs(M, MsgDefsOrIoList, TmpDir) ->
    compile_nif_msg_defs(M, MsgDefsOrIoList, TmpDir, []).

compile_nif_msg_defs(M, MsgDefsOrIoList, TmpDir, Opts) ->
    {MsgDefs, ProtoTxt} =
        case is_iolist(MsgDefsOrIoList) of
            true -> {parse_to_proto_defs(MsgDefsOrIoList,Opts), MsgDefsOrIoList};
            false -> {MsgDefsOrIoList, msg_defs_to_proto(MsgDefsOrIoList)}
        end,
    [NifCcPath, PbCcPath, NifOPath, PbOPath, NifSoPath, ProtoPath] = Files  =
        [filename:join(TmpDir, lists:concat([M, Ext]))
         || Ext <- [".nif.cc", ".pb.cc", ".nif.o", ".pb.o", ".nif.so",
                    ".proto"]],
    LoadNif = f("load_nif() -> erlang:load_nif(\"~s\", {{loadinfo}}).\n",
                [filename:join(TmpDir, lists:concat([M,".nif"]))]),
    LoadNifOpt = {load_nif, LoadNif},
    Opts2 = [binary, nif, LoadNifOpt] ++ Opts,
    {ok, M, Codes} = gpb_compile:proto_defs(M, MsgDefs, Opts2),
    Code = proplists:get_value(erl, Codes),
    NifTxt = proplists:get_value(nif, Codes),
    %%
    ok = file:write_file(NifCcPath, NifTxt),
    ok = file:write_file(ProtoPath, ProtoTxt),
    %%
    CC = find_cplusplus_compiler(),
    Protoc = find_protoc(),
    CFlags = get_cflags(),
    LdFlags = get_ldflags(),
    CompileProto = f("'~s' --proto_path '~s' --cpp_out='~s' '~s'",
                     [Protoc, TmpDir, TmpDir, ProtoPath]),
    CompileNif = f("'~s' -g -fPIC -Wall -O3 '-I~s' ~s -c -o '~s' '~s'",
                   [CC, TmpDir, CFlags, NifOPath, NifCcPath]),
    CompilePb = f("'~s' -g -fPIC -Wall -O3 '-I~s' ~s -c -o '~s' '~s'",
                  [CC, TmpDir, CFlags, PbOPath, PbCcPath]),
    CompileSo = f("'~s' -g -fPIC -shared -Wall -O3 ~s"
                  "    -o '~s' '~s' '~s' -lprotobuf",
                  [CC, LdFlags, NifSoPath, NifOPath, PbOPath]),
    %% Useful if debugging the nif code, see also with_tmpdir(save, Fun)
    ToClean = [filename:basename(F) || F <- Files, F /= ProtoPath],
    file:write_file(filename:join(TmpDir, "Makefile"),
                    iolist_to_binary(
                      ["all:\n",
                       "\t", CompileProto, "\n",
                       "\t", CompileNif, "\n",
                       "\t", CompilePb, "\n",
                       "\t", CompileSo, "\n",
                       "\n",
                       "clean:\n",
                       "\t", "$(RM)", [[" ",F] || F <- ToClean], "\n"])),
    ok = ccompile("~s", ["set -evx\n"
                         ++ CompileProto ++ "\n"
                         ++ CompileNif ++ "\n"
                         ++ CompilePb ++ "\n"
                         ++ CompileSo]),
    {ok, Code}.

lf_lines(Lines) ->
    [[L,"\n"] || L <- Lines].

is_iolist(X) ->
    try iolist_to_binary(X), true
    catch error:badarg -> false
    end.

parse_to_proto_defs(Iolist) ->
    parse_to_proto_defs(Iolist, []).

parse_to_proto_defs(Iolist, Opts) ->
    B = iolist_to_binary(Iolist),
    {ok, ProtoDefs} = gpb_compile:file(
                        "X.proto",
                        [mk_fileop_opt([{read_file, fun(_) -> {ok, B} end}]),
                         {i,"."},
                         to_proto_defs, report_warnings] ++ Opts),
    ProtoDefs.

%% Option to run with `save' for debugging nifs
with_tmpdir(Fun) ->
    with_tmpdir(dont_save, Fun).
with_tmpdir(Save, Fun) ->
    {ok, TmpDir} = get_tmpdir(),
    try Fun(TmpDir)
    after
        case Save of
            dont_save -> clean_tmpdir(TmpDir);
            save -> io:format(user, "~nSaved dir ~p~n", [TmpDir])
        end
    end.

get_tmpdir() ->
    {A, B, C} = os:timestamp(),
    random:seed(erlang:phash2(A+B+C), erlang:phash2(B+C), erlang:phash2(A+C)),
    mktempdir(
      filename:join(case os:getenv("TMPDIR") of
                        false -> "/tmp";
                        TDir  -> TDir
                    end,
                    lists:concat([?MODULE,"-",os:getenv("LOGNAME"),"-",
                                  os:getpid(),"-"]))).

mktempdir(Base) ->
    D = Base ++ f("~8..0w", [random:uniform(90000000)]),
    case file:make_dir(D) of
        ok             -> {ok, D};
        {error, exist} -> mktempdir(Base);
        Error          -> Error
    end.

clean_tmpdir(TmpDir) ->
    os:cmd(f("/bin/rm -rf '~s'", [TmpDir])).

in_separate_vm(TmpDir, Module, Code, Fun) ->
    %% With nifs in Erlang, one cannot control unloading of the nif,
    %% and thus cannot control when unloading of the protobuf library
    %% happens. I've seen cases where rapid unloading and reloading of
    %% nifs with new proto defs cause segvs (in strcmp), and from the
    %% stack trace, it looks like the protobuf library is unloading at
    %% the time when (or probably while) the next nif was being
    %% loaded. Since the loaded/linked protobuf dynamic library is a
    %% shared resource, if unloading and (re)loading happens in
    %% different threads, then there might be trouble.
    %%
    %% Therefore, to make the eunit tests stable, we run them in a
    %% separate vm.
    TmpCodeWrapperFun = fun() ->
                                try
                                    load_code(Module, Code),
                                    Fun()
                                after
                                    unload_code(Module)
                                end
                        end,
    FBin = term_to_binary(TmpCodeWrapperFun),
    FBinFile = filename:join(TmpDir, "fun-to-run"),
    FResFile = filename:join(TmpDir, "fun-run-result"),
    ok = file:write_file(FBinFile, FBin),
    DirOfThisBeam = filename:dirname(code:which(?MODULE)),
    GpbEbin = filename:dirname(code:which(gpb)),
    ModuleS = atom_to_list(?MODULE),
    CmdResult = run_cmd_collect_output(
                  "erl",
                  ["+B","-noinput",
                   "-boot","start_clean",
                   "-sasl","errlog_type","true",
                   "-pa",TmpDir,
                   "-pa",DirOfThisBeam,
                   "-pa",GpbEbin,
                   "-run",ModuleS,"main_in_separate_vm", FBinFile,FResFile]),
    analyze_output_from_separate_vm(CmdResult, FResFile).

main_in_separate_vm([FBinFile, FResFile]) ->
    {ok, FBin} = file:read_file(FBinFile),
    Fun = binary_to_term(FBin),
    Res = try Fun()
          catch Class:Reason -> {'EXIT',{Class,Reason,erlang:get_stacktrace()}}
          end,
    ResBin = term_to_binary(Res),
    WRes = file:write_file(FResFile, ResBin),
    io:format("Wrote result file (~p bytes) -> ~p~n", [byte_size(ResBin),WRes]),
    ensure_output_flushed_halt().

ensure_output_flushed_halt() ->
    case erlang:system_info(otp_release) of
        "R"++_ = Release ->
            %% Erlang R16 or earlier, attempt to support earlier releases
            %% if not too much work.
            if Release >= "R15B01" ->
                    %% R15B01 and later: halt waits until pending io has finished
                    halt(0);
               Release < "R15B01" ->
                    timer:sleep(100),
                    halt(0)
            end;
        _ ->
            %% Erlang 17 or later
            halt(0)
    end.

run_cmd_collect_output(Cmd, Args) ->
    case os:find_executable(Cmd) of
        false ->
            error({could_not_find_cmd,Cmd});
        CmdPath ->
            Port = erlang:open_port({spawn_executable,CmdPath},
                                    [use_stdio, stderr_to_stdout, binary,
                                     exit_status, {args,Args}]),
            collect_output(Port, [])
    end.

collect_output(Port, Acc) ->
    receive
        {Port, {data, Txt}} ->
            collect_output(Port, [Txt | Acc]);
        {Port, {exit_status,ExitCode}} ->
            {ExitCode, iolist_to_binary(lists:reverse(Acc))}
    end.

analyze_output_from_separate_vm({ExitCode, Output}, ResultFile) ->
    case file:read_file(ResultFile) of
        {ok, B} ->
            case binary_to_term(B) of
                {'EXIT',Class,Reason,StackTrace} ->
                    erlang:raise(Class, {in_separate_vm,Reason}, StackTrace);
                _Result ->
                    %% Anything not a crash is success, just like usual
                    ok
            end;
        {error, Reason} ->
            ?debugFmt("~nNo result from separate vm, output=~n~s~n", [Output]),
            error({no_result_file_from_separate_vm,{ResultFile,Reason},
                   {exit_code,ExitCode},
                   {execution_output,Output}})
    end.

test_nifs(Boolean) when is_boolean(Boolean) ->
    os:putenv("GPB_NIF_TESTS", lists:concat([Boolean])).

want_nif_tests() ->
    %% It can be useful to disable nif testing.
    %% Previously, it was very desirable, as described below,
    %% but since the move to test nifs in a separate vm,
    %% this is no longer as compelling a reason. It might still
    %% be desirable, eg if the c++ or protoc is not set up.
    %%
    %% Previously, when the nif tests were executed
    %% in the same vm as the eunit tests, then due to the
    %% behavior in the libprotoc, that if it detects loading
    %% a proto definition with the same name as it already
    %% has loaded, it will refuse, and may stop the entire
    %% erlang-vm. See the documentation in gpb_compile:c/1,2,
    %% the `nif' option, for further details. I have seen it
    %% halt the entire erlang-vm when tests failed, which is
    %% a pity e.g. when the vm is in an interactive inferior
    %% emacs window
    case os:getenv("GPB_NIF_TESTS") of
        false   -> true; %% default is to test nifs
        "true"  -> true;
        "false" -> false
    end.

find_cplusplus_compiler() ->
    case os:getenv("CXX") of
        false ->
            case os:find_executable("g++") of
                false -> os:find_executable("c++");
                Gxx   -> Gxx
            end;
        CxxCompiler ->
            CxxCompiler
    end.

find_protoc() ->
    case os:getenv("PROTOC") of
        false  -> os:find_executable("protoc");
        Protoc -> Protoc
    end.

check_protoc_can_do_oneof() ->
    cachingly_check('$cached_check_protoc_can_do_oneof',
                    %% oneof appeared in 2.6.0
                    fun() -> check_protoc_version_is_at_least([2,6]) end).

check_protoc_can_do_mapfields() ->
    cachingly_check('$cached_check_protoc_can_do_mapfields',
                    %% map<_,_> appeared in 3.0.0
                    fun() -> check_protoc_version_is_at_least([3,0]) end).

check_protoc_can_do_proto3() ->
    cachingly_check('$cached_check_protoc_can_do_proto3',
                    %% proto3 appeared in 3.0.0 :)
                    fun() -> check_protoc_version_is_at_least([3,0]) end).

check_protoc_version_is_at_least(MinVsn) ->
    case cachingly_find_protoc_version() of
        {ok, Vsn} -> Vsn >= MinVsn;
        {error,_} -> false
    end.

cachingly_find_protoc_version() ->
    cachingly_check('$cached_protoc_version', fun find_protoc_version/0).

cachingly_check(CacheKey, F) ->
    case get(CacheKey) of
        undefined ->
            CanIt = F(),
            put(CacheKey, CanIt),
            CanIt;
        CanIt ->
            CanIt
    end.

find_protoc_version() ->
    Output = os:cmd(find_protoc() ++ " --version"),
    case find_protoc_version_aux(string:tokens(Output, " \t\r\n"), Output) of
        {ok, _}=Res -> Res;
        {error, X}=Res ->
            ?debugFmt("Trouble finding protoc version in ~s~n", [X]),
            Res
    end.

find_protoc_version_aux(["libprotoc", VersionStr | _], All) ->
    try {ok, [list_to_integer(X) || X <- string:tokens(VersionStr, ".")]}
    catch error:badarg -> {error, {failed_to_interpret, VersionStr, All}}
    end;
find_protoc_version_aux([_ | Rest], All) ->
    find_protoc_version_aux(Rest, All);
find_protoc_version_aux([], All) ->
    {error, {no_version_string_found, All}}.

get_cflags() ->
    Root = code:root_dir(), %% e.g. /usr/lib/erlang
    CIncDir = filename:join([Root, "usr", "include"]),
    case os:getenv("CFLAGS") of
        false  -> "";
        CFlags -> CFlags
    end ++ case os:getenv("CXXFLAGS") of
               false    -> "";
               CxxFlags -> CxxFlags
           end ++ " " ++ f("-I'~s'", [CIncDir]).

platform_ldflags({unix, darwin}) ->
  " -undefined dynamic_lookup -dynamiclib";
platform_ldflags(_) ->
  "".

get_ldflags() ->
    case os:getenv("LDFLAGS") of
        false   -> "";
        LdFlags -> LdFlags
    end ++ platform_ldflags(os:type()).

msg_defs_to_proto(MsgDefs) ->
    iolist_to_binary(
      [maybe_syntaxdef(MsgDefs),
       lists:map(fun(M) -> msg_def_to_proto(M, MsgDefs) end, MsgDefs)]).

maybe_syntaxdef(MsgDefs) ->
    case proplists:get_value(syntax, MsgDefs) of
        undefined ->
            case contains_any_maptype_field(MsgDefs) of
                true  -> "syntax = \"proto2\";\n";
                false -> ""
            end;
        Syntax ->
            f("syntax = \"~s\";\n", [Syntax])
    end.

contains_any_maptype_field(MsgDefs) ->
    lists:any(fun(Fields) ->
                      lists:any(fun(#?gpb_field{type={map,_,_}}) -> true;
                                   (_) -> false
                                end,
                                Fields)
              end,
              [Fields || {{msg,_}, Fields} <- MsgDefs]).

msg_def_to_proto({{enum, Name}, EnumValues}, _MsgDefs) ->
    f("enum ~s {~n~s}~n~n",
      [Name, lists:map(fun format_enumerator/1, EnumValues)]);
msg_def_to_proto({{msg, Name}, Fields}, MsgDefs) ->
    IsProto3 = gpb:is_msg_proto3(Name, MsgDefs),
    f("message ~s {~n~s}~n~n",
      [Name, lists:map(fun(F) -> format_field(F, IsProto3) end, Fields)]);
msg_def_to_proto(_OtherElem, _MsgDefs) ->
    "".


format_enumerator({N,V}) ->
    f("  ~s = ~w;~n", [N, V]).

format_field(#?gpb_field{name=FName, fnum=FNum, type=Type,
                         occurrence=Occurrence},
             IsProto3) ->
    OccurrenceTxt = if Occurrence == repeated -> repeated;
                       IsProto3               -> "";
                       true                   -> Occurrence
                    end,
    case Type of
        {map,_,_} ->
            f("  ~s ~s = ~w;~n", [format_type(Type), FName, FNum]);
        _ ->
            f("  ~s ~s ~s = ~w;~n",
              [OccurrenceTxt, format_type(Type), FName, FNum])
    end;
format_field(#gpb_oneof{name=FName, fields=Fields}, _IsProto3) ->
    f("  oneof ~s {~n"
      "~s"
      "  };~n",
      [FName,
       [f("    ~s ~s = ~w;~n", [format_type(Type), OFName, FNum])
        || #?gpb_field{name=OFName, fnum=FNum, type=Type} <- Fields]]).

format_type({msg,Name})  -> Name;
format_type({enum,Name}) -> Name;
format_type({map,KeyType,ValueType}) ->
    f("map<~s,~s>", [format_type(KeyType), format_type(ValueType)]);
format_type(Type) ->
    Type.

ccompile(F, A) ->
    Cmd = f(F, A),
    Output = os:cmd("LC_ALL=C; export LC_ALL; " ++ Cmd ++ "; echo $?\n"),
    [LastLine | _Rest] = lists:reverse(string:tokens(Output, "\r\n")),
    try list_to_integer(string:strip(LastLine)) of
        0 -> ok;
        _ -> ?debugFmt("Compilation failed!~nCmd=~p~nOutput:~n~ts~n~n",
                       [Cmd, Output]),
             {error, Output}
    catch error:badarg ->
            ?debugFmt("Compilation failed!~nCmd=~p~nOutput:~n~ts~n~n",
                      [Cmd, Output]),
            {error, Output}
    end.

mk_one_msg_field_of_each_type() ->
    EachType   = [sint32, sint64, int32, int64, uint32,
                  uint64, bool, fixed64, sfixed64,
                  double, string, bytes, fixed32, sfixed32,
                  float, {enum, ee}, {msg, submsg1}],
    EnumDef    = {{enum, ee}, [{en1, 1}, {en2, 2}]},
    SubMsgDef  = {{msg, submsg1}, mk_fields_of_type([uint32], required)},
    TopMsgDef1 = {{msg, topmsg1}, mk_fields_of_type(EachType, required)},
    TopMsgDef2 = {{msg, topmsg2}, mk_fields_of_type(EachType, repeated)},
    TopMsgDef3 = {{msg, topmsg3}, mk_fields_of_type(EachType, optional)},
    StringMsg = {{msg,strmsg}, mk_fields_of_type([string], required)},
    [EnumDef, SubMsgDef, TopMsgDef1, TopMsgDef2, TopMsgDef3, StringMsg].

mk_one_oneof_field_of_each_type() ->
    EachType   = [sint32, sint64, int32, int64, uint32,
                  uint64, bool, fixed64, sfixed64,
                  double, string, bytes, fixed32, sfixed32,
                  float, {enum, ee}, {msg, submsg1}],
    EnumDef    = {{enum, ee}, [{en1, 1}, {en2, 2}]},
    SubMsgDef  = {{msg, submsg1}, mk_fields_of_type([uint32], required)},
    OneofMsg1  = {{msg, oneof1},  mk_oneof_fields_of_type(EachType, 1)},
    [EnumDef, SubMsgDef, OneofMsg1].

mk_one_map_field_of_each_type() ->
    %% Reduced set of int types to shorten compilation times,
    %% while still cover all code paths.
    ValueTypes = [sint32, sint64, uint32, uint64,
                  bool,
                  double, string, bytes,
                  float, {enum, ee}, {msg, submsg1}],
    KeyTypes   = [T || T <- ValueTypes, gpb:is_allowed_as_key_type(T)],
    %% Enum value in map must define 0 as the first value.
    EnumDef    = {{enum, ee}, [{en0, 0}, {en1, 1}, {en2, 2}]},
    SubMsgDef  = {{msg, submsg1}, mk_fields_of_type([uint32], required)},
    MapMsg1    = {{msg, map1},  mk_map_fields_of_type(KeyTypes, ValueTypes)},
    [EnumDef, SubMsgDef, MapMsg1].

mk_proto3_fields() ->
    EachType   = [sint32, sint64, bool, double, string, bytes, {enum, ee}],
    MsgType    = {msg, submsg1},
    EnumDef    = {{enum, ee}, [{en0, 0}, {en1, 1}, {en2, 2}]},
    SubMsgDef  = {{msg, submsg1}, mk_fields_of_type([uint32], required)},
    TopMsgDef1 = {{msg, topmsg1}, (mk_fields_of_type(EachType, required)
                                   ++ mk_fields_of_type(
                                        [MsgType], optional,
                                        [{offset, length(EachType)}]))},
    TopMsgDef2 = {{msg, topmsg2}, mk_fields_of_type(
                                    EachType ++ [MsgType],
                                    repeated,
                                    [{field_opts, [packed]}])},
    OneofMsg1  = {{msg, oneof1},  mk_oneof_fields_of_type([fixed32], 1)},
    MapMsg1    = {{msg, map1},    mk_map_fields_of_type([uint32], [string])},
    [{syntax, "proto3"},
     {proto3_msgs, [topmsg1,topmsg2,oneof1,map1,submsg1]},
     EnumDef, SubMsgDef, TopMsgDef1, TopMsgDef2, OneofMsg1, MapMsg1].

mk_fields_of_type(Types, Occurrence) ->
    mk_fields_of_type(Types, Occurrence, []).

mk_fields_of_type(Types, Occurrence, Opts) ->
    FieldOpts = proplists:get_value(field_opts, Opts, []),
    Offset = proplists:get_value(offset, Opts, 0),
    Types1 = [Type || Type <- Types, can_do_nif_type(Type)],
    [#?gpb_field{name=list_to_atom(lists:concat([f, I + Offset])),
                 rnum=I + 1 + Offset,
                 fnum=I + Offset,
                 type=Type,
                 occurrence=Occurrence,
                 opts=FieldOpts}
     || {I, Type} <- index_seq(Types1)].

mk_oneof_fields_of_type(Types, Pos) ->
    Types1 = [Type || Type <- Types, can_do_nif_type(Type)],
    [#gpb_oneof{
        name   = o,
        rnum   = Pos+1,
        fields = [#?gpb_field{name=list_to_atom(lists:concat([f,I])),
                              rnum=Pos+1,
                              fnum=I,
                              type=Type,
                              occurrence=optional,
                              opts=[]}
                  || {I, Type} <- index_seq(Types1)]}].

mk_map_fields_of_type(KeyTypes, ValueTypes) ->
    KeyTypes1 = [KT1 | _] = [T || T <- KeyTypes, can_do_nif_type(T)],
    ValueTypes1 = [VT1 | _] = [T || T <- ValueTypes, can_do_nif_type(T)],
    Fs1 = [#?gpb_field{type={map,KT1,VT}, occurrence=repeated, opts=[]}
           || VT <- ValueTypes1],
    Fs2 = [#?gpb_field{type={map,KT,VT1}, occurrence=repeated, opts=[]}
           || KT <- KeyTypes1],
    [F#?gpb_field{name=list_to_atom(lists:concat([f,I])), rnum=I+1, fnum=I}
     || {I, F} <- index_seq(Fs1 ++ Fs2)].

index_seq(L) -> lists:zip(lists:seq(1, length(L)), L).

can_do_nif_type(Type) ->
    if Type == int64;
       Type == sint64;
       Type == sfixed64 ->
            %% There's an issue with Erlang 17.0+ (will probably be
            %% fixed in 17.2): if compiled with gcc 4.9.0 (or newer, probably)
            %% and running on a 32-bit, there is an undefined behaviour
            %% which will make the test fail for nifs for sint64
            %% for INT64_MIN (-9223372036854775808). See also:
            %% http://erlang.org/pipermail/erlang-bugs/2014-July/004513.html
            case {is_erlvm_compiled_with_gcc490_or_later(), is_32_bit_os()} of
                {true, true} ->
                    false;
                _ ->
                    true
            end;
       true ->
            true
    end.

is_erlvm_compiled_with_gcc490_or_later() ->
    {Compiler, Version} = erlang:system_info(c_compiler_used),
    if Compiler == gnuc, is_tuple(Version) ->
            tuple_to_list(Version) >= [4,9,0];
       true ->
            undefined
    end.

is_32_bit_os() ->
    erlang:system_info({wordsize,external}) == 4. %% Erlang R14+

mk_msg(MsgName, Defs, Variant) ->
    {{msg, MsgName}, Fields} = lists:keyfind({msg, MsgName}, 1, Defs),
    R0 = erlang:make_tuple(length(Fields) + 1, undefined, [{1, MsgName}]),
    lists:foldl(fun(#?gpb_field{rnum=RNum}=Field, R) ->
                        Value = mk_field_value(Field, Defs, Variant),
                        setelement(RNum, R, Value);
                   (#gpb_oneof{rnum=RNum, fields=[OField1 | _]}, R) ->
                        #?gpb_field{name=Name} = OField1,
                        Value = mk_field_value(OField1, Defs, Variant),
                        setelement(RNum, R, {Name, Value})
                end,
                R0,
                Fields).

mk_field_value(#?gpb_field{occurrence=repeated}, _Defs, short) ->
    [];
mk_field_value(#?gpb_field{occurrence=repeated, type=T}=F, Defs, Variant) ->
    case T of
        {map, KeyType, ValueType} ->
            KF = F#?gpb_field{type=KeyType, occurrence=required},
            VF = F#?gpb_field{type=ValueType, occurrence=required},
            [begin
                 K = mk_field_value(KF, Defs, Variant),
                 V = mk_field_value(VF, Defs, Variant),
                 {K, V}
             end
             || _ <- lists:seq(1,10)];
        _ ->
            [mk_field_value(F#?gpb_field{occurrence=required}, Defs, Variant)]
    end;
mk_field_value(#?gpb_field{type=sint32}, _Defs, Vnt)   -> mk_sint(32, Vnt);
mk_field_value(#?gpb_field{type=sint64}, _Defs, Vnt)   -> mk_sint(64, Vnt);
mk_field_value(#?gpb_field{type=int32}, _Defs, Vnt)    -> mk_sint(32, Vnt);
mk_field_value(#?gpb_field{type=int64}, _Defs, Vnt)    -> mk_sint(64, Vnt);
mk_field_value(#?gpb_field{type=uint32}, _Defs, Vnt)   -> mk_uint(32, Vnt);
mk_field_value(#?gpb_field{type=uint64}, _Defs, Vnt)   -> mk_uint(64, Vnt);
mk_field_value(#?gpb_field{type=bool}, _Defs, Vnt)     -> mk_bool(Vnt);
mk_field_value(#?gpb_field{type=fixed64}, _Defs, Vnt)  -> mk_uint(64, Vnt);
mk_field_value(#?gpb_field{type=sfixed64}, _Defs, Vnt) -> mk_sint(64, Vnt);
mk_field_value(#?gpb_field{type=double}, _Defs, Vnt)   -> mk_float(64, Vnt);
mk_field_value(#?gpb_field{type=string}, _Defs, Vnt)   -> mk_string(Vnt);
mk_field_value(#?gpb_field{type=bytes}, _Defs, Vnt)    -> mk_bytes(Vnt);
mk_field_value(#?gpb_field{type=fixed32}, _Defs, Vnt)  -> mk_uint(32, Vnt);
mk_field_value(#?gpb_field{type=sfixed32}, _Defs, Vnt) -> mk_sint(32, Vnt);
mk_field_value(#?gpb_field{type=float}, _Defs, Vnt)    -> mk_float(32, Vnt);
mk_field_value(#?gpb_field{type={enum, E}}, Defs, Variant) ->
    {{enum, E}, [{E1 , _V1} | _Rest]=Es} = lists:keyfind({enum, E}, 1, Defs),
    case Variant of
        small_random ->
            element(1,random_nth(Es));
        _ ->
            E1
    end;
mk_field_value(#?gpb_field{type={msg, SubMsgName}}, Defs, Vnt) ->
    mk_msg(SubMsgName, Defs, Vnt).

mk_sint(32, small)        -> - (1 bsl 31);
mk_sint(32, big)          -> (1 bsl 31) - 1;
mk_sint(64, small)        -> - (1 bsl 63);
mk_sint(64, big)          -> (1 bsl 63) - 1;
mk_sint(_,  small_random) -> random_int(-100, 100);
mk_sint(_,  _)            -> 0.

mk_uint(32, big)          -> (1 bsl 32) - 1;
mk_uint(64, big)          -> (1 bsl 64) - 1;
mk_uint(_,  small_random) -> random_int(0, 100);
mk_uint(_,  _)            -> 0.

mk_bool(small)        -> false;
mk_bool(small_random) -> case random_int(0,1) of
                             0 -> false;
                             1 -> true
                         end;
mk_bool(_)            -> true.

mk_string(short)        -> "";
mk_string(big)          -> [16#10ffff];
mk_string(small_random) -> [random_int($a, $z) || _ <- lists:seq(1,10)];
mk_string(_)            -> "a".

mk_bytes(short)        -> <<>>;
mk_bytes(small_random) -> list_to_binary(mk_string(small_random));
mk_bytes(_)            -> <<"b">>.

mk_float(_, small_random) -> float(random_int(-10, 10));
mk_float(_, _)            -> 1.0.

random_nth(Seq) ->
    lists:nth(random_int(1, length(Seq)), Seq).

random_int(LowerLim, UpperLim) ->
    ensure_seeded(),
    random:uniform(UpperLim - LowerLim + 1) + LowerLim - 1.

ensure_seeded() ->
    random:seed(os:timestamp()).

%% --- command line options tests -----------------

cmdline_parses_include_opt_test() ->
    {ok, {[{i,"inc"}], []}} = gpb_compile:parse_opts_and_args(["-Iinc"]),
    {ok, {[{i,"inc"}], []}} = gpb_compile:parse_opts_and_args(["-I","inc"]),
    {error, _} = gpb_compile:parse_opts_and_args(["-I"]).

cmdline_parses_noarg_opt_test() ->
    {ok, {[defs_as_proplists], []}} =
         gpb_compile:parse_opts_and_args(["-pldefs"]).

cmdline_parses_string_opt_test() ->
    {ok, {[{o_erl, "src"}], []}} =
        gpb_compile:parse_opts_and_args(["-o-erl", "src"]),
    {error, _} = gpb_compile:parse_opts_and_args(["-o-erl"]).

cmdline_parses_alternatives_opt_test() ->
    {ok, {[{copy_bytes, true}], []}} =
        gpb_compile:parse_opts_and_args(["-c", "true"]),
    {ok, {[{copy_bytes, 1.25}], []}} =
        gpb_compile:parse_opts_and_args(["-c", "1.25"]).

cmdline_parses_files_test() ->
    {ok, {[], []}} = gpb_compile:parse_opts_and_args([]),
    {ok, {[], ["f.proto"]}} = gpb_compile:parse_opts_and_args(["f.proto"]).

cmdline_parses_also_non_proto_extensions_test() ->
    {ok, {[type_specs, {copy_bytes,auto}], ["a.x", "y.proto"]}} =
        gpb_compile:parse_opts_and_args(["-type", "-c", "auto",
                                         "a.x", "y.proto"]).

opt_test() ->
    {ok, {[{i, "include1"},
           {i, "include2"},
           {o, "out-dir"},
           {o_erl, "o-erl-dir"},
           {o_hrl, "o-hrl-dir"},
           {o_nif_cc, "o-nif-cc-dir"},
           nif,
           {load_nif, "load-nif"},
           {verify, optionally},
           {verify, always},
           {verify, never},
           {copy_bytes, true},
           {copy_bytes, false},
           {copy_bytes, auto},
           {copy_bytes, 42},
           strings_as_binaries, defs_as_proplists,
           use_packages,
           {msg_name_prefix,    "msg_prefix_"},
           {module_name_prefix, "mod_prefix_"},
           {msg_name_suffix,    "_msg_suffix"},
           {module_name_suffix, "_mod_suffix"},
           include_as_lib, type_specs,
           descriptor, maps,
           msg_name_to_lower,
           help, help, version, version,
           {erlc_compile_options, "debug_info, inline_list_funcs"}
           ],
          ["x.proto", "y.proto"]}} =
        gpb_compile:parse_opts_and_args(
          ["-Iinclude1",
           "-I", "include2",
           "-o", "out-dir",
           "-o-erl", "o-erl-dir",
           "-o-hrl", "o-hrl-dir",
           "-o-nif-cc", "o-nif-cc-dir",
           "-nif",
           "-load_nif", "load-nif",
           "-v", "optionally",
           "-v", "always",
           "-v", "never",
           "-c", "true",
           "-c", "false",
           "-c", "auto",
           "-c", "42",
           "-strbin",
           "-pldefs",
           "-pkgs",
           "-msgprefix", "msg_prefix_",
           "-modprefix", "mod_prefix_",
           "-msgsuffix", "_msg_suffix",
           "-modsuffix", "_mod_suffix",
           "-il",
           "-type",
           "-descr",
           "-maps",
           "-msgtolower",
           "-h", "--help",
           "-V", "--version",
           "-erlc_compile_options", "debug_info, inline_list_funcs",
           "x.proto", "y.proto"]).

%% --- auxiliaries -----------------

%% vvvvvvvvvvvvvvvvvvvvvvvvvvvvvvvvv
%% begin functions that imitates the interface of the gpb module
%% needed by the common/shared tests included above from gpb_tests.erl
-ifdef(gpb_compile_common_tests).
decode_msg(Bin, MsgName, MsgDefs) ->
    M = compile_defs(MsgDefs),
    try M:decode_msg(Bin, MsgName)
    after unload_code(M)
    end.

encode_msg(Msg, MsgDefs) ->
    M = compile_defs(MsgDefs),
    try M:encode_msg(Msg)
    after unload_code(M)
    end.

merge_msgs(Msg1, Msg2, MsgDefs) ->
    M = compile_defs(MsgDefs),
    try M:merge_msgs(Msg1, Msg2)
    after unload_code(M)
    end.

verify_msg(Msg, MsgDefs) ->
    M = compile_defs(MsgDefs),
    try M:verify_msg(Msg)
    after unload_code(M)
    end.
-endif. %% gpb_compile_common_tests
%% end of functions that imitates the interface of the gpb module
%% ^^^^^^^^^^^^^^^^^^^^^^^^^^^^^^^^^

compile_defs(MsgDefs) ->
    compile_defs(MsgDefs, [{verify, always}]).

compile_defs(MsgDefs, ExtraOpts) ->
    Mod = find_unused_module(),
    Opts = [binary | ExtraOpts],
    {ok, Mod, Code} = gpb_compile:proto_defs(Mod, MsgDefs, Opts),
    load_code(Mod, Code),
    Mod.

compile_iolist(IoList) ->
    compile_iolist(IoList, []).

compile_iolist(IoList, ExtraOpts) ->
    Mod = find_unused_module(),
    Contents = iolist_to_binary(IoList),
    ModProto = f("~s.proto", [Mod]),
    ReadFile = fun(F) -> case filename:basename(F) of
                             ModProto -> {ok, Contents};
                             _ -> file:read_file(F)
                         end
               end,
    ReadFileInfo = fun(F) -> case filename:basename(F) of
                                 ModProto -> {ok, #file_info{access=read}};
                                 _ -> file:read_file_info(F)
                             end
                   end,

    {ok, Mod, Code, []} =
        gpb_compile:file(
          ModProto,
          [{file_op, [{read_file, ReadFile},
                      {read_file_info, ReadFileInfo},
                      {write_file, fun(_,_) -> ok end}]},
           {i,"."},
           binary, return_warnings | ExtraOpts]),
    load_code(Mod, Code),
    Mod.

load_code(Mod, Code) ->
    unload_code(Mod),
    {module, Mod} = code:load_binary(Mod, "<nofile>", Code),
    ok.

unload_code(Mod) ->
    code:purge(Mod),
    code:delete(Mod),
    code:purge(Mod),
    code:delete(Mod),
    ok.

find_unused_module() -> find_unused_module(1).

find_unused_module(N) ->
    find_unused_module("", N).

find_unused_module(Prefix, N) ->
    ModNameCandidate = list_to_atom(f("~s~s-tmp-~w", [Prefix, ?MODULE, N])),
    case code:is_loaded(ModNameCandidate) of
        false    -> ModNameCandidate;
        {file,_} -> find_unused_module(Prefix, N+1)
    end.

id(X) -> X.

f(Fmt, Args) -> lists:flatten(io_lib:format(Fmt, Args)).<|MERGE_RESOLUTION|>--- conflicted
+++ resolved
@@ -1287,12 +1287,9 @@
          {"Nif enums in msgs", fun nif_enum_in_msg/0},
          {"Nif enums with pkgs", fun nif_enum_with_pkgs/0},
          {"Nif with strbin", fun nif_with_strbin/0},
-<<<<<<< HEAD
-         {"Nif and +-Inf/NaN", fun nif_with_non_normal_floats/0}])).
-=======
+         {"Nif and +-Inf/NaN", fun nif_with_non_normal_floats/0},
          {"Error if both Any translations and nif",
           fun error_if_both_any_translations_and_nif/0}])).
->>>>>>> 6f5a21c9
 
 increase_timeouts({Descr, Tests}) ->
     %% Without increased timeout, the nif test frequently times
@@ -1568,7 +1565,6 @@
                 end)
       end).
 
-<<<<<<< HEAD
 nif_with_non_normal_floats() ->
     with_tmpdir(
       fun(TmpDir) ->
@@ -1598,7 +1594,6 @@
                 end)
       end).
 
-=======
 error_if_both_any_translations_and_nif() ->
     %% This is expected to fail, already at option verification, ie
     %% not produce any files at all, but should it accidentally
@@ -1626,7 +1621,6 @@
 
               ok
       end).
->>>>>>> 6f5a21c9
 
 compile_nif_msg_defs(M, MsgDefsOrIoList, TmpDir) ->
     compile_nif_msg_defs(M, MsgDefsOrIoList, TmpDir, []).
