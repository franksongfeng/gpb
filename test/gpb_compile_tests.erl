--- conflicted
+++ resolved
@@ -2743,35 +2743,7 @@
            {i, "include2"},
            {o, "out-dir"},
            {o_erl, "o-erl-dir"},
-<<<<<<< HEAD
            {o_hrl, "o-hrl-dir"}],
-=======
-           {o_hrl, "o-hrl-dir"},
-           {o_nif_cc, "o-nif-cc-dir"},
-           nif,
-           {load_nif, "load-nif"},
-           {verify, optionally},
-           {verify, always},
-           {verify, never},
-           {copy_bytes, true},
-           {copy_bytes, false},
-           {copy_bytes, auto},
-           {copy_bytes, 42},
-           strings_as_binaries, defs_as_proplists,
-           use_packages,
-           {msg_name_prefix,    "msg_prefix_"},
-           {module_name_prefix, "mod_prefix_"},
-           {msg_name_suffix,    "_msg_suffix"},
-           {module_name_suffix, "_mod_suffix"},
-           include_as_lib, type_specs,
-           descriptor,
-           maps, msgs_as_maps, mapfields_as_maps, defs_as_maps,
-           msg_name_to_lower,
-           help, help, version, version,
-           {erlc_compile_options, "debug_info, inline_list_funcs"},
-           epb_compatibility, epb_functions
-           ],
->>>>>>> 36bc53fe
           ["x.proto", "y.proto"]}} =
         gpb_compile:parse_opts_and_args(
           ["-Iinclude1",
@@ -2820,7 +2792,6 @@
            "-il",
            "-type",
            "-descr",
-<<<<<<< HEAD
            "x.proto"]),
     {ok, {[{msg_name_prefix,    "msg_prefix_"},
            {module_name_prefix, "mod_prefix_"},
@@ -2833,17 +2804,14 @@
            "-modprefix", "mod_prefix_",
            "-msgsuffix", "_msg_suffix",
            "-modsuffix", "_mod_suffix",
-=======
-           "-maps", "-msgs-as-maps", "-mapfields-as-maps", "-defs-as-maps",
->>>>>>> 36bc53fe
            "-msgtolower",
            "x.proto"]),
     {ok, {[defs_as_proplists,
-           maps],
+           maps, msgs_as_maps, mapfields_as_maps, defs_as_maps],
           ["x.proto"]}} =
         gpb_compile:parse_opts_and_args(
           ["-pldefs",
-           "-maps",
+           "-maps", "-msgs-as-maps", "-mapfields-as-maps", "-defs-as-maps",
            "x.proto"]),
     {ok, {[{erlc_compile_options, "debug_info, inline_list_funcs"}],
           ["x.proto"]}} =
