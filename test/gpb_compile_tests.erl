%%% Copyright (C) 2010-2011  Tomas Abrahamsson
%%%
%%% Author: Tomas Abrahamsson <tab@lysator.liu.se>
%%%
%%% This library is free software; you can redistribute it and/or
%%% modify it under the terms of the GNU Lesser General Public
%%% License as published by the Free Software Foundation; either
%%% version 2.1 of the License, or (at your option) any later version.
%%%
%%% This library is distributed in the hope that it will be useful,
%%% but WITHOUT ANY WARRANTY; without even the implied warranty of
%%% MERCHANTABILITY or FITNESS FOR A PARTICULAR PURPOSE.  See the GNU
%%% Lesser General Public License for more details.
%%%
%%% You should have received a copy of the GNU Lesser General Public
%%% License along with this library; if not, write to the Free Software
%%% Foundation, Inc., 51 Franklin Street, Fifth Floor, Boston,
%%% MA  02110-1301  USA

-module(gpb_compile_tests).

-include_lib("kernel/include/file.hrl").
-include_lib("eunit/include/eunit.hrl").
-include("../include/gpb.hrl").

-export([test_nifs/1]). %% set whether to test nifs or not

-export([compile_iolist/2]).
-export([unload_code/1]).

%% NIF related
-export([nif_tests_check_prerequisites/1]).
-export([nif_oneof_tests_check_prerequisites/1]).
-export([nif_mapfield_tests_check_prerequisites/1]).
-export([nif_proto3_tests_check_prerequisites/1]).
-export([increase_timeouts/1]).
-export([with_tmpdir/1]).
-export([in_separate_vm/4]).
-export([compile_nif_msg_defs/3, compile_nif_msg_defs/4]).
-export([check_protoc_can_do_oneof/0]).
-export([check_protoc_can_do_mapfields/0]).
-export([check_protoc_can_do_proto3/0]).

%% internally used
-export([main_in_separate_vm/1]).

%% Translators for without user-data
-export([any_e_atom/1, any_d_atom/1, any_m_atom/2, any_v_atom/2]).
-export([any_v_atom/1]).
%% Translators for user-data
-export([any_e_atom/2, any_d_atom/2, any_m_atom/3, any_v_atom/3]).
%% Translators for user-data and op
-export([any_e_atom/3, any_d_atom/3, any_m_atom/4, any_v_atom/4]).

%% Include a bunch of tests from gpb_tests.
%% The shared tests are for stuff that must work both
%% for gpb and for the code that gpb_compile generates.
%% (I know it is a bit unorthodox to include .erl files,
%% but actually seems to work. Better than duplicating tests)
-define(gpb_compile_common_tests, true).
-ifdef(gpb_compile_common_tests).
-include("gpb_tests.erl").
-else.  %% gpb_compile_common_tests
-record(m1,{a}).
-endif. %% gpb_compile_common_tests

parses_non_importing_file_test() ->
    Contents = iolist_to_binary(
                 ["message Msg { required uint32 field1 = 1; }\n"]),
    ok = gpb_compile:file(
           "X.proto",
           [mk_fileop_opt([{read_file, fun(_) -> {ok, Contents} end}]),
            mk_defs_probe_sender_opt(self()),
            {i,"."}]),
    [{{msg,'Msg'},_}] = receive_filter_sort_msgs_defs().


parses_importing_file_test() ->
    ContentsX = iolist_to_binary(
                  ["import \"Y.proto\";\n"
                   "message X { required Y f1 = 1; }\n"]),
    ContentsY = iolist_to_binary(
                  ["message Y { required uint32 f1 = 1; }\n"]),
    ok = gpb_compile:file(
           "X.proto",
           [mk_fileop_opt([{read_file, fun("X.proto") -> {ok, ContentsX};
                                          ("Y.proto") -> {ok, ContentsY}
                                       end}]),
            mk_defs_probe_sender_opt(self()),
            {i,"."}]),
    [{{msg,'X'},_}, {{msg,'Y'},_}] = receive_filter_sort_msgs_defs().


import_fetcher_test() ->
    Master = self(),
    ContentsX = iolist_to_binary(
                  ["import \"Y.proto\";\n"
                   "message X { required Y f1 = 1; }\n"]),
    ContentsY = iolist_to_binary(
                  ["message Y { required uint32 f1 = 1; }\n"]),
    FileReadOpt = mk_fileop_opt([{read_file,
                                  fun("X.proto") ->
                                          Master ! {read,"X.proto"},
                                          {ok, ContentsX};
                                     ("Y.proto") ->
                                          Master ! {read,"Y.proto"},
                                          {ok, ContentsY}
                                  end}]),
    %% Importer returns `from_file'
    ok = gpb_compile:file(
           "X.proto",
           [{import_fetcher, fun(F) -> Master ! {redir_to_file,F},
                                       from_file
                             end},
            FileReadOpt, {i,"."}]),
    [{redir_to_file,"X.proto"},
     {read,"X.proto"},
     {redir_to_file,"Y.proto"},
     {read,"Y.proto"}] = flush_msgs(),

    %% Importer returns contents
    ok = gpb_compile:file(
           "X.proto",
           [{import_fetcher, fun(F) ->
                                     Master ! {fetched,F},
                                     {ok, binary_to_list(
                                            case F of
                                                "X.proto" -> ContentsX;
                                                "Y.proto" -> ContentsY
                                            end)}
                             end},
            FileReadOpt, {i,"."}]),
    [{fetched,"X.proto"},
     {fetched,"Y.proto"}] = flush_msgs(),

    %% Importer returns error
    {error,{fetcher_issue,"Y.proto",reason_for_y}} =
        gpb_compile:file(
          "X.proto",
          [{import_fetcher, fun(F) ->
                                    case F of
                                        "X.proto" -> from_file;
                                        "Y.proto" -> {error,reason_for_y}
                                    end
                            end},
           FileReadOpt, {i,"."}]),

    %% Make sure we've flushed every message, synchronously
    ok = gpb_compile:string(x, binary_to_list(ContentsY),
                            [mk_defs_probe_sender_opt(self()),
                             mk_fileop_opt([])]),
    [_|_] = receive_filter_sort_msgs_defs(),
    flush_msgs(),
    ok.



flush_msgs() ->
    receive
        M ->
             [M | flush_msgs()]
    after 0 ->
            []
    end.

parses_file_to_binary_test() ->
    Contents = <<"message Msg { required uint32 field1 = 1; }\n">>,
    {ok, 'X', Code, []} =
        gpb_compile:file(
          "X.proto",
          [mk_fileop_opt([{read_file, fun(_) -> {ok, Contents} end}]),
           mk_defs_probe_sender_opt(self()),
           {i,"."},
           binary, return_warnings]),
    true = is_binary(Code),
    [{{msg,'Msg'},_}] = receive_filter_sort_msgs_defs().

parses_file_to_msg_defs_test() ->
    Contents = <<"message Msg { required uint32 field1 = 1; }\n">>,
    {ok, [{{msg,'Msg'},[#?gpb_field{}]},
          {{msg_containment,"X"},['Msg']}]=MsgDefs} =
        gpb_compile:file(
          "X.proto",
          [mk_fileop_opt([{read_file, fun(_) -> {ok, Contents} end}]),
           {i,"."},
           to_proto_defs, report_warnings]),
    %% Check that the returned msgdefs are usable
    M = compile_defs(MsgDefs),
    ?assertMatch(<<_/binary>>, M:encode_msg({'Msg',33})),
    unload_code(M).

parses_msgdefs_to_binary_test() ->
    Defs = [{{msg,'Msg'},
             [#?gpb_field{name=field1, rnum=2, fnum=1, type=uint32,
                          occurrence=required, opts=[]}]}],
    M = find_unused_module(),
    {ok, M, Code} = gpb_compile:proto_defs(M, Defs, [binary]),
    true = is_binary(Code).

parses_and_generates_good_code_also_for_reserved_keywords_test() ->
    %% use erlang reserved words on as many .proto locations as possible
    %% to verify that the generated code compiles and works.
    M = compile_iolist(["enum if { begin=1; end=2; }"
                        "message catch { required if case = 1; }\n"]),
    ?assertMatch(true, is_binary(M:encode_msg({'catch', 'begin'}))),
    unload_code(M).

parses_and_generates_good_code_also_for_empty_msgs_test() ->
    M = compile_iolist(["message m1 { }\n"]),
    ?assertMatch(true, is_binary(M:encode_msg({m1}))),
    ?assertMatch({m1}, M:decode_msg(M:encode_msg({m1}), m1)),
    unload_code(M).

encoding_decoding_functions_for_epb_compatibility_test() ->
    epb_encoding_decoding_functions_aux(epb_compatibility).

encoding_decoding_functions_for_epb_functions_test() ->
    epb_encoding_decoding_functions_aux(epb_functions).

epb_encoding_decoding_functions_aux(Opt) ->
    DefsM1 = "message m1 { required uint32 a = 1; }\n",
    DefsNoMsgs = "enum ee { a = 0; }\n",
    {error, Reason1, []} = compile_iolist_get_errors_or_warnings(
                             DefsM1,
                             [Opt, maps]),
    true = is_list(gpb_compile:format_error(Reason1)),

    %% Verify we get an error for epb_compatibility with a message named 'msg'
    %% due to collision with standard gpb encode_msg/decode_msg functions
    {error, Reason2, []} = compile_iolist_get_errors_or_warnings(
                             "message msg { }\n",
                             [Opt, maps]),
    true = is_list(gpb_compile:format_error(Reason2)),

    Mod1 = compile_iolist(DefsM1, [Opt]),
    M1 = #m1{a=1234},
    B1 = Mod1:encode(M1),
    ?assertMatch(true, is_binary(B1)),
    B1 = Mod1:encode_m1(M1),
    M1 = Mod1:decode(m1, B1),
    M1 = Mod1:decode_m1(B1),
    unload_code(Mod1),

    %% verify no compatibility functions generated with no compat options
    Mod2 = compile_iolist(DefsM1, []),
    ?assertError(undef, Mod2:encode(M1)),
    ?assertError(undef, Mod2:encode_m1(M1)),
    ?assertError(undef, Mod2:decode(m1, B1)),
    ?assertError(undef, Mod2:decode_m1(B1)),
    unload_code(Mod2),

    %% verify functions generated ok when no msgs specified
    Mod3 = compile_iolist(DefsNoMsgs, [Opt]),
    _ = Mod3:module_info(),
    unload_code(Mod3).

epb_compatibility_opt_implies_pb_modsuffix_test() ->
    Contents = <<"message m { required uint32 f = 1; }\n">>,
    T = self(),
    ok = gpb_compile:file(
           "X.proto",
           [mk_fileop_opt([{read_file, fun(_) -> {ok, Contents} end},
                           {write_file, fun(Nm, _) -> T ! {file_name, Nm},
                                                      ok
                                        end}]),
            {i,"."},
            epb_compatibility]),
    ["X_pb.erl", "X_pb.hrl"] =
        lists:sort([receive {file_name, Nm1} -> Nm1 end,
                    receive {file_name, Nm2} -> Nm2 end]).

epb_compatibility_opt_implies_msg_name_to_lower_test() ->
    Contents = <<"message SomeMsg { required uint32 f = 1; }\n">>,
    ok = gpb_compile:file(
           "X.proto",
           [mk_fileop_opt([{read_file, fun(_) -> {ok, Contents} end}]),
            mk_defs_probe_sender_opt(self()),
            {i,"."},
            epb_compatibility]),
    [{{msg,somemsg},_}] = receive_filter_sort_msgs_defs().

epb_compatibility_opt_implies_defaults_for_omitted_optionals_test() ->
    Proto = ["message m {",
             "  optional uint32 f = 1 [default=3];\n",
             %% for verifying that type-defaults is not implied:
             "  optional uint32 g = 2;\n",
             "}\n"],
    M = compile_iolist(Proto, [epb_compatibility]),
    {m,3,undefined} = M:decode_msg(<<>>, m),
    unload_code(M).

field_pass_as_params_test() ->
    MsgDef = ["message m2 { required uint32 f22 = 1; }"
              "message m1 { required uint32  f1 = 1;",
              "             optional fixed32 f2 = 2;",
              "             repeated fixed32 f3 = 3;",
              "             repeated fixed32 f4 = 4 [packed];",
              "             repeated uint32  f5 = 5;",
              "             repeated uint32  f6 = 5 [packed];",
              "             optional string  f7 = 7;",
              "             optional m2      f8 = 8;",
              "             oneof o1 { m2     x1 = 15;",
              "                        uint32 y1 = 16; };",
              "             oneof o2 { m2     x2 = 25;",
              "                        uint32 y2 = 26; }",
              "             oneof o3 { m2     x3 = 35;",
              "                        uint32 y3 = 36; }",
              "}"],
    Msg = {m1, 4711, undefined,      %% f1,f2
           [4713,4714], [4715,4716], %% f3,f4
           [4717,4718], [4719,4720], %% f5,f6
           "abc", {m2,33}, {x1,{m2,45}}, {y2,226}, undefined},
    lists:foreach(
      fun(Opts) ->
              ?assertMatch({Msg,_},
                           {encode_decode_round_trip(MsgDef, Msg, Opts), Opts})
      end,
      [[{field_pass_method,pass_as_params}],
       [{field_pass_method,pass_as_record}],
       [{{field_pass_method,m1},pass_as_record},
        {{field_pass_method,m2},pass_as_params}],
       [{{field_pass_method,m1},pass_as_params},
        {{field_pass_method,m2},pass_as_record}]]).

encode_decode_round_trip(MsgDefAsIoList, Msg, Opts) ->
    M = compile_iolist(MsgDefAsIoList, Opts),
    MsgName = element(1, Msg),
    Result = M:decode_msg(M:encode_msg(Msg), MsgName),
    unload_code(M),
    Result.

mk_fileop_opt(NonDefaults) ->
    NonDefaults1 = [case Op of
                        read_file_info -> {Op, mk_with_basename_1(Fn)};
                        read_file      -> {Op, mk_with_basename_1(Fn)};
                        write_file     -> {Op, mk_with_basename_2(Fn)}
                    end
                    || {Op, Fn} <- NonDefaults],
    {file_op, NonDefaults1 ++ mk_default_file_ops()}.

mk_with_basename_1(Fn) -> fun(Path) -> Fn(filename:basename(Path)) end.
mk_with_basename_2(Fn) -> fun(Path, A) -> Fn(filename:basename(Path), A) end.

mk_default_file_ops() ->
    [{read_file_info, fun(_FileName) -> {ok, #file_info{access=read}} end},
     {read_file,      fun(_FileName) -> {error, enoent} end},
     {write_file,     fun(_FileName, _Bin) -> ok end}].

mk_defs_probe_sender_opt(SendTo) ->
    {probe_defs, fun(Defs) -> SendTo ! {defs, Defs} end}.

receive_filter_sort_msgs_defs() ->
    lists:sort([Msg || {{msg,_},_} = Msg <- receive {defs, Defs} -> Defs end]).

-record(m9,{aa, bb, cc, dd}).
-record(m10,{aaa}).

code_generation_when_submsg_size_is_known_at_compile_time_test() ->
    KnownSizeM9 =
        [{{msg,m9}, [#?gpb_field{name=aa, type={enum,e}, occurrence=required,
                                 fnum=1, rnum=#m9.aa, opts=[]},
                     #?gpb_field{name=bb, type=fixed32, occurrence=required,
                                 fnum=2, rnum=#m9.bb, opts=[]},
                     #?gpb_field{name=cc, type=fixed64, occurrence=required,
                                 fnum=3, rnum=#m9.cc, opts=[]},
                     #?gpb_field{name=dd, type={msg,m10}, occurrence=required,
                                 fnum=4, rnum=#m9.dd, opts=[]}]}],
    UnknownSizeM9 =
        [{{msg,m9}, [#?gpb_field{name=aa, type={enum,e}, occurrence=optional,
                                 fnum=1, rnum=#m9.aa, opts=[]},
                     #?gpb_field{name=bb, type=fixed32, occurrence=optional,
                                 fnum=2, rnum=#m9.bb, opts=[]},
                     #?gpb_field{name=cc, type=fixed64, occurrence=optional,
                                 fnum=3, rnum=#m9.cc, opts=[]},
                     #?gpb_field{name=dd, type={msg,m10}, occurrence=required,
                                 fnum=4, rnum=#m9.dd, opts=[]}]}],

    CommonDefs =
        [{{msg,m1}, [#?gpb_field{name=a, type={msg,m9}, occurrence=required,
                                 fnum=1, rnum=2, opts=[]}]},
         {{msg,m10},[#?gpb_field{name=aaa, type=bool, occurrence=required,
                                 fnum=1, rnum=#m10.aaa, opts=[]}]},
         {{enum,e}, [{x1, 1}, {x2, 2}]} %% all enum values same encode size
        ],

    M1 = compile_defs(CommonDefs++KnownSizeM9),
    M2 = compile_defs(CommonDefs++UnknownSizeM9),
    Msg = #m1{a=#m9{aa=x1, bb=33, cc=44, dd=#m10{aaa=true}}},
    Encoded1 = M1:encode_msg(Msg),
    Encoded2 = M2:encode_msg(Msg),
    Encoded1 = Encoded2,
    unload_code(M1),
    unload_code(M2).

code_generation_when_map_enum_size_is_unknown_at_compile_time_test() ->
    %% calculation of whether e_varint is needed or not when only
    %% an enum needs it, when that enum is in a map
    Defs = [{{msg,m1}, [#?gpb_field{name=a, type={map,bool,{enum,e1}},
                                    fnum=1, rnum=2, occurrence=repeated,
                                    opts=[]}]},
            {{enum,e1}, [{x1,0},{x2,128}]}], %% encodes to different sizes
    M = compile_defs(Defs),
    true = is_binary(M:encode_msg({m1,[{true,x1}]})),
    unload_code(M).

no_dialyzer_attributes_for_erlang_version_pre_18_test() ->
    %% -dialyzer({nowarn_function,f/1}). attrs first appeared in Erlang/OTP 18
    %% such attributes are emitted for verifiers and map translators
    Proto = "message m { map<uint32,string> m = 1; }",
    S1 = compile_to_string(Proto, [{target_erlang_version,17}]),
    false = is_substr("-dialyzer(", S1),
    S2 = compile_to_string(Proto, [{target_erlang_version,18}]),
    true = is_substr("-dialyzer(", S2).

%% --- default values --------------

default_value_handling_test() ->
    Proto = ["message m {",
             "  optional uint32 f1 = 1;",
             "  optional uint32 f2 = 2 [default=2];",
             "}"],
    [begin
         M = compile_iolist(Proto, Opts ++ OptVariation),
         ?assertMatch({Expected,_}, {M:decode_msg(<<>>, m), Opts}),
         unload_code(M)
     end
     || {Expected, Opts} <-
            [{{m,undefined,undefined}, []},
             {{m,0,2},         [defaults_for_omitted_optionals,
                                type_defaults_for_omitted_optionals]},
             {{m,undefined,2}, [defaults_for_omitted_optionals]},
             {{m,0,0},         [type_defaults_for_omitted_optionals]}],
        OptVariation <- [[pass_as_params],
                         [pass_as_record]]].

type_default_option_should_be_ignored_for_proto3_test() ->
    Proto = ["syntax=\"proto3\";\n",
             "message m { uint32 f1 = 1; };"],
    M = compile_iolist(Proto, [{type_defaults_for_omitted_optionals, false}]),
    {m,0} = M:decode_msg(<<>>, m),
    unload_code(M).

%% --- introspection ---------------

introspection_package_name_test() ->
    M = compile_iolist(["package foo.bar;",
                        "message M { required uint32 f1=1; }"]),
    'foo.bar' = M:get_package_name(),
    unload_code(M),
    M = compile_iolist(["message M { required uint32 f1=1; }"]),
    undefined = M:get_package_name(),
    unload_code(M).

introspection_msgs_test() ->
    M = compile_iolist(["message msg1 { required uint32 f1=1; }"]),
    [msg1] = M:get_msg_names(),
    [#?gpb_field{name=f1, type=uint32, fnum=1}] = M:find_msg_def(msg1),
    [#?gpb_field{name=f1, type=uint32, fnum=1}] = M:fetch_msg_def(msg1),
    error = M:find_msg_def(msg_ee),
    ?assertError(_, M:fetch_msg_def(msg_ee)),
    unload_code(M).

introspection_enums_test() ->
    %% Names
    M = compile_iolist(["enum e1 { n1=1; n2=2; }",
                        "message msg1 { required uint32 f1=1; }"]),
    [e1] = M:get_enum_names(),
    %% find and fetch
    [{n1,1},{n2,2}] = M:find_enum_def(e1),
    error = M:find_enum_def(ee),
    [{n1,1},{n2,2}] = M:fetch_enum_def(e1),
    ?assertError(_, M:fetch_enum_def(ee)),
    %% symbol <--> value mapping
    n1 = M:enum_symbol_by_value(e1, 1),
    n2 = M:enum_symbol_by_value(e1, 2),
    n1 = M:enum_symbol_by_value_e1(1),
    n2 = M:enum_symbol_by_value_e1(2),
    1  = M:enum_value_by_symbol(e1, n1),
    2  = M:enum_value_by_symbol(e1, n2),
    1  = M:enum_value_by_symbol_e1(n1),
    2  = M:enum_value_by_symbol_e1(n2),
    unload_code(M).

introspection_defs_as_proplists_test() ->
    Proto = ["message msg1 { required uint32 f1=1; }",
             "service s1 {",
             "  rpc req1(msg1) returns (msg1);",
             "  rpc req2(msg1) returns (msg1);",
             "}",
             "service s2 {",
             "  rpc req2(msg1) returns (msg1);",
             "}"],
    %% With the defs_as_proplists option
    M = compile_iolist(Proto, [defs_as_proplists]),
    NoIStr = {input_stream, false},
    NoOStr = {output_stream, false},
    NoOpts = {opts, []},
    [[{name,       f1},
      {fnum,       1},
      {rnum,       2},
      {type,       uint32},
      {occurrence, required},
      {opts,       []}]] = PL = M:find_msg_def(msg1),
    [{{msg, msg1}, PL}] = M:get_msg_defs(),
    [s1, s2] = M:get_service_names(),
    {{service, s1},
     [[{name, req1}, {input, msg1}, {output, msg1}, NoIStr, NoOStr, NoOpts],
      [{name, req2}, {input, msg1}, {output, msg1}, NoIStr, NoOStr, NoOpts]]} =
        M:get_service_def(s1),
    {{service, s2},
     [[{name, req2}, {input, msg1}, {output, msg1}, NoIStr, NoOStr, NoOpts]]} =
        M:get_service_def(s2),
    [{name, req1}, {input, msg1}, {output, msg1}, NoIStr, NoOStr, NoOpts] =
        M:find_rpc_def(s1, req1),
    [{name, req2}, {input, msg1}, {output, msg1}, NoIStr, NoOStr, NoOpts] =
        M:find_rpc_def(s2, req2),
    unload_code(M),

    %% No defs_as_proplists option
    M = compile_iolist(Proto, [{defs_as_proplists, false}]),
    [#?gpb_field{name       = f1,
                 fnum       = 1,
                 rnum       = 2,
                 type       = uint32,
                 occurrence = required,
                 opts       = []}] = Fs = M:find_msg_def(msg1),
    [{{msg, msg1}, Fs}] = Defs = M:get_msg_defs(),
    {{service, s1},
     [#?gpb_rpc{name=req1, input=msg1, output=msg1},
      #?gpb_rpc{name=req2, input=msg1, output=msg1}]} =
        M:get_service_def(s1),
    {{service, s2},
     [#?gpb_rpc{name=req2, input=msg1, output=msg1}]} =
        M:get_service_def(s2),
    #?gpb_rpc{name=req1, input=msg1, output=msg1} = M:find_rpc_def(s1, req1),
    #?gpb_rpc{name=req2, input=msg1, output=msg1} = M:find_rpc_def(s2, req2),
    unload_code(M),

    %% make sure the generated erl file does not -include[_lib] "gpb.hrl"
    Master = self(),
    ReportOutput = fun(FName, Contents) ->
                           Master ! {filename:extension(FName), Contents},
                           ok
                   end,
    FileOpOpt = mk_fileop_opt([{write_file, ReportOutput}]),
    ok = gpb_compile:proto_defs(M, Defs, [FileOpOpt, defs_as_proplists]),
    receive {".hrl", Hrl1} -> nomatch = re:run(Hrl1, "\"gpb.hrl\"") end,
    receive {".erl", Erl1} -> nomatch = re:run(Erl1, "\"gpb.hrl\"") end,
    ok = gpb_compile:proto_defs(M, Defs, [FileOpOpt, defs_as_proplists,
                                          include_as_lib]),
    receive {".hrl", Hrl2} -> nomatch = re:run(Hrl2, "\"gpb.hrl\"") end,
    receive {".erl", Erl2} -> nomatch = re:run(Erl2, "\"gpb.hrl\"") end.

introspection_rpcs_test() ->
    Proto = ["message m1 { required uint32 f1=1; }",
             "message m2 { required uint32 f2=1; }",
             "service s1 {",
             "  rpc req1(m1) returns (m2);",
             "  rpc req2(m2) returns (m1);",
             "}"],
    M = compile_iolist(Proto),
    {{service, s1},
     [#?gpb_rpc{name=req1, input='m1', output='m2'},
      #?gpb_rpc{name=req2, input='m2', output='m1'}]} = M:get_service_def(s1),
    [req1, req2] = M:get_rpc_names(s1),
    #?gpb_rpc{name=req1, input='m1', output='m2'} = M:find_rpc_def(s1, req1),
    #?gpb_rpc{name=req1, input='m1', output='m2'} = M:fetch_rpc_def(s1, req1),
    #?gpb_rpc{name=req2, input='m2', output='m1'} = M:fetch_rpc_def(s1, req2),
    #?gpb_rpc{name=req2, input='m2', output='m1'} = M:find_rpc_def(s1, req2),
    error = M:find_rpc_def(s1, req_ee),
    ?assertError(_, M:fetch_rpc_def(s2, req_ee)),
    unload_code(M).

introspection_multiple_rpcs_test() ->
    Proto = ["message m1 { required uint32 f1=1; }",
             "message m2 { required uint32 f2=1; }",
             "service s1 {",
             "  rpc req1(m1) returns (m2);",
             "  rpc req2(m2) returns (m1);",
             "}",
             "service s2 {",
             "  rpc req21(m2) returns (m1);",
             "  rpc req22(m1) returns (m2);",
             "}"],
    M = compile_iolist(Proto),
    [s1, s2] = M:get_service_names(),
    {{service, s1},
     [#?gpb_rpc{name=req1, input='m1', output='m2'},
      #?gpb_rpc{name=req2, input='m2', output='m1'}]} = M:get_service_def(s1),
    {{service, s2},
     [#?gpb_rpc{name=req21, input='m2', output='m1'},
      #?gpb_rpc{name=req22, input='m1', output='m2'}]} = M:get_service_def(s2),
    #?gpb_rpc{name=req21,  input='m2', output='m1'} = M:find_rpc_def(s2, req21),
    #?gpb_rpc{name=req1, input='m1', output='m2'} = M:fetch_rpc_def(s1, req1),
    #?gpb_rpc{name=req2,  input='m2', output='m1'} = M:fetch_rpc_def(s1, req2),
    #?gpb_rpc{name=req22, input='m1', output='m2'} = M:find_rpc_def(s2, req22),
    error = M:find_rpc_def(s1, req_ee),
    error = M:find_rpc_def(s2, req_aa),
    ?assertError(_, M:fetch_rpc_def(s2, req_ee)),
    ?assertError(_, M:fetch_rpc_def(s1, req_aa)),
    unload_code(M).

%% --- decoder tests ---------------

decodes_overly_long_varints_test() ->
    M = compile_defs([{{msg,m1}, [#?gpb_field{name=a, type=int32,
                                              fnum=1, rnum=#m1.a,
                                              occurrence=required, opts=[]}]}]),
    #m1{a=54} = M:decode_msg(<<8, 54>>, m1), %% canonically encoded
    #m1{a=54} = M:decode_msg(<<8, (128+54), 128, 128, 0>>, m1),
    unload_code(M).

%% --- scoped messages ---------------

dotted_names_gives_no_compilation_error_test() ->
    %% make sure dotted names does not give compilation errors,
    %% for instance if some generated code would rely on names
    %% having the same syntax as erlang atoms, or, when prepended
    %% with an upper case character, having the same syntax as an
    %% erlang variable
    M = compile_iolist(["message m1 {"
                        "  message m2 { required uint32 x = 1; }",
                        "  enum    e1 { ea = 17; eb = 18; }",
                        "  required m2     y = 1;",
                        "  required .m1.m2 z = 2;",
                        "  required e1     w = 3;",
                        "}",
                        "message m3 { required m1.m2 b = 1; }"]),
    M1Msg = {m1, {'m1.m2', 1}, {'m1.m2', 2}, ea},
    Data = M:encode_msg(M1Msg),
    M1Msg = M:decode_msg(Data, m1),
    unload_code(M).

%% --- module/msg name prefix/suffix ---------------
module_msg_name_prefix_test() ->
    Proto = <<"message msg1 { required uint32 f1=1; }\n">>,
    Master = self(),
    ReadInput = fun(FName) -> Master ! {read, FName}, {ok, Proto} end,
    ReportOutput = fun(FName, Contents) ->
                           Ext = list_to_atom(tl(filename:extension(FName))),
                           Master ! {write, {Ext, FName, Contents}},
                           ok
                   end,
    FileOpOpt = mk_fileop_opt([{read_file, ReadInput},
                               {write_file, ReportOutput}]),
    ModPrefix = "mp_",
    MsgPrefix = "mm_",
    ModSuffix = "_xp",
    MsgSuffix = "_xm",
    ok = gpb_compile:file("m.proto",
                          [FileOpOpt, {i,"."},
                           {module_name_prefix, ModPrefix},
                           {msg_name_prefix, MsgPrefix},
                           {module_name_suffix, ModSuffix},
                           {msg_name_suffix, MsgSuffix}]),
    receive
        {read, "m.proto"} -> ok;
        {read, X} -> erlang:error({"reading from odd file", X})
    end,
    receive
        {write, {hrl, "mp_m_xp.hrl", Hrl}} ->
            assert_contains_regexp(Hrl, "mm_msg1_xm"),
            ok;
        {write, {hrl, "m.hrl", _}} ->
            erlang:error("hrl file not prefixed or suffixed!");
        {write, {hrl, X2, C2}} ->
            erlang:error({"writing odd hrl file!", X2, C2})
    end,
    receive
        {write, {erl, "mp_m_xp.erl", Erl}} ->
            assert_contains_regexp(Erl, "-include.*\"mp_m_xp.hrl\""),
            assert_contains_regexp(Erl, "-module.*mp_m_xp"),
            assert_contains_regexp(Erl, "mm_msg1_xm"),
            ok;
        {write, {erl, "m.erl", _}} ->
            erlang:error("erl file not prefixed or suffixed!");
        {write, {erl, X3, C3}} ->
            erlang:error({"writing odd erl file!", X3, C3})
    end,
    ok.

assert_contains_regexp(IoData, Re) ->
    case re:run(IoData, Re) of
        {match, _} -> ok;
        nomatch    ->
            ?debugFmt("~nERROR: Regexp ~s not found in:~n~s~n", [Re, IoData]),
            erlang:error({"Re ", Re, "not found in", IoData})
    end.

%% --- bytes ----------

list_as_bytes_indata_test() ->
    HasBinary = (catch binary:copy(<<1>>)) == <<1>>, % binary exists since R14A
    if HasBinary ->
            M = compile_iolist(["message m1 { required bytes f1 = 1; }"]),
            Data = M:encode_msg({m1, [1,2,3,4]}),
            {m1, <<1,2,3,4>>} = M:decode_msg(Data, m1),
            unload_code(M);
       true ->
            %% nothing to test
            ok
    end.

copy_bytes_unconditionally_test() ->
    HasBinary = (catch binary:copy(<<1>>)) == <<1>>, % binary exists since R14A
    if HasBinary ->
            M = compile_iolist(["message m1 { required bytes f1 = 1; }"],
                               [{copy_bytes, true}]),
            Data = M:encode_msg({m1, <<"d">>}),
            {m1, <<"d">>=Bs} = M:decode_msg(Data, m1),
            %% If the Bs has not been copied, then it is a sub-binary
            %% of a larger binary: of the message, ie of Data.
            %% So verify copying by verifying size of referenced data.
            ?assertEqual(byte_size(Bs), binary:referenced_byte_size(Bs)),
            unload_code(M);
       true ->
            %% nothing to test
            ok
    end.

copy_bytes_false_test() ->
    M = compile_iolist(["message m1 { required bytes f1 = 1; }"],
                       [{copy_bytes, false}]),
    Data = M:encode_msg({m1, <<"d">>}),
    {m1, <<"d">>=Bs} = M:decode_msg(Data, m1),
    HasBinary = (catch binary:copy(<<1>>)) == <<1>>, % binary exists since R14A
    if HasBinary ->
            %% If the StrBin has not been copied, then it is a sub-binary
            %% of a larger binary: of the message, ie of Data.
            %% So verify copying by verifying size of referenced data.
            ?assertEqual(byte_size(Data), binary:referenced_byte_size(Bs));
       true ->
            ok
    end,
    unload_code(M).

copy_bytes_auto_test() ->
    M = compile_iolist(["message m1 { required bytes f1 = 1; }"],
                       [{copy_bytes, auto}]),
    Data = M:encode_msg({m1, <<"d">>}),
    {m1, <<"d">>=Bs} = M:decode_msg(Data, m1),
    HasBinary = (catch binary:copy(<<1>>)) == <<1>>,
    if HasBinary ->
            ?assertEqual(byte_size(Bs), binary:referenced_byte_size(Bs));
       true ->
            ok %% cannot test more if we don't have the binary module
    end,
    unload_code(M).

copy_bytes_fraction_test() ->
    HasBinary = (catch binary:copy(<<1>>)) == <<1>>,
    if HasBinary ->
            Proto = ["message m1 {",
                     "  required bytes f1 = 1;",
                     "  required bytes f2 = 2;",
                     "}"],
            M1 = compile_iolist(Proto, [{copy_bytes, 2}]),   % fraction as int
            M2 = compile_iolist(Proto, [{copy_bytes, 2.0}]), % fraction as float
            D1 = <<"d">>, %% small
            D2 = <<"dddddddddddddddddddddddddddd">>, %% large
            Data = M1:encode_msg({m1, D1, D2}),
            ?assert(byte_size(Data) > (2 * byte_size(D1))),
            ?assert(byte_size(Data) < (2 * byte_size(D2))),
            {m1, D1Bs, D2Bs} = M1:decode_msg(Data, m1),
            ?assertEqual(D1, D1Bs),
            ?assertEqual(D2, D2Bs),
            %% The small data should have been copied, but not the larger
            ?assertEqual(byte_size(D1Bs), binary:referenced_byte_size(D1Bs)),
            ?assertEqual(byte_size(Data), binary:referenced_byte_size(D2Bs)),

            {m1, D3Bs, D4Bs} = M2:decode_msg(Data, m1),
            ?assertEqual(D1, D3Bs),
            ?assertEqual(D2, D4Bs),
            ?assertEqual(byte_size(D3Bs), binary:referenced_byte_size(D3Bs)),
            ?assertEqual(byte_size(Data), binary:referenced_byte_size(D4Bs)),

            unload_code(M1),
            unload_code(M2);
       true ->
            ok
    end.

%% --- strings ----------

strings_as_binaries_option_produces_bins_test() ->
    M = compile_iolist(["message m1 {"
                        "  required string f1 = 1;",
                        "}"],
                       [strings_as_binaries]),
    Data = M:encode_msg({m1, "some string"}),
    {m1, <<"some string">>} = M:decode_msg(Data, m1),
    unload_code(M).

strings_as_lists_is_the_default_test() ->
    M = compile_iolist(["message m1 {"
                        "  required string f1 = 1;",
                        "}"],
                       []),
    Data = M:encode_msg({m1, "some string"}),
    {m1, "some string"} = M:decode_msg(Data, m1),
    unload_code(M).

strings_as_binaries_opt_together_with_copy_bytes_opt_test() ->
    M = compile_iolist(["message m1 {"
                        "  required string f1 = 1;",
                        "}"],
                       [strings_as_binaries, {copy_bytes, auto}]),
    Data = M:encode_msg({m1, "some string"}),
    {m1, <<"some string">>=StrBin} = M:decode_msg(Data, m1),
    HasBinary = (catch binary:copy(<<1>>)) == <<1>>, % binary exists since R14A
    if HasBinary ->
            ?assertEqual(byte_size(StrBin),
                         binary:referenced_byte_size(StrBin));
       true ->
            ok
    end,
    unload_code(M).

accepts_both_strings_and_binaries_as_input_test() ->
    M = compile_iolist(["message m1 {"
                        "  required string f1 = 1;",
                        "  required string f2 = 2;",
                        "}"]),
    Data = M:encode_msg({m1, "some string", <<"some other string">>}),
    {m1, "some string", "some other string"} = M:decode_msg(Data, m1),
    unload_code(M).

verifies_both_strings_and_binaries_as_input_test() ->
    M = compile_iolist(["message m1 {"
                        "  required string f1 = 1;",
                        "  required string f2 = 2;",
                        "}"],
                        [strings_as_binaries]),
    R = {m1, "some string", <<"some other string">>},
    ok = M:verify_msg(R),
    ?assertError(_, M:verify_msg({m1, "a", <<97,98,99,255,191>>})),
    unload_code(M).

utf8_bom_test() ->
    Utf8ByteOrderMark = <<239,187,191>>, % EF BB BF
    M = compile_iolist([Utf8ByteOrderMark,
                        "message m1 {"
                        "  required string f1 = 1;",
                        "}"]),
    Data = M:encode_msg({m1, "x"}),
    {m1, "x"} = M:decode_msg(Data, m1),
    unload_code(M).

nonascii_default_values_for_strings_test() ->
    Utf8 = unicode:characters_to_binary([1000,2000,3000]),
    M = compile_iolist(["message m1 {"
                        "  required string f1 = 1 [default=\"",Utf8,"\"];",
                        "}"]),
    Data = M:encode_msg({m1, "x"}),
    {m1, "x"} = M:decode_msg(Data, m1),
    unload_code(M).

reading_file_falls_back_to_latin1_test() ->
    Latin1 = [255,255,255], % Not decodable as utf8
    M = compile_iolist(["// "++Latin1++"\n",
                        "message m1 {"
                        "  required string f1 = 1;",
                        "}"]),
    Data = M:encode_msg({m1, "x"}),
    {m1, "x"} = M:decode_msg(Data, m1),
    unload_code(M).

error_for_invalid_boms_test() ->
    [{_,{error,{utf8_decode_failed,{invalid_proto_byte_order_mark,_},_},[]}} =
         {Bom, compile_iolist_get_errors_or_warnings(
                 [Bom, "message m1 {"
                  "  required string f1 = 1;",
                  "}"])}
     || Bom <- [<<0,0,16#FE,16#FF>>, % utf32-big endian
                <<16#FF,16#FE,0,0>>, % utf32-little
                <<16#FE,16#FF>>,     % utf16-big
                <<16#FF,16#FE>>]].   % utf16-little


generates_escaped_utf8_for_old_erlang_versions_test() ->
    Unicode = [255],
    Utf8 = unicode:characters_to_binary(Unicode),
    Proto = ["message m1 {"
             "  required string f1 = 1 [default=\"",Unicode,"\"];",
             "}"],
    S1 = compile_to_string_get_hrl(Proto, [{target_erlang_version,15}]),
    true = is_substr("x{ff}", S1), %% 255 = 16#ff
    S2 = compile_to_string_get_hrl(Proto, [{target_erlang_version,16}]),
    true = is_substr(binary_to_list(Utf8), S2),
    [Line1 | _] = string:tokens(S2, "\n"),
    true = is_substr("coding: ", Line1).

%% -- translation of google.protobuf.Any ----------

-define(x_com_atom_1(C), 10,10,"x.com/atom",18,1,C).

'translation_of_google.protobuf.Any_test_'() ->
    {timeout,10,fun 'translation_of_google.protobuf.Any_aux'/0}.

'translation_of_google.protobuf.Any_aux'() ->
    %% The any.proto contains:
    %%
    %%     syntax = "proto3";
    %%     ...
    %%     message Any {
    %%       string type_url = 1;
    %%       bytes value = 2;
    %%     }
    %%
    M = compile_iolist(
          ["syntax=\"proto3\";",
           "import \"google/protobuf/any.proto\";",
           "message m {",
           "  repeated google.protobuf.Any f1=1 [packed=false];",
           "  repeated google.protobuf.Any f2=2 [packed=true];",
           "  required google.protobuf.Any f3=3;",
           "  optional google.protobuf.Any f4=4;",
           "  oneof f5 {",
           "    google.protobuf.Any f6=6;",
           "  }",
           "}"],
          [use_packages,
           %% The translations assume value is an atom.
           {any_translate,[{encode,{?MODULE,any_e_atom,['$1']}},
                           {decode,{?MODULE,any_d_atom,['$1']}},
                           {merge,{?MODULE,any_m_atom,['$1','$2']}},
                           {verify,{?MODULE,any_v_atom,['$1','$errorf']}}]}]),
    R = {m, [a,b,c], [d,e,f], g, h, {f6,i}},
    <<10,15,?x_com_atom_1("a"),
      10,15,?x_com_atom_1("b"),
      10,15,?x_com_atom_1("c"),
      18,48,15,?x_com_atom_1("d"),15,?x_com_atom_1("e"),15,?x_com_atom_1("f"),
      26,15,?x_com_atom_1("g"),
      34,15,?x_com_atom_1("h"),
      50,15,?x_com_atom_1("i")>> = B = M:encode_msg(R),
    R = M:decode_msg(B, m),

    ok = M:verify_msg(R),
    ?verify_gpb_err(M:verify_msg({m, ["a",b,c], [d,e,f], g, h, {f6,i}})),
    ?verify_gpb_err(M:verify_msg({m, [a,b,c], ["d",e,f], g, h, {f6,i}})),
    ?verify_gpb_err(M:verify_msg({m, [a,b,c], [d,e,f], "g", h, {f6,i}})),
    ?verify_gpb_err(M:verify_msg({m, [a,b,c], [d,e,f], g, "h", {f6,i}})),
    ?verify_gpb_err(M:verify_msg({m, [a,b,c], [d,e,f], g, h, {f6,"i"}})),

    RR = {m, [a,b,c,a,b,c], [d,e,f,d,e,f], gg, hh, {f6,ii}},
    RR = M:merge_msgs(R, R),
    RR = M:decode_msg(<<B/binary, B/binary>>, m),
    unload_code(M).

translation_of_Any_as_a_map_value_test() ->
    M = compile_iolist(
          ["syntax=\"proto3\";",
           "import \"google/protobuf/any.proto\";",
           "message m {",
           "  map<string,google.protobuf.Any> f1=1;",
           "}"],
          [use_packages,
           {any_translate,[{encode,{?MODULE,any_e_atom,['$1']}},
                           {decode,{?MODULE,any_d_atom,['$1']}},
                           {merge,{?MODULE,any_m_atom,['$1','$2']}}, % unused
                           {verify,{?MODULE,any_v_atom,['$1','$errorf']}}]}]),
    R = {m, MapI=[{"x",a},{"y",b}]},
    <<10,20, % "pseudo" msg for map item
      10,1,"x", % key=x
      18,15,?x_com_atom_1("a"), % value=a
      10,20,
      10,1,"y",
      18,15,?x_com_atom_1("b")>> = B = M:encode_msg(R),
    {m,MapO} = M:decode_msg(B, m),
    true = lists:sort(MapI) == lists:sort(MapO),

    ok = M:verify_msg(R),
    ?verify_gpb_err(M:verify_msg({m, [{"a","not an atom"}]})),
    unload_code(M).

merge_callback_for_Any_is_optional_test() ->
    M = compile_iolist(
          ["syntax=\"proto3\";",
           "import \"google/protobuf/any.proto\";",
           "message m {",
           "  required google.protobuf.Any f1=1;",
           "}"],
          [use_packages,
           {any_translate,[{encode,{?MODULE,any_e_atom,['$1']}},
                           {decode,{?MODULE,any_d_atom,['$1']}},
                           {verify,{?MODULE,any_v_atom,['$1','$errorf']}}]}]),
    %% Expected behaviour in case of a "default" merge op is overwrite
    {m,a} = M:decode_msg(<<10,15,?x_com_atom_1("a")>>, m),
    {m,b} = M:decode_msg(<<10,15,?x_com_atom_1("a"),
                           10,15,?x_com_atom_1("b")>>, % overwrite
                         m),
    unload_code(M).

-define(recv(Pattern),
        (fun() -> receive Pattern=__V -> __V
                  after 4000 ->
                          error({receive_timed_out,
                                 {pattern,??Pattern},
                                 {message_queue,
                                  element(2,process_info(self(),messages))}})
                  end
         end)()).

userdata_to_Any_callback_test() ->
    M = compile_iolist(
          ["syntax=\"proto3\";",
           "import \"google/protobuf/any.proto\";",
           "message m {",
           "  required google.protobuf.Any f1=1;",
           "}"],
          [use_packages,
           {any_translate,[{encode,{?MODULE,any_e_atom,['$1','$user_data']}},
                           {decode,{?MODULE,any_d_atom,['$1','$user_data']}},
                           {merge,{?MODULE,any_m_atom,['$1','$2',
                                                       '$user_data']}},
                           {verify,{?MODULE,any_v_atom,['$1','$errorf',
                                                        '$user_data']}}]}]),
    R1 = {m,a},
    Self = self(),
    SendToSelf = fun(Result) -> Self ! {res,Result} end,
    B1 = M:encode_msg(R1,[{user_data,SendToSelf}]),
    ?recv({res,{'google.protobuf.Any',"x.com/atom",<<"a">>}}),
    R1 = M:decode_msg(B1, m, [{user_data,SendToSelf}]),
    ?recv({res,a}),
    {m,aa} = M:merge_msgs(R1, R1, [{user_data,SendToSelf}]),
    ?recv({res,aa}),
    ok = M:verify_msg(R1, [{user_data,SendToSelf}]),
    ?recv({res,ok}),
    unload_code(M).

userdata_and_op_to_Any_callback_test() ->
    M = compile_iolist(
          ["syntax=\"proto3\";",
           "import \"google/protobuf/any.proto\";",
           "message m {",
           "  required google.protobuf.Any f1=1;",
           "}"],
          [use_packages,
           {any_translate,[{encode,{?MODULE,any_e_atom,['$1',
                                                        '$user_data','$op']}},
                           {decode,{?MODULE,any_d_atom,['$1',
                                                        '$user_data','$op']}},
                           {merge,{?MODULE,any_m_atom,['$1','$2',
                                                       '$user_data','$op']}},
                           {verify,{?MODULE,any_v_atom,['$1','$errorf',
                                                        '$user_data','$op']}}]}
          ]),
    R1 = {m,a},
    Self = self(),
    SendToSelf = fun(Result,Op) -> Self ! {{res,Result},{op,Op}} end,
    B1 = M:encode_msg(R1,[{user_data,SendToSelf}]),
    ?recv({{res,{'google.protobuf.Any',"x.com/atom",<<"a">>}},{op,encode}}),
    %% When encode is called with verify, the same option list and
    %% hence the same user data is sent to verify too, so for that
    %% case, expect two messages back.
    B1 = M:encode_msg(R1,[{user_data,SendToSelf},
                          {verify,true}]),
    ?recv({{res,{'google.protobuf.Any',"x.com/atom",<<"a">>}},{op,encode}}),
    ?recv({{res,ok},{op,verify}}),
    %% now for decode etc...
    R1 = M:decode_msg(B1, m, [{user_data,SendToSelf}]),
    ?recv({{res,a},{op,decode}}),
    {m,aa} = M:merge_msgs(R1, R1, [{user_data,SendToSelf}]),
    ?recv({{res,aa},{op,merge}}),
    ok = M:verify_msg(R1, [{user_data,SendToSelf}]),
    ?recv({{res,ok},{op,verify}}),
    unload_code(M).

default_merge_callback_for_repeated_Any_test() ->
    %% A merge callback for a google.protobuf.Any that is repeated,
    %% is not needed
    M = compile_iolist(
          ["syntax=\"proto3\";",
           "import \"google/protobuf/any.proto\";",
           "message m {",
           "  repeated google.protobuf.Any f1=1 [packed=false];",
           "}"],
          [use_packages,
           {any_translate,[{encode,{?MODULE,any_e_atom,['$1']}},
                           {decode,{?MODULE,any_d_atom,['$1']}},
                           {verify,{?MODULE,any_v_atom,['$1','$errorf']}}]}]),
    {m,[a,b]} = M:decode_msg(<<10,15,?x_com_atom_1("a"),
                               10,15,?x_com_atom_1("b")>>,
                             m),
    {m,[a,b]} = M:merge_msgs({m,[a]}, {m,[b]}),
    unload_code(M).

verify_callback_for_Any_is_optional_test() ->
    M = compile_iolist(
          ["syntax=\"proto3\";",
           "import \"google/protobuf/any.proto\";",
           "message m {",
           "  required google.protobuf.Any f1=1;",
           "}"],
          [use_packages,
           {any_translate,[{encode,{?MODULE,any_e_atom,['$1']}},
                           {decode,{?MODULE,any_d_atom,['$1']}},
                           {merge,{?MODULE,any_m_atom,['$1','$2']}}]}]),
    %% Expected behaviour in case of a "default" verify op to accept anything
    ok = M:verify_msg({m,a}),
    ok = M:verify_msg({m,"not an atom"}),
    unload_code(M).

verify_callback_with_and_without_errorf_test() ->
    DefsM1 = ["syntax=\"proto3\";",
              "import \"google/protobuf/any.proto\";",
              "message m1 {",
              "  required google.protobuf.Any a=1;",
              "}"],

    Mod1 = compile_iolist(
             DefsM1,
             [use_packages,
              {any_translate,
               [{encode,{?MODULE,any_e_atom,['$1']}},
                {decode,{?MODULE,any_d_atom,['$1']}},
                {verify,{?MODULE,any_v_atom,['$1','$errorf']}}]}]),
    ok = Mod1:verify_msg(#m1{a=abc}),
    ?assertError({gpb_type_error,{not_an_atom,[{value,123},{path,'m1.a'}]}},
                 Mod1:verify_msg(#m1{a=123})),
    unload_code(Mod1),

    Mod2 = compile_iolist(
             DefsM1,
             [use_packages,
              {any_translate,
               [{encode,{?MODULE,any_e_atom,['$1']}},
                {decode,{?MODULE,any_d_atom,['$1']}},
                {verify,{?MODULE,any_v_atom,['$1']}}]}]), % no '$errorf'
    ok = Mod2:verify_msg(#m1{a=abc}),
    ?assertError({gpb_type_error,{oops_no_atom,[{value,123},{path,'m1.a'}]}},
                 Mod2:verify_msg(#m1{a=123})),
    unload_code(Mod2).

%% Translators/callbacks:
any_e_atom(A) ->
    {'google.protobuf.Any', "x.com/atom", list_to_binary(atom_to_list(A))}.

any_d_atom({'google.protobuf.Any', "x.com/atom", B}) ->
    list_to_atom(binary_to_list(B)).

any_m_atom(A1, A2) ->
    list_to_atom(atom_to_list(A1) ++ atom_to_list(A2)).

any_v_atom(A, ErrorF) ->
    if is_atom(A) -> ok;
       true -> ErrorF(not_an_atom)
    end.

any_v_atom(A) when is_atom(A) -> ok;
any_v_atom(_) -> erlang:error(oops_no_atom).

%% Translators/callbacks for user-data
any_e_atom(A, Fn) -> call_tr_userdata_fn(Fn, any_e_atom(A)).
any_d_atom(Any, Fn) -> call_tr_userdata_fn(Fn, any_d_atom(Any)).
any_m_atom(A1, A2, Fn) -> call_tr_userdata_fn(Fn, any_m_atom(A1, A2)).
any_v_atom(A, ErrorF, Fn) -> call_tr_userdata_fn(Fn, any_v_atom(A, ErrorF)).

call_tr_userdata_fn(Fn, Result) ->
    Fn(Result),
    Result.

%% Translators/callbacks for user-data and op
any_e_atom(A, Fn, Op) -> call_tr_userdata_fn(Fn, any_e_atom(A), Op).
any_d_atom(Any, Fn, Op) -> call_tr_userdata_fn(Fn, any_d_atom(Any), Op).
any_m_atom(A1, A2, Fn, Op) -> call_tr_userdata_fn(Fn, any_m_atom(A1, A2), Op).
any_v_atom(A, ErrorF, Fn, Op) -> call_tr_userdata_fn(Fn, any_v_atom(A, ErrorF),
                                                     Op).
call_tr_userdata_fn(Fn, Result, Op) ->
    Fn(Result, Op),
    Result.

never_generates_unused_translator_functions_test_() ->
<<<<<<< HEAD
    %% On my slow machine (1.6 GHz Atom N270), it currently takes ~21 seconds
    {timeout,40,fun never_generates_unused_translator_functions_aux/0}.
=======
    {timeout,10,fun never_generates_unused_translator_functions_aux/0}.
>>>>>>> aa7972a0

never_generates_unused_translator_functions_aux() ->
    Enum   = {{enum,ee},[{a,0},{b,1}]},
    SubMsg = {{msg,s},[#?gpb_field{type=uint32,occurrence=required,
                                   fnum=1,rnum=2,opts=[]}]},
    BasicTypes = [int32, int64, sint32, sint64, uint32, uint64,
                  fixed32, fixed64, sfixed32, sfixed64,
                  {enum,ee},
                  bool, string, bytes, float, double,
                  {msg,s}],
    MapTypes = ([{map,string,VT} || VT <- BasicTypes]      % variable-sized key
                ++ [{map,fixed32,VT} || VT <- BasicTypes]), % fixed-size key
    Types = BasicTypes ++ MapTypes,
    M = find_unused_module(),
    [begin
         Field = case OInfo of
                     {Occ,Opts} ->
                         #?gpb_field{type=Type,occurrence=Occ,
                                     fnum=1,rnum=2,opts=Opts};
                     oneof ->
                         #gpb_oneof{
                            name=u, rnum=2,
                            fields=[#?gpb_field{type=Type,occurrence=optional,
                                                fnum=1,rnum=2,opts=[]}]}
                 end,
         Defs = ([{{msg,m},[Field]}]
                 ++ [Enum || needs_enum(Type)]
                 ++ [SubMsg || needs_submsg(Type)]),
         ?assertMatch(
            {{ok,M,_Code,[]=_Warns},_,_},
            {gpb_compile:proto_defs(M,Defs,[binary,return]), Type, OInfo})
     end
     || Type <- Types,
        OInfo <- case Type of
                     {map,_,_} -> [{repeated,[]}];
                     _         -> [{repeated,[]},
                                   {repeated,[packed]},
                                   {required,[]},
                                   {optional,[]},
                                   oneof]
                 end].

needs_enum({enum,ee}) -> true;
needs_enum({map,_,{enum,ee}}) -> true;
needs_enum(_) -> false.

needs_submsg({msg,s}) -> true;
needs_submsg({map,_,{msg,s}}) -> true;
needs_submsg(_) -> false.

%% --- misc ----------

only_enums_no_msgs_test() ->
    M = compile_iolist(["enum e {"
                        "  a = 1;",
                        "}"]),
    ?assertError({gpb_error, no_messages}, M:encode_msg({x})),
    ?assertError({gpb_error, no_messages}, M:encode_msg({x}, [])),
    ?assertError({gpb_error, no_messages}, M:decode_msg(<<>>, x)),
    ?assertError({gpb_error, no_messages}, M:merge_msgs({x}, {x})),
    ?assertError({gpb_type_error, {not_a_known_message, _}}, M:verify_msg({x})),
    [] = M:get_msg_names(),
    [e] = M:get_enum_names(),
    unload_code(M).

%% --- Returning/reporting warnings/errors (and warnings_as_errors) tests -----
%% ... when compiling to file/binary/defs
%% ... when compiling from file/defs
%% ... when there are/aren't warnings/errors

report_or_return_warnings_or_errors_test_() ->
    %% On my slow machine (1.6 GHz Atom N270), it currently takes ~61 seconds
    {timeout,120,fun report_or_return_warnings_or_errors_test_aux/0}.

report_or_return_warnings_or_errors_test_aux() ->
    [begin
         Options = WarningOptions ++ ErrorOptions ++ WarnsAsErrsOpts,
         try
             rwre_go(Options, CompileTo, SrcType, SrcQuality)
         catch Class:Reason ->
                 Stack = erlang:get_stacktrace(),
                 %% Need some trouble shooting info for the failing combination
                 %% This could have been made into a test generator,
                 %% with each combination its won test,
                 %% but in total 544 tests are executed, and if running
                 %% with verbose mode, it'll always be half a thousand lines
                 %% of (almost) non-interesting info.
                 ?debugFmt("~nFailed for~n"
                           "   Options=~p~n"
                           "   CompileTo=~p~n"
                           "   SrcType=~p~n"
                           "   SrcQuality=~p~n",
                           [Options, CompileTo, SrcType, SrcQuality]),
                 erlang:raise(Class, Reason, Stack)
         end
     end
     || WarningOptions     <- [[], [report_warnings], [return_warnings],
                               [report_warnings, return_warnings]],
        ErrorOptions       <- [[], [report_errors], [return_errors],
                               [report_errors, return_errors]],
        WarnsAsErrsOpts    <- [[], [warnings_as_errors]],
        CompileTo          <- [to_binary, to_file, to_proto_defs],
        SrcType            <- [from_file, from_defs, from_string],
        SrcQuality         <- [clean_code, warningful_code, erroneous_code,
                               write_fails],
        %% Exclude a few combos
        not (SrcQuality == erroneous_code andalso SrcType == from_defs),
        not (SrcQuality == write_fails andalso CompileTo == to_binary),
        not (SrcQuality == write_fails andalso CompileTo == to_proto_defs)].

rwre_go(Options, CompileTo, SrcType, SrcQuality) ->
    ExpectedReturn = compute_expected_return(Options, CompileTo, SrcQuality),
    ExpectedOutput = compute_expected_output(Options, SrcQuality),
    {{return,Returned},
     {output,Output}} = compile_the_code(Options, CompileTo,
                                         SrcType, SrcQuality),
    eval_return(ExpectedReturn, Returned, Output,
                Options, CompileTo, SrcType, SrcQuality),
    eval_output(ExpectedOutput, Output, Returned,
                Options, CompileTo, SrcType, SrcQuality),
    ok.


compute_expected_return(Options, CompileTo, SrcQuality) ->
    WarnsAsErrs = proplists:get_bool(warnings_as_errors, Options),
    WarnOpt = get_warning_opt_from_perspective_of_return(Options),
    case {WarnsAsErrs, SrcQuality, WarnOpt} of
        {true, warningful_code, return} -> {error, '_', non_empty_list};
        {true, warningful_code, report} -> error;
        _ -> compute_expected_return_normal_warns(Options, CompileTo, SrcQuality)
    end.

compute_expected_return_normal_warns(Options, CompileTo, write_fails) ->
    compute_expected_return_normal_warns(Options, CompileTo, erroneous_code);
compute_expected_return_normal_warns(Options, to_file, SrcQuality) ->
    WarnOpt = get_warning_opt_from_perspective_of_return(Options),
    ErrOpt = get_error_opt_from_perspective_of_return(Options),
    case {WarnOpt, ErrOpt, SrcQuality} of
        {report, report, clean_code}      -> ok;
        {report, report, warningful_code} -> ok;
        {report, report, erroneous_code}  -> {error, '_'};
        {return, return, clean_code}      -> {ok, []};
        {return, return, warningful_code} -> {ok, non_empty_list};
        {return, return, erroneous_code}  -> {error, '_', []};
        {report, return, clean_code}      -> ok;
        {report, return, warningful_code} -> ok;
        {report, return, erroneous_code}  -> {error, '_'};
        {return, report, clean_code}      -> {ok, []};
        {return, report, warningful_code} -> {ok, non_empty_list};
        {return, report, erroneous_code}  -> {error, '_', []}
    end;
compute_expected_return_normal_warns(Options, to_binary, SrcQuality) ->
    WarnOpt = get_warning_opt_from_perspective_of_return(Options),
    ErrOpt = get_error_opt_from_perspective_of_return(Options),
    case {WarnOpt, ErrOpt, SrcQuality} of
        {report, report, clean_code}      -> {ok, mod, binary};
        {report, report, warningful_code} -> {ok, mod, binary};
        {report, report, erroneous_code}  -> {error, '_'};
        {return, return, clean_code}      -> {ok, mod, binary, []};
        {return, return, warningful_code} -> {ok, mod, binary, non_empty_list};
        {return, return, erroneous_code}  -> {error, '_', []};
        {report, return, clean_code}      -> {ok, mod, binary};
        {report, return, warningful_code} -> {ok, mod, binary};
        {report, return, erroneous_code}  -> {error, '_'};
        {return, report, clean_code}      -> {ok, mod, binary, []};
        {return, report, warningful_code} -> {ok, mod, binary, non_empty_list};
        {return, report, erroneous_code}  -> {error, '_', []}
    end;
compute_expected_return_normal_warns(Options, to_proto_defs, SrcQuality) ->
    WarnOpt = get_warning_opt_from_perspective_of_return(Options),
    ErrOpt = get_error_opt_from_perspective_of_return(Options),
    case {WarnOpt, ErrOpt, SrcQuality} of
        {report, report, clean_code}      -> {ok, non_empty_list};
        {report, report, warningful_code} -> {ok, non_empty_list};
        {report, report, erroneous_code}  -> {error, '_'};
        {return, return, clean_code}      -> {ok, non_empty_list, []};
        {return, return, warningful_code} -> {ok, non_empty_list,non_empty_list};
        {return, return, erroneous_code}  -> {error, '_', []};
        {report, return, clean_code}      -> {ok, non_empty_list};
        {report, return, warningful_code} -> {ok, non_empty_list};
        {report, return, erroneous_code}  -> {error, '_'};
        {return, report, clean_code}      -> {ok, non_empty_list, []};
        {return, report, warningful_code} -> {ok, non_empty_list,non_empty_list};
        {return, report, erroneous_code}  -> {error, '_', []}
    end.


compute_expected_output(_Options, clean_code) ->
    "";
compute_expected_output(Options, warningful_code) ->
    WarnOpt = get_warning_opt_from_perspective_of_output(Options),
    ErrOpt = get_error_opt_from_perspective_of_output(Options),
    case {WarnOpt, ErrOpt} of
        {report, report} -> non_empty_list;
        {report, return} -> non_empty_list;
        {return, report} -> "";
        {return, return} -> ""
    end;
compute_expected_output(Options, write_fails) ->
    compute_expected_output(Options, erroneous_code);
compute_expected_output(Options, erroneous_code) ->
    WarnOpt = get_warning_opt_from_perspective_of_output(Options),
    ErrOpt = get_error_opt_from_perspective_of_output(Options),
    case {WarnOpt, ErrOpt} of
        {report, report} -> non_empty_list;
        {report, return} -> "";
        {return, report} -> non_empty_list;
        {return, return} -> ""
    end.

get_warning_opt_from_perspective_of_return(Opts) -> get_warn_opt(Opts, return).
get_warning_opt_from_perspective_of_output(Opts) -> get_warn_opt(Opts, report).

get_error_opt_from_perspective_of_return(Opts) -> get_err_opt(Opts, return).
get_error_opt_from_perspective_of_output(Opts) -> get_err_opt(Opts, report).

get_warn_opt(Opts, WhatToReturnIfBothAreSet) ->
    case {member(return_warnings, Opts), member(report_warnings, Opts)} of
        {false, false} -> report; %% default
        {true,  false} -> return;
        {false,  true} -> report;
        {true,   true} -> WhatToReturnIfBothAreSet
    end.

get_err_opt(Opts, WhatToReturnIfBothAreSet) ->
    case {member(return_errors, Opts), member(report_errors, Opts)} of
        {false, false} -> report; %% default
        {true,  false} -> return;
        {false,  true} -> report;
        {true,   true} -> WhatToReturnIfBothAreSet
    end.

member(Elem, List) ->
    lists:member(Elem, List).

compile_the_code(Options, CompileTo, from_defs, SrcQuality) ->
    compile_msg_defs_get_output(get_proto_defs(SrcQuality),
                                compute_compile_opts(Options, CompileTo,
                                                     SrcQuality));
compile_the_code(Options, CompileTo, from_file, SrcQuality) ->
    compile_file_get_output(get_proto_file(SrcQuality),
                            compute_compile_opts(Options, CompileTo,
                                                 SrcQuality));
compile_the_code(Options, CompileTo, from_string, SrcQuality) ->
    compile_string_get_output(get_proto_file(SrcQuality),
                              compute_compile_opts(Options, CompileTo,
                                                   SrcQuality)).

get_proto_defs(clean_code) ->
    [{{msg,m1}, [#?gpb_field{name=field11, type=uint32, occurrence=optional,
                             fnum=1, rnum=2, opts=[]}]}];
get_proto_defs(warningful_code) ->
    %% circular msg definitions ==> warning about omitting type specs
    [{{msg,m1}, [#?gpb_field{name=field11, type={msg,m2}, occurrence=optional,
                             fnum=1, rnum=2, opts=[]}]},
     {{msg,m2}, [#?gpb_field{name=field22, type={msg,m1}, occurrence=optional,
                             fnum=2, rnum=2, opts=[]}]}];
get_proto_defs(write_fails) ->
    get_proto_defs(clean_code).

get_proto_file(clean_code) ->
    "message m1 { optional uint32 field11 = 1; }\n" ++
    "message MessageInfo1 { optional uint32 field11 = 1; }\n";
get_proto_file(warningful_code) ->
    %% circular msg definitions ==> warning about omitting type specs
    ["message m1 { optional m2 field11 = 1; }\n"
     "message m2 { optional m1 field22 = 2; }\n"];
get_proto_file(erroneous_code) ->
    "g&~#";
get_proto_file(write_fails) ->
    get_proto_file(clean_code).

compute_compile_opts(Options, CompileTo, write_fails) ->
    compute_compile_opts_2(Options, CompileTo) ++ mk_failing_write_option();
compute_compile_opts(Options, CompileTo, _SrcQuality) ->
    compute_compile_opts_2(Options, CompileTo).

compute_compile_opts_2(Opts, to_binary)   -> [binary, type_specs | Opts];
compute_compile_opts_2(Opts, to_proto_defs) -> [to_proto_defs, type_specs | Opts];
compute_compile_opts_2(Opts, to_file)     -> [type_specs | Opts].

mk_failing_write_option() ->
    [fail_write].

compile_msg_defs_get_output(MsgDefs, Opts) ->
    Opts2 = case lists:member(fail_write, Opts) of
                false ->
                    Opts;
                true ->
                    RestOpts = Opts -- [fail_write],
                    FOpt = mk_fileop_opt([{write_file,fun(_,_) -> {error,eacces}
                                                      end}]),
                    [FOpt | RestOpts]
            end,
    Opts3 = ensure_file_writing_stubbed_opt(Opts2),
    capture_stdout(fun() -> gpb_compile:proto_defs('x', MsgDefs, Opts3) end).

compile_file_get_output(Txt, Opts) ->
    Contents = iolist_to_binary(Txt),
    FailWrite = lists:member(fail_write, Opts),
    RestOpts = Opts -- [fail_write],
    FileOpOpts = if FailWrite -> mk_fileop_opt(
                                   [{read_file, fun(_) -> {ok, Contents} end},
                                    {write_file,fun(_, _) -> {error,eacces} end}
                                   ]);
                    true -> mk_fileop_opt(
                              [{read_file, fun(_) -> {ok, Contents} end}])
                 end,
    Opts2 = [FileOpOpts, {i,"."} | RestOpts],
    Opts3 = ensure_file_writing_stubbed_opt(Opts2),
    capture_stdout(fun() -> gpb_compile:file("X.proto", Opts3) end).

compile_string_get_output(Txt, Opts) ->
    Opts2 = case lists:member(fail_write, Opts) of
                false ->
                    Opts;
                true ->
                    RestOpts = Opts -- [fail_write],
                    FOpt = mk_fileop_opt([{write_file,fun(_,_) -> {error,eacces}
                                                      end}]),
                    [FOpt | RestOpts]
            end,
    Opts3 = ensure_file_writing_stubbed_opt(Opts2),
    Txt2 = binary_to_list(iolist_to_binary(Txt)),
    capture_stdout(fun() -> gpb_compile:string('x', Txt2, Opts3) end).

ensure_file_writing_stubbed_opt(Opts) ->
    case proplists:get_value(file_op, Opts) of
        undefined ->
            [mk_fileop_opt([]) | Opts]; % the default will stub writing
        _ ->
            Opts % already stubbed or changed
    end.

eval_return(Expected, Actual, Output,
            Options, CompileTo, SrcType, SrcQuality) ->
    case match_values(Expected, Actual) of
        true ->
            ok;
        false ->
            erlang:error({bad_return,Expected,Actual,
                          [{output,Output},
                           {setup,{Options, CompileTo,
                                   SrcType, SrcQuality}}]})
    end.

eval_output(Expected, Actual, Returned,
            Options, CompileTo, SrcType, SrcQuality) ->
    case match_value(Expected, Actual) of
        true ->
            ok;
        false ->
            erlang:error({bad_output,Expected,Actual,
                          [{returned,Returned},
                           {setup,{Options, CompileTo,
                                   SrcType, SrcQuality}}]})
    end.


match_values(X, X) ->
    true;
match_values([E | ERest], [A | ARest]) ->
    case match_value(E, A) of
        true  -> match_values(ERest, ARest);
        false -> false
    end;
match_values(ET, AT) when is_tuple(ET), is_tuple(AT),
                          tuple_size(ET) == tuple_size(AT) ->
    match_values(tuple_to_list(ET), tuple_to_list(AT));
match_values(_, _) ->
    false.

match_value('_', _) ->
    true;
match_value(non_empty_list, X) when is_list(X), X /= [] ->
    true;
match_value(binary, X) when is_binary(X) ->
    true;
match_value(mod, X) when is_atom(X) ->
    true;
match_value(atom, X) when is_atom(X) ->
    true;
match_value(X, X)  ->
    true;
match_value(ET, AT) when is_tuple(ET), is_tuple(AT),
                          tuple_size(ET)==tuple_size(AT) ->
    match_values(ET, AT);
match_value(_, _) ->
    false.

capture_stdout_actually_works_test() ->
    Ret = x,
    {{return, Ret},
     {output, "z"}} = capture_stdout(fun() -> io:format("~s", [z]), Ret end).

capture_stdout(Fun) ->
    {_Pid,MRef} = spawn_monitor(
                   fun() ->
                           EvalExitWithResult = fun() -> exit(Fun()) end,
                           group_leader(self(), self()),
                           {_Pid, MRef} = spawn_monitor(EvalExitWithResult),
                           handle_io_requests(MRef, [])
                   end),
    receive
        {'DOWN', MRef, _, _, {{return, _Ret}, {output, _Output}}=Res} ->
            Res
    end.

handle_io_requests(MRef, Acc) ->
    receive
        {'DOWN', MRef, _, _, FunRes} ->
            exit({{return, FunRes},
                  {output, lists:flatten(lists:reverse(Acc))}});
        {io_request, From, ReplyAs, Req} ->
            {IoRes, Output} = handle_io_req(Req),
            From ! {io_reply, ReplyAs, IoRes},
            handle_io_requests(MRef, [Output | Acc])
    end.

handle_io_req({put_chars, Mod, Fun, Args}) ->
    {ok, apply(Mod, Fun, Args)};
handle_io_req({put_chars, _Enc, Mod, Fun, Args}) ->
    {ok, apply(Mod, Fun, Args)};
handle_io_req({put_chars, Txt}) ->
    {ok, Txt};
handle_io_req({put_chars, _Enc, Txt}) ->
    {ok, Txt};
handle_io_req({setopts, _}) ->
    {ok, ""};
handle_io_req({requests, IoRequests}) ->
    handle_io_reqs(IoRequests, []);
handle_io_req(_) ->
    %% {get_geometry, _??}
    %% {get_password, Prompt}
    %% {get_password, Enc, Prompt}
    %% {get_until, Prompt, Mod, Fun, Args}
    %% {get_until, Prompt, Enc, Mod, Fun, Args}
    %% {get_line, Prompt}
    %% {get_line, Enc, Prompt}
    %% {get_chars, Prompt, N}
    %% {get_chars, Enc, Prompt, N}
    {{error, enotsup}, ""}.

handle_io_reqs([Req | Rest], Acc) ->
    {_Res, Output} = handle_io_req(Req),
    handle_io_reqs(Rest, [Output | Acc]);
handle_io_reqs([], Acc) ->
    {ok, lists:flatten(lists:reverse(Acc))}.

failure_to_write_output_files_not_ignored_test() ->
    Contents = <<"message m1 { optional uint32 field11 = 1; }\n">>,
    CommonFileOpOpts = [{read_file, fun(_) -> {ok, Contents} end}],
    CommonOpts = [{i,"."}, return],
    WriteErlFailsOpts =
        [mk_fileop_opt([{write_file, fun("X.erl", _) -> ok;
                                        ("X.hrl", _) -> {error, eacces}
                                     end} | CommonFileOpOpts]) | CommonOpts],
    WriteHrlFailsOpts =
        [mk_fileop_opt([{write_file, fun("X.erl", _) -> ok;
                                        ("X.hrl", _) -> {error, eacces}
                                     end} | CommonFileOpOpts]) | CommonOpts],
    {error, _Reason, []}=Err1 = gpb_compile:file("X.proto", WriteErlFailsOpts),
    {error, _Reason, []}=Err2 = gpb_compile:file("X.proto", WriteHrlFailsOpts),
    gpb_compile:format_error(Err1),
    gpb_compile:format_error(Err2).

%% --- format_error tests ----------

format_error_works_for_scan_errors_test() ->
    compile_and_assert_that_format_error_produces_iolist(
      ["message Msg ~~ required uint32 field1 = & }\n"],
      [".proto:1: "]).

format_error_works_for_parse_errors_test() ->
    compile_and_assert_that_format_error_produces_iolist(
      ["message Msg { required uint32 field1 = }\n"],
      [".proto:1: ", "syntax error"]).

format_error_works_when_failed_to_read_import_file_test() ->
    compile_and_assert_that_format_error_produces_iolist(
      ["import \"ZZ.proto\";\n",
       "message Msg { required uint32 field1 = 2;}\n"],
      [{read_file, [{"ZZ.proto", {error, eacces}}]}],
      ["read", "permission denied"]).

format_error_works_when_import_file_not_found_test() ->
    compile_and_assert_that_format_error_produces_iolist(
      ["import \"ZZ.proto\";\n",
       "message Msg { required uint32 field1 = 2;}\n"],
      [{read_file_info, [{"ZZ.proto", {error, enoent}}]}],
      ["import", "not"]).

format_error_works_for_verification_errors_test() ->
    compile_and_assert_that_format_error_produces_iolist(
      ["message Msg1 { required Msg2 field1 = 2;}\n"],
      ["Msg2", "Msg1", "field1"]).

compile_and_assert_that_format_error_produces_iolist(Contents, ExpectedWords) ->
    compile_and_assert_that_format_error_produces_iolist(
      Contents, [], ExpectedWords).

compile_and_assert_that_format_error_produces_iolist(Contents,
                                                     ExtraFileOpReturnValues,
                                                     ExpectedPhrases) ->
    FileContents = iolist_to_binary(Contents),
    FileRetriever = mk_file_retriever(FileContents, ExtraFileOpReturnValues),
    FileInfoReader = mk_read_file_info("X.proto", ExtraFileOpReturnValues),
    Res = gpb_compile:file(
            "X.proto",
            [mk_fileop_opt([{read_file, FileRetriever},
                            {read_file_info, FileInfoReader}]),
             mk_defs_probe_sender_opt(self()),
             {i,"."}]),
    ?assertMatch({error,_}, Res),
    Txt = gpb_compile:format_error(Res),
    IsIoList = io_lib:deep_char_list(Txt),
    ?assertMatch({true, _}, {IsIoList, Txt}),
    FlatTxt = lists:flatten(Txt),
    PhrasesFound = [string:str(FlatTxt, Word) > 0 || Word <- ExpectedPhrases],
    AllPhrasesFound = lists:all(fun id/1, PhrasesFound),
    ?assertMatch({true,_,_}, {AllPhrasesFound, FlatTxt, PhrasesFound}).

mk_file_retriever(MainProtoFileContents, ExtraFileOpReturnValues) ->
    ExtraFileReturnValues =
        proplists:get_value(read_file, ExtraFileOpReturnValues, []),
    fun(FileName) ->
            case lists:keysearch(FileName, 1, ExtraFileReturnValues) of
                {value, {FileName, ReturnValue}} ->
                    ReturnValue;
                false ->
                    {ok, MainProtoFileContents}
            end
    end.

mk_read_file_info(_MainProtoFileName, ExtraFileOpReturnValues) ->
    ExtraFileReturnValues =
        proplists:get_value(read_file_info, ExtraFileOpReturnValues, []),
    fun(FileName) ->
            case lists:keysearch(FileName, 1, ExtraFileReturnValues) of
                {value, {FileName, ReturnValue}} ->
                    ReturnValue;
                false ->
                    {ok, #file_info{access=read}}
            end
    end.


%% --- nif generation tests -----------------

generates_nif_as_binary_and_file_test() ->
    Defs = mk_one_msg_field_of_each_type(),
    M = gpb_nif_test,
    LoadNif = "load_nif() -> erlang:load_nif({{nifbase}}, {{loadinfo}}).\n",
    LoadNifOpt = {load_nif, LoadNif},
    {ok, M, Codes} = gpb_compile:proto_defs(M, Defs, [binary, nif, LoadNifOpt]),
    Nif1 = proplists:get_value(nif, Codes),
    Master = self(),
    ReportWriteCc = fun(FName, Contents) ->
                            case filename:extension(FName) of
                                ".cc" -> Master ! {cc, Contents}, ok;
                                _     -> ok
                            end
                    end,
    FileOpOpt = mk_fileop_opt([{write_file, ReportWriteCc}]),
    ok = gpb_compile:proto_defs(M, Defs, [nif, FileOpOpt, LoadNifOpt]),
    Nif2 = receive {cc, Cc} -> Cc end,
    ?assertMatch(Nif1, Nif2).

nif_code_test_() ->
    increase_timeouts(
      nif_tests_check_prerequisites(
        [{"Verify errors in sepatarate vm are caught",
          fun verify_errors_in_separate_vm_are_caught/0},
         {"Nif compiles", fun nif_compiles/0},
         {"Nif encode decode", fun nif_encode_decode/0},
         increase_timeouts(
           nif_oneof_tests_check_prerequisites(
             [{"encode decode", fun nif_encode_decode_oneof/0}])),
         increase_timeouts(
           nif_mapfield_tests_check_prerequisites(
             [{"encode decode", fun nif_encode_decode_mapfields/0}])),
         increase_timeouts(
           nif_proto3_tests_check_prerequisites(
             [{"encode decode", fun nif_encode_decode_proto3/0}])),
         {"Nif enums in msgs", fun nif_enum_in_msg/0},
         {"Nif enums with pkgs", fun nif_enum_with_pkgs/0},
         {"Nif with strbin", fun nif_with_strbin/0},
         {"Nif with booleans", fun nif_with_booleans/0},
         {"Nif with list indata for bytes",
          fun nif_with_list_indata_for_bytes/0},
         {"Nif and +-Inf/NaN", fun nif_with_non_normal_floats/0},
         {"Error if both Any translations and nif",
          fun error_if_both_any_translations_and_nif/0}])).

increase_timeouts({Descr, Tests}) ->
    %% On my slow 1.6 GHz Atom N270 machine, the map field test takes
    %% ~77 seconds to run, allow for a bit more
    PerTestTimeout = 140,
    {Descr,
     {timeout, PerTestTimeout * length(Tests),  %% timeout for all tests
      [{timeout, PerTestTimeout,
        [{TestDescr, TestFun}]}
       || {TestDescr, TestFun} <- Tests]}}.

nif_tests_check_prerequisites(Tests) ->
    case nif_verify_prerequisites() of
        ok            -> {"nif tests", Tests};
        {error, Text} -> {Text, []}
    end.

nif_verify_prerequisites() ->
    case {want_nif_tests(), find_protoc(), find_cplusplus_compiler()} of
        {false,_,_} -> {error, "Nif tests not wanted"};
        {_,false,_} -> {error, "Protoc not found, not trying to compile"};
        {_,_,false} -> {error, "No C++ compiler found, not trying to compile"};
        {_,_,_}     -> ok
    end.

'do_nif?'() ->
    nif_verify_prerequisites() == ok.

nif_oneof_tests_check_prerequisites(Tests) ->
    case 'do_nif?'() andalso check_protoc_can_do_oneof() of
        true  -> {"Nif with oneof fields", Tests};
        false -> {"Protoc < 2.6.0, not testing nifs with oneof", []}
    end.

nif_mapfield_tests_check_prerequisites(Tests) ->
    case 'do_nif?'() andalso check_protoc_can_do_mapfields() of
        true  -> {"Nif with map fields", Tests};
        false -> {"Protoc < 3.0.0, not testing nifs with map fields", []}
    end.

nif_proto3_tests_check_prerequisites(Tests) ->
    case 'do_nif?'() andalso check_protoc_can_do_proto3() of
        true  -> {"Nif with proto3", Tests};
        false -> {"Protoc < 3.0.0, not testing nifs with proto3", []}
    end.

verify_errors_in_separate_vm_are_caught() ->
    %% Sanity check of the machinery for running tests in a separate vm
    %% Verify that any errors emanating from "the other side" are caught
    ?assertError({in_separate_vm, bad_badness},
                 with_tmpdir(
                   fun(TmpDir) ->
                           M = gpb_in_separate_vm_test_env_check,
                           Code = create_dummy_module(M),
                           in_separate_vm(
                             TmpDir, M, Code,
                             fun() ->
                                     erlang:error(bad_badness)
                             end)
                   end)).

create_dummy_module(MName) ->
    {ok,Toks,_} = erl_scan:string(f("-module(~p).~n", [MName])),
    {ok,Form} = erl_parse:parse_form(Toks),
    {ok,MName,Code} = compile:forms([Form]),
    Code.

nif_compiles() ->
    with_tmpdir(
      fun(TmpDir) ->
              NCM = gpb_nif_test_c1,
              Defs = mk_one_msg_field_of_each_type(),
              {ok, _Code} = compile_nif_msg_defs(NCM, Defs, TmpDir)
      end).

nif_encode_decode() ->
    with_tmpdir(
      fun(TmpDir) ->
              NEDM = gpb_nif_test_ed1,
              Defs = mk_one_msg_field_of_each_type(),
              {ok, Code} = compile_nif_msg_defs(NEDM, Defs, TmpDir),
              in_separate_vm(
                TmpDir, NEDM, Code,
                fun() ->
                        nif_encode_decode_test_it(NEDM, Defs),
                        nif_encode_decode_strings(NEDM, Defs),
                        ok
                end)
      end).

nif_encode_decode_test_it(NEDM, Defs) ->
    MsgNames = [MsgName || {{msg, MsgName}, _Fields} <- Defs],
    Variants = [small, big, short, long],
    lists:foreach(fun({MsgName, Variant}) ->
                          OrigMsg = mk_msg(MsgName, Defs, Variant),
                          %% to avoid errors in nif encode/decode
                          %% cancelling out each other and nif bugs go
                          %% undetected, cross-check with gpb:encode/decode_msg
                          MEncoded  = NEDM:encode_msg(OrigMsg),
                          GEncoded  = gpb:encode_msg(OrigMsg, Defs),
                          MMDecoded = NEDM:decode_msg(MEncoded, MsgName),
                          GMDecoded = gpb:decode_msg(MEncoded, MsgName, Defs),
                          MGDecoded = NEDM:decode_msg(GEncoded, MsgName),
                          ?assertEqual(OrigMsg, MMDecoded),
                          ?assertEqual(OrigMsg, GMDecoded),
                          ?assertMatch({OrigMsg,_,_,_,_},
                                       {MGDecoded,OrigMsg,GEncoded,MEncoded,
                                        Variant})
                  end,
                  [{MsgName,Variant} || MsgName <- MsgNames,
                                        Variant <- Variants]).

nif_encode_decode_strings(NEDM, Defs) ->
    %% Check UTF-8 encoding/decoding
    CodePoints = [0,                16#7f,  %% this range reqiures 1 octet
                  16#80,          16#7fff,  %% this range reqiures 2 octets
                  16#800,         16#FFff,  %% this range reqiures 3 octets
                  16#10000,     16#10FFff], %% this range reqiures 4 octets
    %%            16#200000,   16#3ffFFff,  %% would require 5 octets
    %%            16#4000000, 16#7fffFFff   %% would require 6 octets
    %% These are outside of unicode, but encodable integers using UTF-8:
    %% Maybe ought to run these through the nif encoder/decoder just
    %% to test its UTF-8 handling, but (a) would be able to cross check with
    %% the gpb encoder/decoder, and (b) might not get it through the protoc
    %% lib.
    lists:foreach(fun(CodePoint) ->
                          OrigMsg = {strmsg, [CodePoint]},
                          %% to avoid errors in nif encode/decode
                          %% cancelling out each other and nif bugs go
                          %% undetected, cross-check with gpb:encode/decode_msg
                          MEncoded  = NEDM:encode_msg(OrigMsg),
                          GEncoded  = gpb:encode_msg(OrigMsg, Defs),
                          MMDecoded = NEDM:decode_msg(MEncoded, strmsg),
                          GMDecoded = gpb:decode_msg(MEncoded, strmsg, Defs),
                          MGDecoded = NEDM:decode_msg(GEncoded, strmsg),
                          ?assertEqual(OrigMsg, MMDecoded),
                          ?assertEqual(OrigMsg, GMDecoded),
                          ?assertEqual(OrigMsg, MGDecoded)
                  end,
                  CodePoints).

nif_encode_decode_oneof() ->
    with_tmpdir(
      fun(TmpDir) ->
              NEDM = gpb_nif_test_ed_oneof1,
              Defs = mk_one_oneof_field_of_each_type(),
              {ok, Code} = compile_nif_msg_defs(NEDM, Defs, TmpDir),
              in_separate_vm(
                TmpDir, NEDM, Code,
                fun() ->
                        nif_encode_decode_oneof(NEDM, Defs),
                        ok
                end)
      end).


nif_encode_decode_oneof(NEDM, Defs) ->
    [#gpb_oneof{fields=OFields}] = [O || {{msg, oneof1}, [O]} <- Defs],
    Alts = [{Name, mk_field_value(OF, Defs, small)}
            || #?gpb_field{name=Name}=OF <- OFields] ++ [undefined],
    lists:foreach(fun(Alt) ->
                          OrigMsg = {oneof1, Alt},
                          %% to avoid errors in nif encode/decode
                          %% cancelling out each other and nif bugs go
                          %% undetected, cross-check with gpb:encode/decode_msg
                          MEncoded  = NEDM:encode_msg(OrigMsg),
                          GEncoded  = gpb:encode_msg(OrigMsg, Defs),
                          MMDecoded = NEDM:decode_msg(MEncoded, oneof1),
                          GMDecoded = gpb:decode_msg(MEncoded, oneof1, Defs),
                          MGDecoded = NEDM:decode_msg(GEncoded, oneof1),
                          ?assertEqual(OrigMsg, MMDecoded),
                          ?assertEqual(OrigMsg, GMDecoded),
                          ?assertEqual(OrigMsg, MGDecoded)
                  end,
                  Alts).

nif_encode_decode_mapfields() ->
    with_tmpdir(
      fun(TmpDir) ->
              NEDM = gpb_nif_test_ed_mapfields1,
              Defs = mk_one_map_field_of_each_type(),
              {ok, Code} = compile_nif_msg_defs(NEDM, Defs, TmpDir),
              in_separate_vm(
                TmpDir, NEDM, Code,
                fun() ->
                        nif_encode_decode_mapfields(NEDM, Defs),
                        ok
                end)
      end).

nif_encode_decode_proto3() ->
    with_tmpdir(
      fun(TmpDir) ->
              NEDM = gpb_nif_test_ed_mapfields1,
              Defs = mk_proto3_fields(),
              {ok, Code} = compile_nif_msg_defs(NEDM, Defs, TmpDir),
              in_separate_vm(
                TmpDir, NEDM, Code,
                fun() ->
                        nif_encode_decode_test_it(NEDM, Defs),
                        ok
                end)
      end).

nif_encode_decode_mapfields(NEDM, Defs) ->
    OrigMsg = usort_all_fields(mk_msg(map1, Defs, small_random)),
    %% cross-check with gpb:encode/decode_msg to avoid errors cancelling out
    MEncoded  = NEDM:encode_msg(OrigMsg),
    GEncoded  = gpb:encode_msg(OrigMsg, Defs),
    MMDecoded = NEDM:decode_msg(MEncoded, map1),
    GMDecoded = gpb:decode_msg(MEncoded, map1, Defs),
    MGDecoded = NEDM:decode_msg(GEncoded, map1),
    ?assertEqual(OrigMsg, sort_all_fields(MMDecoded)),
    ?assertEqual(OrigMsg, sort_all_fields(GMDecoded)),
    ?assertEqual(OrigMsg, sort_all_fields(MGDecoded)).

usort_all_fields(R) -> map_all_fields(R, fun usort_by_mapkey/1).

sort_all_fields(R) -> map_all_fields(R, fun lists:sort/1).

usort_by_mapkey(L) ->
    lists:sort(key_unique(L)).

key_unique([{K,V} | Rest]) ->
    [{K,V} | key_unique([X2 || {K2,_}=X2 <- Rest, K2 =/= K])];
key_unique([]) ->
    [].

map_all_fields(R, Fn) ->
    [RName | Fields] = tuple_to_list(R),
    list_to_tuple([RName | [Fn(Field) || Field <- Fields]]).

nif_enum_in_msg() ->
    with_tmpdir(
      fun(TmpDir) ->
              M = gpb_nif_test_enum_in_msgs,
              DefsTxt = lf_lines(["message ntest1 {",
                                  "    enum bo {",
                                  "        x = 1;",
                                  "        y = 2;",
                                  "    };",
                                  "    optional bo f1 = 1;",
                                  "    repeated bo f2 = 2;",
                                  "}"]),
              Defs = parse_to_proto_defs(DefsTxt),
              {ok, Code} = compile_nif_msg_defs(M, DefsTxt, TmpDir),
              in_separate_vm(
                TmpDir, M, Code,
                fun() ->
                        OrigMsg = {ntest1,x,[x,y]},
                        MEncoded  = M:encode_msg(OrigMsg),
                        GEncoded  = gpb:encode_msg(OrigMsg, Defs),
                        MMDecoded = M:decode_msg(MEncoded, ntest1),
                        GMDecoded = gpb:decode_msg(MEncoded, ntest1, Defs),
                        MGDecoded = M:decode_msg(GEncoded, ntest1),
                        ?assertEqual(OrigMsg, MMDecoded),
                        ?assertEqual(OrigMsg, GMDecoded),
                        ?assertEqual(OrigMsg, MGDecoded)
                end)
      end).

nif_enum_with_pkgs() ->
    with_tmpdir(
      fun(TmpDir) ->
              M = gpb_nif_test_enum_with_pkgs,
              DefsTxt = lf_lines(["package p1.p2;",
                                  "    enum ee {",
                                  "        ee1 = 1;",
                                  "        ee2 = 2;",
                                  "    };",
                                  "message ntest2 {",
                                  "    optional ee f1 = 1;",
                                  "}"]),
              Defs = parse_to_proto_defs(DefsTxt),
              {ok, Code} = compile_nif_msg_defs(M, DefsTxt, TmpDir),
              in_separate_vm(
                TmpDir, M, Code,
                fun() ->
                        OrigMsg = {ntest2,ee1},
                        MEncoded  = M:encode_msg(OrigMsg),
                        GEncoded  = gpb:encode_msg(OrigMsg, Defs),
                        MMDecoded = M:decode_msg(MEncoded, ntest2),
                        GMDecoded = gpb:decode_msg(MEncoded, ntest2, Defs),
                        MGDecoded = M:decode_msg(GEncoded, ntest2),
                        ?assertEqual(OrigMsg, MMDecoded),
                        ?assertEqual(OrigMsg, GMDecoded),
                        ?assertEqual(OrigMsg, MGDecoded)
                end)
      end).

nif_with_strbin() ->
    with_tmpdir(
      fun(TmpDir) ->
              M = gpb_nif_with_strbin,
              DefsTxt = lf_lines(["message ntest2 {",
                                  "    required string s = 1;",
                                  "}"]),
              Defs = parse_to_proto_defs(DefsTxt),
              {ok, Code} = compile_nif_msg_defs(M, DefsTxt, TmpDir,
                                                [strings_as_binaries]),
              in_separate_vm(
                TmpDir, M, Code,
                fun() ->
                        OrigMsgB = {ntest2,<<"abc">>},
                        OrigMsgS = {ntest2,"abc"}, %% gpb can't do strbin
                        MEncoded  = M:encode_msg(OrigMsgB),
                        GEncoded  = gpb:encode_msg(OrigMsgB, Defs),
                        MMDecoded = M:decode_msg(MEncoded, ntest2),
                        GMDecoded = gpb:decode_msg(MEncoded, ntest2, Defs),
                        MGDecoded = M:decode_msg(GEncoded, ntest2),
                        ?assertEqual(OrigMsgB, MMDecoded),
                        ?assertEqual(OrigMsgS, GMDecoded),
                        ?assertEqual(OrigMsgB, MGDecoded)
                end)
      end).

nif_with_booleans() ->
    with_tmpdir(
      fun(TmpDir) ->
              M = gpb_nif_with_booleans,
              DefsTxt = lf_lines(["message ntest3 {",
                                  "    required bool b = 1;",
                                  "}"]),
              Defs = parse_to_proto_defs(DefsTxt),
              {ok, Code} = compile_nif_msg_defs(M, DefsTxt, TmpDir, []),
              in_separate_vm(
                TmpDir, M, Code,
                fun() ->
                        OrigMsgInt = {ntest3,1},
                        OrigMsgAtom = {ntest3,true},
                        MEncoded  = M:encode_msg(OrigMsgInt),
                        GEncoded  = gpb:encode_msg(OrigMsgInt, Defs),
                        MMDecoded = M:decode_msg(MEncoded, ntest3),
                        GMDecoded = gpb:decode_msg(MEncoded, ntest3, Defs),
                        MGDecoded = M:decode_msg(GEncoded, ntest3),
                        ?assertEqual(OrigMsgAtom, MMDecoded),
                        ?assertEqual(OrigMsgAtom, GMDecoded),
                        ?assertEqual(OrigMsgAtom, MGDecoded)
                end)
      end).

nif_with_list_indata_for_bytes() ->
    with_tmpdir(
      fun(TmpDir) ->
              M = gpb_nif_with_list_indata_for_bytes,
              DefsTxt = lf_lines(["message ntest5 {",
                                  "    required bytes s = 1;",
                                  "}"]),
              Defs = parse_to_proto_defs(DefsTxt),
              {ok, Code} = compile_nif_msg_defs(M, DefsTxt, TmpDir),
              in_separate_vm(
                TmpDir, M, Code,
                fun() ->
                        OrigMsgList = {ntest5,[4,3,2,1]},
                        OrigMsgBin = {ntest5,<<4,3,2,1>>},
                        MEncoded  = M:encode_msg(OrigMsgList),
                        GEncoded  = gpb:encode_msg(OrigMsgList, Defs),
                        MMDecoded = M:decode_msg(MEncoded, ntest5),
                        GMDecoded = gpb:decode_msg(MEncoded, ntest5, Defs),
                        MGDecoded = M:decode_msg(GEncoded, ntest5),
                        ?assertEqual(OrigMsgBin, MMDecoded),
                        ?assertEqual(OrigMsgBin, GMDecoded),
                        ?assertEqual(OrigMsgBin, MGDecoded)
                end)
      end).

nif_with_non_normal_floats() ->
    with_tmpdir(
      fun(TmpDir) ->
              M = gpb_nif_with_non_normal_floats,
              DefsTxt = lf_lines(["message nnf1 {",
                                  "    required float f = 1;",
                                  "    required double d = 2;",
                                  "}"]),
              Defs = parse_to_proto_defs(DefsTxt),
              {ok, Code} = compile_nif_msg_defs(M, DefsTxt, TmpDir,
                                                [strings_as_binaries]),
              in_separate_vm(
                TmpDir, M, Code,
                fun() ->
                        [begin
                             OrigMsg = {nnf1,Item,Item},
                             MEncoded  = M:encode_msg(OrigMsg),
                             GEncoded  = gpb:encode_msg(OrigMsg, Defs),
                             MMDecoded = M:decode_msg(MEncoded, nnf1),
                             GMDecoded = gpb:decode_msg(MEncoded, nnf1, Defs),
                             MGDecoded = M:decode_msg(GEncoded, nnf1),
                             ?assertEqual(OrigMsg, MMDecoded),
                             ?assertEqual(OrigMsg, GMDecoded),
                             ?assertEqual(OrigMsg, MGDecoded)
                         end
                         || Item <- [infinity, '-infinity', nan]]
                end)
      end).

error_if_both_any_translations_and_nif() ->
    %% This is expected to fail, already at option verification, ie
    %% not produce any files at all, but should it accidentally
    %% succeed (due to a bug or so), it is useful to have it included
    %% under the ordinary nif handling umbrella.
    with_tmpdir(
      fun(_TmpDir) ->
              DefsTxt = lf_lines(["message ntest3 {",
                                  "    required string s = 1;",
                                  "}"]),
              Opts = [nif,
                      {any_translate,[{encode,{m,e,['$1']}},
                                      {decode,{m,d,['$1']}},
                                      {merge,{m,m,['$1','$2']}},
                                      {verify,{m,v,['$1','$errorf']}}]}],
              {{return,{error, _}},
               {output,Output1}} =
                  compile_file_get_output(DefsTxt, Opts),
              true = string:str(Output1, "nif") > 0,
              true = string:str(Output1, "any_translate") > 0,

              {{return,{error, _, []}},
               {output,""}} =
                  compile_file_get_output(DefsTxt, Opts ++ [return]),

              ok
      end).

compile_nif_msg_defs(M, MsgDefsOrIoList, TmpDir) ->
    compile_nif_msg_defs(M, MsgDefsOrIoList, TmpDir, []).

compile_nif_msg_defs(M, MsgDefsOrIoList, TmpDir, Opts) ->
    {MsgDefs, ProtoTxt} =
        case is_iolist(MsgDefsOrIoList) of
            true -> {parse_to_proto_defs(MsgDefsOrIoList,Opts), MsgDefsOrIoList};
            false -> {MsgDefsOrIoList, msg_defs_to_proto(MsgDefsOrIoList)}
        end,
    [NifCcPath, PbCcPath, NifOPath, PbOPath, NifSoPath, ProtoPath] = Files  =
        [filename:join(TmpDir, lists:concat([M, Ext]))
         || Ext <- [".nif.cc", ".pb.cc", ".nif.o", ".pb.o", ".nif.so",
                    ".proto"]],
    LoadNif = f("load_nif() -> erlang:load_nif(\"~s\", {{loadinfo}}).\n",
                [filename:join(TmpDir, lists:concat([M,".nif"]))]),
    LoadNifOpt = {load_nif, LoadNif},
    Opts2 = [binary, nif, LoadNifOpt] ++ Opts,
    {ok, M, Codes} = gpb_compile:proto_defs(M, MsgDefs, Opts2),
    Code = proplists:get_value(erl, Codes),
    NifTxt = proplists:get_value(nif, Codes),
    %%
    ok = file:write_file(NifCcPath, NifTxt),
    ok = file:write_file(ProtoPath, ProtoTxt),
    %%
    CC = find_cplusplus_compiler(),
    Protoc = find_protoc(),
    CFlags = get_cflags(),
    LdFlags = get_ldflags(),
    CompileProto = f("'~s' --proto_path '~s' --cpp_out='~s' '~s'",
                     [Protoc, TmpDir, TmpDir, ProtoPath]),
    CompileNif = f("'~s' -g -fPIC -Wall -O0 '-I~s' ~s -c -o '~s' '~s'",
                   [CC, TmpDir, CFlags, NifOPath, NifCcPath]),
    CompilePb = f("'~s' -g -fPIC -Wall -O0 '-I~s' ~s -c -o '~s' '~s'",
                  [CC, TmpDir, CFlags, PbOPath, PbCcPath]),
    CompileSo = f("'~s' -g -fPIC -shared -Wall -O0 ~s"
                  "    -o '~s' '~s' '~s' -lprotobuf",
                  [CC, LdFlags, NifSoPath, NifOPath, PbOPath]),
    %% Useful if debugging the nif code, see also with_tmpdir(save, Fun)
    ToClean = [filename:basename(F) || F <- Files, F /= ProtoPath],
    file:write_file(filename:join(TmpDir, "Makefile"),
                    iolist_to_binary(
                      ["all:\n",
                       "\t", CompileProto, "\n",
                       "\t", CompileNif, "\n",
                       "\t", CompilePb, "\n",
                       "\t", CompileSo, "\n",
                       "\n",
                       "clean:\n",
                       "\t", "$(RM)", [[" ",F] || F <- ToClean], "\n"])),
    ok = ccompile("~s", ["set -evx\n"
                         ++ CompileProto ++ "\n"
                         ++ CompileNif ++ "\n"
                         ++ CompilePb ++ "\n"
                         ++ CompileSo]),
    {ok, Code}.

lf_lines(Lines) ->
    [[L,"\n"] || L <- Lines].

is_iolist(X) ->
    try iolist_to_binary(X), true
    catch error:badarg -> false
    end.

parse_to_proto_defs(Iolist) ->
    parse_to_proto_defs(Iolist, []).

parse_to_proto_defs(Iolist, Opts) ->
    B = iolist_to_binary(Iolist),
    {ok, ProtoDefs} = gpb_compile:file(
                        "X.proto",
                        [mk_fileop_opt([{read_file, fun(_) -> {ok, B} end}]),
                         {i,"."},
                         to_proto_defs, report_warnings] ++ Opts),
    ProtoDefs.

%% Option to run with `save' for debugging nifs
with_tmpdir(Fun) ->
    with_tmpdir(dont_save, Fun).
with_tmpdir(Save, Fun) ->
    {ok, TmpDir} = get_tmpdir(),
    try Fun(TmpDir)
    after
        case Save of
            dont_save -> clean_tmpdir(TmpDir);
            save -> io:format(user, "~nSaved dir ~p~n", [TmpDir])
        end
    end.

get_tmpdir() ->
    rand_seed(),
    mktempdir(
      filename:join(case os:getenv("TMPDIR") of
                        false -> "/tmp";
                        TDir  -> TDir
                    end,
                    lists:concat([?MODULE,"-",os:getenv("LOGNAME"),"-",
                                  os:getpid(),"-"]))).

mktempdir(Base) ->
    D = Base ++ f("~8..0w", [rand_uniform(90000000)]),
    case file:make_dir(D) of
        ok             -> {ok, D};
        {error, exist} -> mktempdir(Base);
        Error          -> Error
    end.

clean_tmpdir(TmpDir) ->
    os:cmd(f("/bin/rm -rf '~s'", [TmpDir])).

in_separate_vm(TmpDir, Module, Code, Fun) ->
    %% With nifs in Erlang, one cannot control unloading of the nif,
    %% and thus cannot control when unloading of the protobuf library
    %% happens. I've seen cases where rapid unloading and reloading of
    %% nifs with new proto defs cause segvs (in strcmp), and from the
    %% stack trace, it looks like the protobuf library is unloading at
    %% the time when (or probably while) the next nif was being
    %% loaded. Since the loaded/linked protobuf dynamic library is a
    %% shared resource, if unloading and (re)loading happens in
    %% different threads, then there might be trouble.
    %%
    %% Therefore, to make the eunit tests stable, we run them in a
    %% separate vm.
    TmpCodeWrapperFun = fun() ->
                                try
                                    load_code(Module, Code),
                                    Fun()
                                after
                                    unload_code(Module)
                                end
                        end,
    FBin = term_to_binary(TmpCodeWrapperFun),
    FBinFile = filename:join(TmpDir, "fun-to-run"),
    FResFile = filename:join(TmpDir, "fun-run-result"),
    ok = file:write_file(FBinFile, FBin),
    DirOfThisBeam = filename:dirname(code:which(?MODULE)),
    GpbEbin = filename:dirname(code:which(gpb)),
    ModuleS = atom_to_list(?MODULE),
    CmdResult = run_cmd_collect_output(
                  "erl",
                  ["+B","-noinput",
                   "-boot","start_clean",
                   "-sasl","errlog_type","true",
                   "-pa",TmpDir,
                   "-pa",DirOfThisBeam,
                   "-pa",GpbEbin,
                   "-run",ModuleS,"main_in_separate_vm", FBinFile,FResFile]),
    analyze_output_from_separate_vm(CmdResult, FResFile).

main_in_separate_vm([FBinFile, FResFile]) ->
    {ok, FBin} = file:read_file(FBinFile),
    Fun = binary_to_term(FBin),
    Res = try Fun()
          catch Class:Reason -> {'EXIT',{Class,Reason,erlang:get_stacktrace()}}
          end,
    ResBin = term_to_binary(Res),
    WRes = file:write_file(FResFile, ResBin),
    io:format("Wrote result file (~p bytes) -> ~p~n", [byte_size(ResBin),WRes]),
    ensure_output_flushed_halt().

ensure_output_flushed_halt() ->
    case erlang:system_info(otp_release) of
        "R"++_ = Release ->
            %% Erlang R16 or earlier, attempt to support earlier releases
            %% if not too much work.
            if Release >= "R15B01" ->
                    %% R15B01 and later: halt waits until pending io has finished
                    halt(0);
               Release < "R15B01" ->
                    timer:sleep(100),
                    halt(0)
            end;
        _ ->
            %% Erlang 17 or later
            halt(0)
    end.

run_cmd_collect_output(Cmd, Args) ->
    case os:find_executable(Cmd) of
        false ->
            error({could_not_find_cmd,Cmd});
        CmdPath ->
            Port = erlang:open_port({spawn_executable,CmdPath},
                                    [use_stdio, stderr_to_stdout, binary,
                                     exit_status, {args,Args}]),
            collect_output(Port, [])
    end.

collect_output(Port, Acc) ->
    receive
        {Port, {data, Txt}} ->
            collect_output(Port, [Txt | Acc]);
        {Port, {exit_status,ExitCode}} ->
            {ExitCode, iolist_to_binary(lists:reverse(Acc))}
    end.

analyze_output_from_separate_vm({ExitCode, Output}, ResultFile) ->
    case file:read_file(ResultFile) of
        {ok, B} ->
            case binary_to_term(B) of
                {'EXIT',{Class,Reason,StackTrace}} ->
                    erlang:raise(Class, {in_separate_vm,Reason}, StackTrace);
                _Result ->
                    %% Anything not a crash is success, just like usual
                    ok
            end;
        {error, Reason} ->
            ?debugFmt("~nNo result from separate vm, output=~n~s~n", [Output]),
            error({no_result_file_from_separate_vm,{ResultFile,Reason},
                   {exit_code,ExitCode},
                   {execution_output,Output}})
    end.

test_nifs(Boolean) when is_boolean(Boolean) ->
    os:putenv("GPB_NIF_TESTS", lists:concat([Boolean])).

want_nif_tests() ->
    %% It can be useful to disable nif testing.
    %% Previously, it was very desirable, as described below,
    %% but since the move to test nifs in a separate vm,
    %% this is no longer as compelling a reason. It might still
    %% be desirable, eg if the c++ or protoc is not set up.
    %%
    %% Previously, when the nif tests were executed
    %% in the same vm as the eunit tests, then due to the
    %% behavior in the libprotoc, that if it detects loading
    %% a proto definition with the same name as it already
    %% has loaded, it will refuse, and may stop the entire
    %% erlang-vm. See the documentation in gpb_compile:c/1,2,
    %% the `nif' option, for further details. I have seen it
    %% halt the entire erlang-vm when tests failed, which is
    %% a pity e.g. when the vm is in an interactive inferior
    %% emacs window
    case os:getenv("GPB_NIF_TESTS") of
        false   -> true; %% default is to test nifs
        "true"  -> true;
        "false" -> false
    end.

find_cplusplus_compiler() ->
    case os:getenv("CXX") of
        false ->
            case os:find_executable("g++") of
                false -> os:find_executable("c++");
                Gxx   -> Gxx
            end;
        CxxCompiler ->
            CxxCompiler
    end.

find_protoc() ->
    case os:getenv("PROTOC") of
        false  -> os:find_executable("protoc");
        Protoc -> Protoc
    end.

check_protoc_can_do_oneof() ->
    cachingly_check('$cached_check_protoc_can_do_oneof',
                    %% oneof appeared in 2.6.0
                    fun() -> check_protoc_version_is_at_least([2,6]) end).

check_protoc_can_do_mapfields() ->
    cachingly_check('$cached_check_protoc_can_do_mapfields',
                    %% map<_,_> appeared in 3.0.0
                    fun() -> check_protoc_version_is_at_least([3,0]) end).

check_protoc_can_do_proto3() ->
    cachingly_check('$cached_check_protoc_can_do_proto3',
                    %% proto3 appeared in 3.0.0 :)
                    fun() -> check_protoc_version_is_at_least([3,0]) end).

check_protoc_version_is_at_least(MinVsn) ->
    case cachingly_find_protoc_version() of
        {ok, Vsn} -> Vsn >= MinVsn;
        {error,_} -> false
    end.

cachingly_find_protoc_version() ->
    cachingly_check('$cached_protoc_version', fun find_protoc_version/0).

cachingly_check(CacheKey, F) ->
    case get(CacheKey) of
        undefined ->
            CanIt = F(),
            put(CacheKey, CanIt),
            CanIt;
        CanIt ->
            CanIt
    end.

find_protoc_version() ->
    Output = os:cmd(find_protoc() ++ " --version"),
    case find_protoc_version_aux(string:tokens(Output, " \t\r\n"), Output) of
        {ok, _}=Res -> Res;
        {error, X}=Res ->
            ?debugFmt("Trouble finding protoc version in ~s~n", [X]),
            Res
    end.

find_protoc_version_aux(["libprotoc", VersionStr | _], All) ->
    try {ok, [list_to_integer(X) || X <- string:tokens(VersionStr, ".")]}
    catch error:badarg -> {error, {failed_to_interpret, VersionStr, All}}
    end;
find_protoc_version_aux([_ | Rest], All) ->
    find_protoc_version_aux(Rest, All);
find_protoc_version_aux([], All) ->
    {error, {no_version_string_found, All}}.

get_cflags() ->
    Root = code:root_dir(), %% e.g. /usr/lib/erlang
    CIncDir = filename:join([Root, "usr", "include"]),
    case os:getenv("CFLAGS") of
        false  -> "";
        CFlags -> CFlags
    end ++ case os:getenv("CXXFLAGS") of
               false    -> "";
               CxxFlags -> CxxFlags
           end ++ " " ++ f("-I'~s'", [CIncDir]).

platform_ldflags({unix, darwin}) ->
  " -undefined dynamic_lookup -dynamiclib";
platform_ldflags(_) ->
  "".

get_ldflags() ->
    case os:getenv("LDFLAGS") of
        false   -> "";
        LdFlags -> LdFlags
    end ++ platform_ldflags(os:type()).

msg_defs_to_proto(MsgDefs) ->
    iolist_to_binary(
      [maybe_syntaxdef(MsgDefs),
       lists:map(fun(M) -> msg_def_to_proto(M, MsgDefs) end, MsgDefs)]).

maybe_syntaxdef(MsgDefs) ->
    case proplists:get_value(syntax, MsgDefs) of
        undefined ->
            case contains_any_maptype_field(MsgDefs) of
                true  -> "syntax = \"proto2\";\n";
                false -> ""
            end;
        Syntax ->
            f("syntax = \"~s\";\n", [Syntax])
    end.

contains_any_maptype_field(MsgDefs) ->
    lists:any(fun(Fields) ->
                      lists:any(fun(#?gpb_field{type={map,_,_}}) -> true;
                                   (_) -> false
                                end,
                                Fields)
              end,
              [Fields || {{msg,_}, Fields} <- MsgDefs]).

msg_def_to_proto({{enum, Name}, EnumValues}, _MsgDefs) ->
    f("enum ~s {~n~s}~n~n",
      [Name, lists:map(fun format_enumerator/1, EnumValues)]);
msg_def_to_proto({{msg, Name}, Fields}, MsgDefs) ->
    IsProto3 = gpb:is_msg_proto3(Name, MsgDefs),
    f("message ~s {~n~s}~n~n",
      [Name, lists:map(fun(F) -> format_field(F, IsProto3) end, Fields)]);
msg_def_to_proto(_OtherElem, _MsgDefs) ->
    "".


format_enumerator({N,V}) ->
    f("  ~s = ~w;~n", [N, V]).

format_field(#?gpb_field{name=FName, fnum=FNum, type=Type,
                         occurrence=Occurrence},
             IsProto3) ->
    OccurrenceTxt = if Occurrence == repeated -> repeated;
                       IsProto3               -> "";
                       true                   -> Occurrence
                    end,
    case Type of
        {map,_,_} ->
            f("  ~s ~s = ~w;~n", [format_type(Type), FName, FNum]);
        _ ->
            f("  ~s ~s ~s = ~w;~n",
              [OccurrenceTxt, format_type(Type), FName, FNum])
    end;
format_field(#gpb_oneof{name=FName, fields=Fields}, _IsProto3) ->
    f("  oneof ~s {~n"
      "~s"
      "  };~n",
      [FName,
       [f("    ~s ~s = ~w;~n", [format_type(Type), OFName, FNum])
        || #?gpb_field{name=OFName, fnum=FNum, type=Type} <- Fields]]).

format_type({msg,Name})  -> Name;
format_type({enum,Name}) -> Name;
format_type({map,KeyType,ValueType}) ->
    f("map<~s,~s>", [format_type(KeyType), format_type(ValueType)]);
format_type(Type) ->
    Type.

ccompile(F, A) ->
    Cmd = f(F, A),
    Output = os:cmd("LC_ALL=C; export LC_ALL; " ++ Cmd ++ "; echo $?\n"),
    [LastLine | _Rest] = lists:reverse(string:tokens(Output, "\r\n")),
    try list_to_integer(string:strip(LastLine)) of
        0 -> ok;
        _ -> ?debugFmt("Compilation failed!~nCmd=~p~nOutput:~n~ts~n~n",
                       [Cmd, Output]),
             {error, Output}
    catch error:badarg ->
            ?debugFmt("Compilation failed!~nCmd=~p~nOutput:~n~ts~n~n",
                      [Cmd, Output]),
            {error, Output}
    end.

mk_one_msg_field_of_each_type() ->
    EachType   = [sint32, sint64, int32, int64, uint32,
                  uint64, bool, fixed64, sfixed64,
                  double, string, bytes, fixed32, sfixed32,
                  float, {enum, ee}, {msg, submsg1}],
    EnumDef    = {{enum, ee}, [{en1, 1}, {en2, 2}]},
    SubMsgDef  = {{msg, submsg1}, mk_fields_of_type([uint32], required)},
    TopMsgDef1 = {{msg, topmsg1}, mk_fields_of_type(EachType, required)},
    TopMsgDef2 = {{msg, topmsg2}, mk_fields_of_type(EachType, repeated)},
    TopMsgDef3 = {{msg, topmsg3}, mk_fields_of_type(EachType, optional)},
    StringMsg = {{msg,strmsg}, mk_fields_of_type([string], required)},
    [EnumDef, SubMsgDef, TopMsgDef1, TopMsgDef2, TopMsgDef3, StringMsg].

mk_one_oneof_field_of_each_type() ->
    EachType   = [sint32, sint64, int32, int64, uint32,
                  uint64, bool, fixed64, sfixed64,
                  double, string, bytes, fixed32, sfixed32,
                  float, {enum, ee}, {msg, submsg1}],
    EnumDef    = {{enum, ee}, [{en1, 1}, {en2, 2}]},
    SubMsgDef  = {{msg, submsg1}, mk_fields_of_type([uint32], required)},
    OneofMsg1  = {{msg, oneof1},  mk_oneof_fields_of_type(EachType, 1)},
    [EnumDef, SubMsgDef, OneofMsg1].

mk_one_map_field_of_each_type() ->
    %% Reduced set of int types to shorten compilation times,
    %% while still cover all (most) code paths.
    ValueTypes = [sint32, sint64,
                  bool,
                  double, string, bytes,
                  float, {enum, ee}, {msg, submsg1}],
    ValueTypes2 = ValueTypes -- [sint64],
    KeyTypes   = [T || T <- ValueTypes, gpb:is_allowed_as_key_type(T)],
    %% Enum value in map must define 0 as the first value.
    EnumDef    = {{enum, ee}, [{en0, 0}, {en1, 1}, {en2, 2}]},
    SubMsgDef  = {{msg, submsg1}, mk_fields_of_type([uint32], required)},
    MapfldMsg1 = {{msg, map1},  mk_map_fields_of_type(KeyTypes, ValueTypes2)},
    [EnumDef, SubMsgDef, MapfldMsg1].

mk_proto3_fields() ->
    EachType   = [sint32, sint64, bool, double, string, bytes, {enum, ee}],
    MsgType    = {msg, submsg1},
    EnumDef    = {{enum, ee}, [{en0, 0}, {en1, 1}, {en2, 2}]},
    SubMsgDef  = {{msg, submsg1}, mk_fields_of_type([uint32], optional)},
    TopMsgDef1 = {{msg, topmsg1}, mk_fields_of_type(
                                    EachType ++ [MsgType],
                                    optional)},
    TopMsgDef2 = {{msg, topmsg2}, mk_fields_of_type(
                                    EachType ++ [MsgType],
                                    repeated,
                                    [{field_opts_f, fun maybe_packed/1}])},
    OneofMsg1  = {{msg, oneof1},  mk_oneof_fields_of_type([fixed32], 1)},
    [{syntax, "proto3"},
     {proto3_msgs, [topmsg1,topmsg2,oneof1,submsg1]},
     EnumDef, SubMsgDef, TopMsgDef1, TopMsgDef2, OneofMsg1].

mk_fields_of_type(Types, Occurrence) ->
    mk_fields_of_type(Types, Occurrence, []).

mk_fields_of_type(Types, Occurrence, Opts) ->
    FieldOptsF = proplists:get_value(field_opts_f, Opts, fun(_) -> [] end),
    Offset = proplists:get_value(offset, Opts, 0),
    Types1 = [Type || Type <- Types, can_do_nif_type(Type)],
    [#?gpb_field{name=list_to_atom(lists:concat([f, I + Offset])),
                 rnum=I + 1 + Offset,
                 fnum=I + Offset,
                 type=Type,
                 occurrence=Occurrence,
                 opts=FieldOptsF(Type)}
     || {I, Type} <- index_seq(Types1)].

mk_oneof_fields_of_type(Types, Pos) ->
    Types1 = [Type || Type <- Types, can_do_nif_type(Type)],
    [#gpb_oneof{
        name   = o,
        rnum   = Pos+1,
        fields = [#?gpb_field{name=list_to_atom(lists:concat([f,I])),
                              rnum=Pos+1,
                              fnum=I,
                              type=Type,
                              occurrence=optional,
                              opts=[]}
                  || {I, Type} <- index_seq(Types1)]}].

mk_map_fields_of_type(KeyTypes, ValueTypes) ->
    KeyTypes1 = [KT1 | _] = [T || T <- KeyTypes, can_do_nif_type(T)],
    ValueTypes1 = [VT1 | _] = [T || T <- ValueTypes, can_do_nif_type(T)],
    Fs1 = [#?gpb_field{type={map,KT1,VT}, occurrence=repeated, opts=[]}
           || VT <- ValueTypes1],
    Fs2 = [#?gpb_field{type={map,KT,VT1}, occurrence=repeated, opts=[]}
           || KT <- KeyTypes1],
    Fs3 = tl(Fs2), % avoid KT1,VT1 twice
    [F#?gpb_field{name=list_to_atom(lists:concat([f,I])), rnum=I+1, fnum=I}
     || {I, F} <- index_seq(Fs1 ++ Fs3)].

index_seq(L) -> lists:zip(lists:seq(1, length(L)), L).

maybe_packed({msg,_})   -> [];
maybe_packed({map,_,_}) -> [];
maybe_packed(string)    -> [];
maybe_packed(bytes)     -> [];
maybe_packed(_)         -> [packed].

can_do_nif_type(Type) ->
    if Type == int64;
       Type == sint64;
       Type == sfixed64 ->
            %% There's an issue with Erlang 17.0+ (will probably be
            %% fixed in 17.2): if compiled with gcc 4.9.0 (or newer, probably)
            %% and running on a 32-bit, there is an undefined behaviour
            %% which will make the test fail for nifs for sint64
            %% for INT64_MIN (-9223372036854775808). See also:
            %% http://erlang.org/pipermail/erlang-bugs/2014-July/004513.html
            case {is_erlvm_compiled_with_gcc490_or_later(), is_32_bit_os()} of
                {true, true} ->
                    OtpVsn = get_erlang_otp_major(),
                    if OtpVsn <  17 -> true;
                       OtpVsn == 17 -> false; % assume bug present
                       OtpVsn >  17 -> true   % assume fixed
                    end;
                _ ->
                    true
            end;
       true ->
            true
    end.

is_erlvm_compiled_with_gcc490_or_later() ->
    {Compiler, Version} = erlang:system_info(c_compiler_used),
    if Compiler == gnuc, is_tuple(Version) ->
            tuple_to_list(Version) >= [4,9,0];
       true ->
            undefined
    end.

is_32_bit_os() ->
    erlang:system_info({wordsize,external}) == 4. %% Erlang R14+

get_erlang_otp_major() ->
    case erlang:system_info(otp_release) of
        "R"++Rest -> % R16 or ealier
            list_to_integer(lists:takewhile(fun is_digit/1, Rest));
        RelStr ->
            %% In Erlang 17 the leading "R" was dropped,
            %% allow for some (possible?) variation
            try list_to_integer(RelStr)
            catch error:badarg ->
                    [NStr | _] = string:tokens(RelStr, ".-"),
                    try list_to_integer(NStr)
                    catch error:badarg -> error({unexpected_otp_version,RelStr})
                    end
            end
    end.

is_digit(C) when $0 =< C, C =< $9 -> true;
is_digit(_) -> false.

mk_msg(MsgName, Defs, Variant) ->
    {{msg, MsgName}, Fields} = lists:keyfind({msg, MsgName}, 1, Defs),
    R0 = erlang:make_tuple(length(Fields) + 1, undefined, [{1, MsgName}]),
    lists:foldl(fun(#?gpb_field{rnum=RNum}=Field, R) ->
                        Value = mk_field_value(Field, Defs, Variant),
                        setelement(RNum, R, Value);
                   (#gpb_oneof{rnum=RNum, fields=[OField1 | _]}, R) ->
                        #?gpb_field{name=Name} = OField1,
                        Value = mk_field_value(OField1, Defs, Variant),
                        setelement(RNum, R, {Name, Value})
                end,
                R0,
                Fields).

mk_field_value(#?gpb_field{occurrence=repeated}, _Defs, short) ->
    [];
mk_field_value(#?gpb_field{occurrence=repeated, type=T}=F, Defs, Variant) ->
    case T of
        {map, KeyType, ValueType} ->
            KF = F#?gpb_field{type=KeyType, occurrence=required},
            VF = F#?gpb_field{type=ValueType, occurrence=required},
            [begin
                 K = mk_field_value(KF, Defs, Variant),
                 V = mk_field_value(VF, Defs, Variant),
                 {K, V}
             end
             || _ <- lists:seq(1,10)];
        _ ->
            [mk_field_value(F#?gpb_field{occurrence=required}, Defs, Variant)]
    end;
mk_field_value(#?gpb_field{type=sint32}, _Defs, Vnt)   -> mk_sint(32, Vnt);
mk_field_value(#?gpb_field{type=sint64}, _Defs, Vnt)   -> mk_sint(64, Vnt);
mk_field_value(#?gpb_field{type=int32}, _Defs, Vnt)    -> mk_sint(32, Vnt);
mk_field_value(#?gpb_field{type=int64}, _Defs, Vnt)    -> mk_sint(64, Vnt);
mk_field_value(#?gpb_field{type=uint32}, _Defs, Vnt)   -> mk_uint(32, Vnt);
mk_field_value(#?gpb_field{type=uint64}, _Defs, Vnt)   -> mk_uint(64, Vnt);
mk_field_value(#?gpb_field{type=bool}, _Defs, Vnt)     -> mk_bool(Vnt);
mk_field_value(#?gpb_field{type=fixed64}, _Defs, Vnt)  -> mk_uint(64, Vnt);
mk_field_value(#?gpb_field{type=sfixed64}, _Defs, Vnt) -> mk_sint(64, Vnt);
mk_field_value(#?gpb_field{type=double}, _Defs, Vnt)   -> mk_float(64, Vnt);
mk_field_value(#?gpb_field{type=string}, _Defs, Vnt)   -> mk_string(Vnt);
mk_field_value(#?gpb_field{type=bytes}, _Defs, Vnt)    -> mk_bytes(Vnt);
mk_field_value(#?gpb_field{type=fixed32}, _Defs, Vnt)  -> mk_uint(32, Vnt);
mk_field_value(#?gpb_field{type=sfixed32}, _Defs, Vnt) -> mk_sint(32, Vnt);
mk_field_value(#?gpb_field{type=float}, _Defs, Vnt)    -> mk_float(32, Vnt);
mk_field_value(#?gpb_field{type={enum, E}}, Defs, Variant) ->
    {{enum, E}, [{E1 , _V1} | _Rest]=Es} = lists:keyfind({enum, E}, 1, Defs),
    case Variant of
        small_random ->
            element(1,random_nth(Es));
        _ ->
            E1
    end;
mk_field_value(#?gpb_field{type={msg, SubMsgName}}, Defs, Vnt) ->
    mk_msg(SubMsgName, Defs, Vnt).

mk_sint(32, small)        -> - (1 bsl 31);
mk_sint(32, big)          -> (1 bsl 31) - 1;
mk_sint(64, small)        -> - (1 bsl 63);
mk_sint(64, big)          -> (1 bsl 63) - 1;
mk_sint(_,  small_random) -> random_int(-100, 100);
mk_sint(_,  _)            -> 0.

mk_uint(32, big)          -> (1 bsl 32) - 1;
mk_uint(64, big)          -> (1 bsl 64) - 1;
mk_uint(_,  small_random) -> random_int(0, 100);
mk_uint(_,  _)            -> 0.

mk_bool(small)        -> false;
mk_bool(small_random) -> case random_int(0,1) of
                             0 -> false;
                             1 -> true
                         end;
mk_bool(_)            -> true.

mk_string(short)        -> "";
mk_string(big)          -> [16#10ffff];
mk_string(small_random) -> [random_int($a, $z) || _ <- lists:seq(1,10)];
mk_string(_)            -> "a".

mk_bytes(short)        -> <<>>;
mk_bytes(small_random) -> list_to_binary(mk_string(small_random));
mk_bytes(_)            -> <<"b">>.

mk_float(_, small_random) -> float(random_int(-10, 10));
mk_float(_, _)            -> 1.0.

random_nth(Seq) ->
    lists:nth(random_int(1, length(Seq)), Seq).

random_int(LowerLim, UpperLim) ->
    ensure_seeded(),
    rand_uniform(UpperLim - LowerLim + 1) + LowerLim - 1.

ensure_seeded() ->
    rand_seed().

%% --- command line options tests -----------------

cmdline_parses_include_opt_test() ->
    {ok, {[{i,"inc"}], []}} = gpb_compile:parse_opts_and_args(["-Iinc"]),
    {ok, {[{i,"inc"}], []}} = gpb_compile:parse_opts_and_args(["-I","inc"]),
    {error, _} = gpb_compile:parse_opts_and_args(["-I"]).

cmdline_parses_noarg_opt_test() ->
    {ok, {[defs_as_proplists], []}} =
         gpb_compile:parse_opts_and_args(["-pldefs"]).

cmdline_parses_string_opt_test() ->
    {ok, {[{o_erl, "src"}], []}} =
        gpb_compile:parse_opts_and_args(["-o-erl", "src"]),
    {error, _} = gpb_compile:parse_opts_and_args(["-o-erl"]).

cmdline_parses_alternatives_opt_test() ->
    {ok, {[{copy_bytes, true}], []}} =
        gpb_compile:parse_opts_and_args(["-c", "true"]),
    {ok, {[{copy_bytes, 1.25}], []}} =
        gpb_compile:parse_opts_and_args(["-c", "1.25"]).

cmdline_parses_files_test() ->
    {ok, {[], []}} = gpb_compile:parse_opts_and_args([]),
    {ok, {[], ["f.proto"]}} = gpb_compile:parse_opts_and_args(["f.proto"]).

cmdline_parses_also_non_proto_extensions_test() ->
    {ok, {[type_specs, {copy_bytes,auto}], ["a.x", "y.proto"]}} =
        gpb_compile:parse_opts_and_args(["-type", "-c", "auto",
                                         "a.x", "y.proto"]).

opt_test() ->
    %% Include dirs + out dirs
    {ok, {[{i, "include1"},
           {i, "include2"},
           {o, "out-dir"},
           {o_erl, "o-erl-dir"},
           {o_hrl, "o-hrl-dir"}],
          ["x.proto", "y.proto"]}} =
        gpb_compile:parse_opts_and_args(
          ["-Iinclude1",
           "-I", "include2",
           "-o", "out-dir",
           "-o-erl", "o-erl-dir",
           "-o-hrl", "o-hrl-dir",
           "x.proto", "y.proto"]),
    %% nif related
    {ok, {[{o_nif_cc, "o-nif-cc-dir"},
           nif,
           {load_nif, "load-nif"}],
          ["x.proto"]}} =
        gpb_compile:parse_opts_and_args(
          ["-o-nif-cc", "o-nif-cc-dir",
           "-nif",
           "-load_nif", "load-nif",
           "x.proto"]),
    %% misc
    {ok, {[{verify, optionally},
           {verify, always},
           {verify, never},
           {copy_bytes, true},
           {copy_bytes, false},
           {copy_bytes, auto},
           {copy_bytes, 42}],
          ["x.proto"]}} =
        gpb_compile:parse_opts_and_args(
          ["-v", "optionally",
           "-v", "always",
           "-v", "never",
           "-c", "true",
           "-c", "false",
           "-c", "auto",
           "-c", "42",
           "x.proto"]),
    {ok, {[strings_as_binaries,
           use_packages,
           include_as_lib,
           type_specs,
           descriptor],
          ["x.proto"]}} =
        gpb_compile:parse_opts_and_args(
          ["-strbin",
           "-pkgs",
           "-il",
           "-type",
           "-descr",
           "x.proto"]),
    {ok, {[{msg_name_prefix,    "msg_prefix_"},
           {module_name_prefix, "mod_prefix_"},
           {msg_name_suffix,    "_msg_suffix"},
           {module_name_suffix, "_mod_suffix"},
           msg_name_to_lower],
          ["x.proto"]}} =
        gpb_compile:parse_opts_and_args(
          ["-msgprefix", "msg_prefix_",
           "-modprefix", "mod_prefix_",
           "-msgsuffix", "_msg_suffix",
           "-modsuffix", "_mod_suffix",
           "-msgtolower",
           "x.proto"]),
    {ok, {[defs_as_proplists,
           maps, msgs_as_maps, mapfields_as_maps, defs_as_maps],
          ["x.proto"]}} =
        gpb_compile:parse_opts_and_args(
          ["-pldefs",
           "-maps", "-msgs-as-maps", "-mapfields-as-maps", "-defs-as-maps",
           "x.proto"]),
    {ok, {[{erlc_compile_options, "debug_info, inline_list_funcs"}],
          ["x.proto"]}} =
        gpb_compile:parse_opts_and_args(
          ["-erlc_compile_options", "debug_info, inline_list_funcs",
           "x.proto"]),
    {ok, {[epb_compatibility, epb_functions],
          ["x.proto"]}} =
        gpb_compile:parse_opts_and_args(
          ["-epb", "-epb-functions",
           "x.proto"]),
    {ok, {[{target_erlang_version,18}],
          ["x.proto"]}} =
        gpb_compile:parse_opts_and_args(
          ["-for-version", "18",
           "x.proto"]),
    %% Help and version
    {ok, {[help, help,
           version, version],
          []}} =
        gpb_compile:parse_opts_and_args(
          ["-h", "--help",
           "-V", "--version"]).

any_translation_options_test() ->
    {ok, {[{any_translate,
            [{encode, {me,fe,['$1']}},
             {decode, {md,fd,['$1']}}]}],
          ["x.proto"]}} =
        gpb_compile:parse_opts_and_args(
          ["-any_translate", "e=me:fe,d=md:fd",
           "x.proto"]),
    %% Merge
    {ok, {[{any_translate,
            [{encode, {me,fe,['$1']}},
             {decode, {md,fd,['$1']}},
             {merge,  {mm,fm,['$1','$2']}}]}],
          ["x.proto"]}} =
        gpb_compile:parse_opts_and_args(
          ["-any_translate", "e=me:fe,d=md:fd,m=mm:fm",
           "x.proto"]),
    %% Verify
    {ok, {[{any_translate,
            [{encode, {me,fe,['$1']}},
             {decode, {md,fd,['$1']}},
             {verify, {mv,fv,['$1']}}]}],
          ["x.proto"]}} =
        gpb_compile:parse_opts_and_args(
          ["-any_translate", "e=me:fe,d=md:fd,V=mv:fv",
           "x.proto"]),
    %% old style verify
    {ok, {[{any_translate,
            [{encode, {me,fe,['$1']}},
             {decode, {md,fd,['$1']}},
             {verify, {mv,fv,['$1','$errorf']}}]}],
          ["x.proto"]}} =
        gpb_compile:parse_opts_and_args(
          ["-any_translate", "e=me:fe,d=md:fd,v=mv:fv",
           "x.proto"]).

%% --- auxiliaries -----------------

%% vvvvvvvvvvvvvvvvvvvvvvvvvvvvvvvvv
%% begin functions that imitates the interface of the gpb module
%% needed by the common/shared tests included above from gpb_tests.erl
-ifdef(gpb_compile_common_tests).
decode_msg(Bin, MsgName, MsgDefs) ->
    M = compile_defs(MsgDefs),
    try M:decode_msg(Bin, MsgName)
    after unload_code(M)
    end.

encode_msg(Msg, MsgDefs) ->
    M = compile_defs(MsgDefs),
    try M:encode_msg(Msg)
    after unload_code(M)
    end.

merge_msgs(Msg1, Msg2, MsgDefs) ->
    M = compile_defs(MsgDefs),
    try M:merge_msgs(Msg1, Msg2)
    after unload_code(M)
    end.

verify_msg(Msg, MsgDefs) ->
    M = compile_defs(MsgDefs),
    try M:verify_msg(Msg)
    after unload_code(M)
    end.
-endif. %% gpb_compile_common_tests
%% end of functions that imitates the interface of the gpb module
%% ^^^^^^^^^^^^^^^^^^^^^^^^^^^^^^^^^

compile_defs(MsgDefs) ->
    compile_defs(MsgDefs, [{verify, always}]).

compile_defs(MsgDefs, ExtraOpts) ->
    Mod = find_unused_module(),
    Opts = [binary | ExtraOpts],
    {ok, Mod, Code} = gpb_compile:proto_defs(Mod, MsgDefs, Opts),
    load_code(Mod, Code),
    Mod.

compile_iolist(IoList) ->
    compile_iolist(IoList, []).

compile_iolist(IoList, ExtraOpts) ->
    compile_iolist_maybe_errors_or_warnings(IoList, ExtraOpts, must_succeed).

compile_iolist_maybe_errors_or_warnings(IoList, ExtraOpts, OnFail) ->
    Mod = find_unused_module(),
    Contents = iolist_to_binary(IoList),
    ModProto = f("~s.proto", [Mod]),
    ReadFile = fun(F) -> case filename:basename(F) of
                             ModProto -> {ok, Contents};
                             _ -> file:read_file(F)
                         end
               end,
    ReadFileInfo = fun(F) -> case filename:basename(F) of
                                 ModProto -> {ok, #file_info{access=read}};
                                 _ -> file:read_file_info(F)
                             end
                   end,

    CompRes = gpb_compile:file(
                ModProto,
                [{file_op, [{read_file, ReadFile},
                            {read_file_info, ReadFileInfo},
                            {write_file, fun(_,_) -> ok end}]},
                 {i,"."},
                 binary, return_errors, return_warnings | ExtraOpts]),
    case OnFail of
        must_succeed ->
            %% Mod1 instead of Mod, since some options can change the
            %% module name (module_name_suffix, or epb_compatibility,
            %% for instance)
            {ok, Mod1, Code, []} = CompRes,
            load_code(Mod1, Code),
            Mod1;
        get_result ->
            case CompRes of
                {ok, Mod1, Code, Warnings} -> % Mod1 insead of Mod, see above
                    load_code(Mod1, Code),
                    {ok, Mod1, Warnings};
                {error, Reasons, Warnings} ->
                    {error, Reasons, Warnings}
            end
    end.

compile_iolist_get_errors_or_warnings(IoList) ->
    compile_iolist_get_errors_or_warnings(IoList, []).

compile_iolist_get_errors_or_warnings(IoList, ExtraOpts) ->
    compile_iolist_maybe_errors_or_warnings(IoList, ExtraOpts, get_result).

compile_to_string(Proto, Opts) ->
    Self = self(),
    FileOps = [{write_file, fun(FName,Data) ->
                                    case filename:extension(FName) of
                                        ".erl" -> Self ! {data, Data};
                                        _ -> ok
                                    end,
                                    ok
                            end}],
    PS = lists:flatten(Proto),
    ok = gpb_compile:string(some_module, PS, [Opts | [{file_op, FileOps}]]),
    {data,Bin} = ?recv({data,_}),
    binary_to_list(Bin).

compile_to_string_get_hrl(Proto, Opts) ->
    Self = self(),
    FileOps = [{write_file, fun(FName,Data) ->
                                    case filename:extension(FName) of
                                        ".hrl" -> Self ! {data, Data};
                                        _ -> ok
                                    end,
                                    ok
                            end}],
    PS = lists:flatten(Proto),
    ok = gpb_compile:string(some_module, PS, [Opts | [{file_op, FileOps}]]),
    {data,Bin} = ?recv({data,_}),
    binary_to_list(Bin).

load_code(Mod, Code) ->
    unload_code(Mod),
    {module, Mod} = code:load_binary(Mod, "<nofile>", Code),
    ok.

unload_code(Mod) ->
    code:purge(Mod),
    code:delete(Mod),
    code:purge(Mod),
    code:delete(Mod),
    ok.

find_unused_module() -> find_unused_module(1).

find_unused_module(N) ->
    find_unused_module("", N).

find_unused_module(Prefix, N) ->
    ModNameCandidate = list_to_atom(f("~s~s-tmp-~w", [Prefix, ?MODULE, N])),
    case code:is_loaded(ModNameCandidate) of
        false    -> ModNameCandidate;
        {file,_} -> find_unused_module(Prefix, N+1)
    end.

id(X) -> X.

f(Fmt, Args) -> lists:flatten(io_lib:format(Fmt, Args)).

is_substr(Needle, Haystack) -> string:str(Haystack, Needle) > 0.
 
-ifndef(NO_HAVE_RAND).
%% Erlang 19 or later
rand_uniform(Limit) -> rand:uniform(Limit).
rand_seed() -> _ = rand:uniform().
-else.
%% Erlang 18 or earlier
rand_uniform(Limit) -> random:uniform(Limit).
rand_seed() ->
    {A, B, C} = os:timestamp(),
    random:seed(erlang:phash2(A+B+C), erlang:phash2(B+C), erlang:phash2(A+C)).
-endif. % NO_HAVE_RAND
<|MERGE_RESOLUTION|>--- conflicted
+++ resolved
@@ -1171,12 +1171,8 @@
     Result.
 
 never_generates_unused_translator_functions_test_() ->
-<<<<<<< HEAD
     %% On my slow machine (1.6 GHz Atom N270), it currently takes ~21 seconds
     {timeout,40,fun never_generates_unused_translator_functions_aux/0}.
-=======
-    {timeout,10,fun never_generates_unused_translator_functions_aux/0}.
->>>>>>> aa7972a0
 
 never_generates_unused_translator_functions_aux() ->
     Enum   = {{enum,ee},[{a,0},{b,1}]},
