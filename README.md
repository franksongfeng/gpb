--- conflicted
+++ resolved
@@ -22,12 +22,8 @@
    - the 'allow_alias' enum option (treated as if it is always set true)
    - generating metadata information
    - package namespacing (optional)
-<<<<<<< HEAD
    - oneof (introduced in protobuf 2.6.0)
-=======
-   - oneof
    - map<_,_> (introduced in protobuf 3.0.0)
->>>>>>> 1faa8987
 
    gpb reads but ignores or throws away:
    - options other than 'packed' or 'default'
