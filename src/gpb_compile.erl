%%% Copyright (C) 2010-2013  Tomas Abrahamsson
%%%
%%% Author: Tomas Abrahamsson <tab@lysator.liu.se>
%%%
%%% This library is free software; you can redistribute it and/or
%%% modify it under the terms of the GNU Lesser General Public
%%% License as published by the Free Software Foundation; either
%%% version 2.1 of the License, or (at your option) any later version.
%%%
%%% This library is distributed in the hope that it will be useful,
%%% but WITHOUT ANY WARRANTY; without even the implied warranty of
%%% MERCHANTABILITY or FITNESS FOR A PARTICULAR PURPOSE.  See the GNU
%%% Lesser General Public License for more details.
%%%
%%% You should have received a copy of the GNU Lesser General Public
%%% License along with this library; if not, write to the Free Software
%%% Foundation, Inc., 51 Franklin Street, Fifth Floor, Boston,
%%% MA  02110-1301  USA

-module(gpb_compile).
%-compile(export_all).
-export([file/1, file/2]).
-export([string/2, string/3]).
-export([proto_defs/2, proto_defs/3]).
-export([msg_defs/2, msg_defs/3]).
-export([format_error/1, format_warning/1]).
-export([c/0, c/1, c/2]). % Cmd line interface, halts vm---don't use from shell!
-export([parse_opts_and_args/1]).
-export([show_args/0]).
-export([show_version/0]).
-export([locate_import/2]).
-export([read_import/2]).
-include_lib("kernel/include/file.hrl").
-include_lib("eunit/include/eunit.hrl").
-include("../include/gpb.hrl").
-include("gpb_codegen.hrl").
-include("gpb_compile.hrl").

-import(gpb_lib, [replace_term/2]).

%% -- Types -----------------------------------------------------

%% Options
-type boolean_opt(X) :: X | {X, boolean()}.% Just an option `X' means `{X,true}'
-type directory() :: string().

-type opts() :: [opt()].
-type opt() :: type_specs | {type_specs, boolean() | preferably} |
               {verify, optionally | always | never} |
               {copy_bytes, true | false | auto | integer() | float()} |
               {strings_as_binaries, boolean()} | strings_as_binaries |
               boolean_opt(defs_as_proplists) |
               boolean_opt(descriptor) |
               boolean_opt(maps) |
               boolean_opt(msgs_as_maps) |
               boolean_opt(mapfields_as_maps) |
               boolean_opt(defs_as_maps) |
               {maps_unset_optional, omitted | present_undefined} |
               boolean_opt(nif) |
               {load_nif, string()} |
               {i, directory()} |
               {o, directory()} |
               {o_erl, directory()} | {o_hrl, directory()} |
               {o_nif_cc, directory()} |
               binary | to_proto_defs | to_msg_defs |
               return |
               boolean_opt(return_warnings) | boolean_opt(return_errors) |
               report |
               boolean_opt(report_warnings) | boolean_opt(report_errors) |
               boolean_opt(warnings_as_errors) |
               boolean_opt(include_as_lib) |
               boolean_opt(use_packages) |
               {erlc_compile_options,string()} |
               {msg_name_prefix,
                string() | atom() |
                {by_proto, [{atom(), string() | atom()}]}} |
               {msg_name_suffix, string() | atom()} |
               boolean_opt(msg_name_to_snake_case) |
               boolean_opt(msg_name_to_lower) |
               {module_name_prefix, string() | atom()} |
               {module_name_suffix, string() | atom()} |
               {module_name, string() | atom()} |
               {any_translate, [translation()]} |
               boolean_opt(epb_compatibility) |
               boolean_opt(epb_functions) |
               boolean_opt(defaults_for_omitted_optionals) |
               boolean_opt(type_defaults_for_omitted_optionals) |
               {import_fetcher, import_fetcher_fun()} |
               {target_erlang_version, integer() | current} |
               term().

-type translation() :: {encode, mod_fn_argtemplate()} |
                       {decode, mod_fn_argtemplate()} |
                       {merge,  mod_fn_argtemplate()} |
                       {verify, mod_fn_argtemplate()}.
-type fn_name() :: atom().
-type mod_fn_argtemplate() :: {module(), fn_name(), arg_template()}.
-type arg_template() :: [arg()].
-type arg() :: term() | named_arg().
-type named_arg() :: '$1' | '$2' | '$errorf' | '$user_data' | '$op'.

-type fetcher_ret() :: from_file | {ok, string()} | {error, term()}.
-type import_fetcher_fun() :: fun((string()) -> fetcher_ret()).

%% Compilation return values
-type comp_ret() :: mod_ret() | bin_ret() | error_ret().
-type mod_ret() :: ok | {ok, [warning()]}.
-type bin_ret() :: {ok, module(), code()} |
                   {ok, module(), code(), [warning()]}.
-type error_ret() :: error | {error, reason()} | {error, reason(), [warning()]}.
-type warning() :: term().
-type reason() :: term().
-type code() :: binary() | gpb_parse:defs() | [code_item()].
-type code_item() :: {erl, ErlCode :: binary()} |
                     {nif, NifCcText :: string()}.
-export_type([opts/0, opt/0]).
-export_type([comp_ret/0]).


%% @equiv file(File, [])
-spec file(string()) -> comp_ret().
file(File) ->
    file(File, []).

%% @doc
%% Compile a .proto file to a .erl file and to a .hrl file.
%%
%% The `File' argument must not include path to the .proto file. Example:
%% "SomeDefinitions.proto" is ok, while "/path/to/SomeDefinitions.proto"
%% is not ok.
%%
%% The .proto file is expected to be found in a directories specified by an
%% `{i,directory()}' option. It is possible to specify `{i,directory()}'
%% several times, they will be searched in the order specified.
%%
%% The `type_specs' option enables or disables `::Type()' annotations
%% in the generated .hrl file. Default is `true' if there are no
%% cyclic message dependencies. The default changed in gpb version 4.0.0.
%% Previously, the default was `false'.
%% If you have messages referencing other messages cyclically, and get into
%% troubles when compiling the generated files, set this to `false'.
%%
%% The `verify' option specifies whether or not to generate code
%% that verifies, during encoding, that values are of correct type and
%% within range.  The `verify' option can have the following values:
%% <dl>
%%    <dt>`always'</dt><dd>Generate code that unconditionally
%%        verifies values.</dd>
%%    <dt>`never'</dt><dd>Generate code that never verifies
%%        values time. Encoding will fail if a value of the wrong
%%        type is supplied. This includes forgetting to set a required
%%        message field. Encoding may silently truncate values out of
%%        range for some types.</dd>
%%    <dt>`optionally'</dt><dd>Generate an `encode_msg/2' that accepts
%%        the run-time option `verify' or `{verify,boolean()}' for specifying
%%        whether or not to verify values.</dd>
%% </dl>
%%
%% Erlang value verification either succeeds or crashes with the `error'
%% `{gpb_type_error,Reason}'. Regardless of the `verify' option,
%% a function, `verify_msg/1' is always generated.
%%
%% The `copy_bytes' option specifies whether when decoding data of
%% type `bytes' (or strings if the `strings_as_binaries' is set), the
%% decoded bytes should be copied or not.  Copying requires the
%% `binary' module, which first appeared in Erlang R14A. When not
%% copying decoded bytes, they will become sub binaries of the larger
%% input message binary. This may tie up the memory in the input
%% message binary longer than necessary after it has been
%% decoded. Copying the decoded bytes will avoid creating sub
%% binaries, which will in turn make it possible to free the input message
%% binary earlier. The `copy_bytes' option can have the following values:
%% <dl>
%%   <dt>`false'</dt><dd>Never copy bytes/(sub-)binaries.</dd>
%%   <dt>`true'</dt><dd>Always copy bytes/(sub-)binaries.</dd>
%%   <dt>`auto'</dt><dd>Copy bytes/(sub-)binaries if the beam vm,
%%           on which the compiler (this module) is running,
%%           has the `binary:copy/1' function. (This is the default)</dd>
%%   <dt>integer() | float()</dt><dd>Copy the bytes/(sub-)binaries if the
%%           message this many times or more larger than the size of the
%%           bytes/(sub-)binary.</dd>
%% </dl>
%%
%% The `strings_as_binaries' option specifies whether strings should
%% be returned from decoding as strings (list of Unicode code points),
%% or as binaries (UTF-8 encoded). The `copy_bytes' option applies
%% to strings as well, when the `strings_as_binaries' option is set.
%% Upon encoding, both binaries and iolists are accepted.
%%
%% The `defs_as_proplists' option changes the generated introspection
%% functions `find_msg_def' and `get_msg_defs' to return the description
%% of each message field as a proplist, instead of as a `#field{}' record.
%% The purpose is to make the generated code completely independent
%% of gpb, at compile-time (it is already independent at run-time).
%% The keys of the proplist are the names of the record fields in the
%% `#field{}' record.  See also {@link gpb:proplists_to_field_records()}
%% and related functions for conversion functions between these two
%% formats.
%%
%% The `descriptor' option specifies whether or not to generate a
%% function, descriptor/0, which returns a binary that describes the
%% proto file(s) contents according to the protobuf's `descriptor.proto'.
%% The default is to not generate such a description.  The generated
%% description binary is most likely not identical to what `protoc'
%% would generate, but the contents is roughly equivalent.
%%
%% The `{o,directory()}' option specifies directory to use for storing
%% the generated `.erl' and `.hrl' files. Default is the same
%% directory as for the proto `File'.
%%
%% The `{o_erl,directory()}', `{o_hrl,directory()}', `{o_nif_cc,directory()}',
%% options specify output directories for where to generate the `.erl'
%% and `.hrl' files respectively, and for the NIF C++ file,
%% if the `nif' option is specified. The `{o_erl,directory()}' option
%% overrides any `{o,directory()}' option, and similarly for the
%% other file-type specific output options.
%%
%% The `maps' option will generate a protobuf encoder/decoder that
%% uses maps instead of records. This option expands to the following
%% options:
%% <dl>
%%    <dt>`msgs_as_maps'</dt>
%%    <dd>No `.hrl' file will be generated, and the functions
%%        `encode_msg', `merge_msgs' and `verify_msg' will take the
%%        message name as an additional parameter.</dd>
%%    <dt>`mapfields_as_maps'</dt>
%%    <dd>The value for fields of type `map<_,_>' will be a map
%%        instead of a list of 2-tuples.</dd>
%%    <dt>`defs_as_maps'</dt>
%%    <dd>The introspection will generate message field descriptions
%%        as maps instead of as `#field{}' records, unless, of course
%%        `defs_as_proplists' is specified, in which case they will be
%%        proplists instead.</dd>
%% </dl>
%%
%% For messages as maps, for optional fields, if not set, the
%% `maps_unset_optional' option specifies the Erlang-internal
%% representation; both how it is expected to be found at encoding,
%% and how decoding will return it:
%% <dl>
%%   <dt>`omitted'</dt>
%%   <dd>This means it is not included in the map.
%%       This is the default. (since gpb version 4.0.0)
%%   </dd>
%%   <dt>`present_undefined'</dt>
%%   <dd>This means it is present and has the value `undefined'.
%%       This <em>was</em> the default before gpb version 4.0.0.
%%   </dd>
%% </dl>
%%
%% The `nif' option will cause the compiler to generate nif C++ code
%% for encoding and decoding. The generated nif C++ code can be linked
%% with the Google protobuf C++ library.  Read the file
%% `README.nif-cc' for more info. This option is not compatible with
%% the `maps' option; the generated C++ decoding code would still
%% create records.
%%
%% The `binary' option will cause the generated and compiled code to be
%% returned as a binary. No files will be written. The return value
%% will be on the form `{ok,Mod,Code}' or `{ok,Mod,Code,Warnings}'
%% if the compilation is successful. This option may be useful
%% e.g. when generating test cases. In case the `nif' option is set,
%% the `Code' will be a list of tuples: `{erl,binary()}' which
%% contains the Erlang object byte code, and `{nif,binary()}' which
%% contains the C++ code. You will have to compile the C++ code with a
%% C++ compiler, before you can use the Erlang code.
%%
%% The `to_proto_defs' option will result in `{ok,Defs}' or
%% `{ok,Defs,Warns}' being returned if the compilation is successful.
%% The returned message definitions can be used with the
%% {@link proto_defs/2} or {@link proto_defs/3} functions.
%%
%% The `to_msg_defs' option is a deprecated alias for `to_proto_defs'.
%%
%% <dl>
%%   <dt>`report_errors'/`report_warnings'</dt>
%%   <dd>Causes errors/warnings to be printed as they occur.</dd>
%%   <dt>`report'</dt>
%%   <dd>This is a short form for both `report_errors' and
%%       `report_warnings'.</dd>
%%   <dt>`return_errors'</dt>
%%   <dd>If this flag is set, then  `{error,ErrorList,WarningList}' is
%%       returned when there are errors.</dd>
%%   <dt>`return_warnings'</dt>
%%   <dd>If  this  flag  is set, then an extra field containing `WarningList'
%%       is added to the tuples returned on success.</dd>
%%   <dt>`return'</dt>
%%   <dd>This is a short form for both `return_errors' and
%%       `return_warnings'.</dd>
%% </dl>
%%
%% Setting the `warnings_as_errors' option will cause warnings to be
%% treated as errors.  If there are warnings but no errors, and
%% `return_warnings' is not specified, then `error' will be returned.
%%
%% See {@link format_error/1} for a way to turn an error <i>Reason</i> to
%% plain text.
%%
%% If the `include_as_lib' option is set, the generated code will include
%% gpb.hrl as a library, which is necessary if dependencies are managed with
%% Rebar. Otherwise, the header file is included directly and must be located
%% in the path, which is default behavior.
%%
%% The `use_packages' option instructs gpb to prepend the name of a package
%% to every message it contains. If no package is defined, nothing will be
%% prepended. This enables the reference of messages in other packages which
%% would otherwise not be possible. However, for reasons of backward
%% compatibility, this option is disabled by default.
%%
%% If the the `{erlc_compile_options,string()}' option is set,
%% then the genereted code will contain a directive `-compile([String]).'
%%
%% The `{msg_name_prefix,Prefix}' will add `Prefix' (a string or an atom)
%% to each message. This might be useful for resolving colliding names,
%% when incorporating several protocol buffer definitions into the same
%% project. The `{msg_name_suffix,Suffix}' works correspondingly.
%%
%% The `{module_name_prefix,Prefix}' will add `Prefix' (a string or an atom)
%% to the generated code and definition files. The `{module_name_suffix,Suffix}'
%% works correspondingly. For the case of compatibility with Erlang Protobuffs,
%% the `epb_compatibility' option implies `{module_name_suffix,"_pb"}'
%%
%% The `{module_name,Name}' can be used to specify the module name of the
%% generated code freely, instead of basing it on the proto file name.
%% The name specified with `module_name' can be prefixed and suffixed with
%% the `module_name_prefix' and `module_name_suffix' options.

%% The `any_translate' option can be used to provide packer and
%% unpacker functions for `google.protobuf.Any' messages.  The merge
%% translator is optional, and is called either via the `merge_msgs'
%% function in the generated code, or when the decoder sees another
%% `Any' message. The default merge operation is to let the second
%% element overwrite previous elements. The verify translator is
%% optional too, since verification can be disabled.
%% The translation calls are specified as `{Mod,Fn,ArgTemplate}' where
%% `Mod',`Fn' is a module and function to call, `ArgTemplate' is a list
%% of terms, containing markers, such as `$1', `$2' and so on, for where
%% to place the actual args. This makes it possible to specify additional
%% static argument terms, for instance.
%% The translator functions are called as follows:
%% <dl>
%%   <dt>Encode (Packing)</dt>
%%   <dd>Call `Mod:Fn(Term)' to pack the `Term' (`$1') to
%%       a `google.protobuf.Any' message.</dd>
%%   <dt>Decode (Unpacking)</dt>
%%   <dd>Call `Mod:Fn(Any)' to unpack the `Any' (`$1') to
%%       unpack a `google.protobuf.Any' message to a term.</dd>
%%   <dt>Merge </dt>
%%   <dd>Call `Mod:Fn(Term1, Term2) -> Term3' to merge two
%%       unpacked terms to a resulting Term3. The `$1' is the
%%       previously seen term (during decoding, on encountering a
%%       second `Any' field), or the first argument to the
%%       `merge_msgs' function. The `$2' is the lastly seen term, or
%%       the second argument to the `merge_msgs' function.</dd>
%%   <dt>Verify</dt>
%%   <dd>Call `Mod:Fn(Term) -> _' to verify an unpacked `Term'.
%%       If `Term' (`$1') is valid, the function is expected to just return
%%       any value, which is ignored and discarded.
%%       If `Term' is invalid, the function is exptected to not
%%       return anything, but instead either crash, call
%%       `erlang:error/1', or `throw/1' or `exit/1'.  with the
%%       reason for error.
%%       (For backwards compatibility, it is also possible
%%       to have an error function as argument, using `$errorf',
%%       but this is deprecated.)</dd>
%% </dl>
%% There are additional translator argument markers:
%% <dl>
%%   <dt>`$user_data'</dt>
%%   <dd>This will be replaced by the `user_data' option to the
%%     generated `encode_msg', `decode_msg', `merge_msgs' and
%%     `verify_msg' functions. If that option is not specified, the
%%     value `undefined' is used substituted for `$user_data'.</dd>
%%   <dt>`$op'</dt>
%%   <dd>This will be replaced by `encode', `decode', `merge' or
%%   `verify', depending on from which context it is actually
%%   called. This can be useful because if the message is to be
%%   verified on encoding (see the `verify' option), then the same
%%   options, and thus the same user-data, are used for both
%%   `encode_msg' and for `verify_msg'. The `$op' marker makes it
%%   possible to tell these two call sites apart, if needed.</dd>
%% </dl>
%%
%% The `epb_compatibility' option is an umbrella-option for
%% compatibility with the Erlang protobuffs library. It will expand to
%% the options below. It will expand in-place, meaning any of these
%% can be overridden if specified before the `epb_compatibility'
%% option.
%% <ul>
%%   <li>`epb_functions'</li>
%%   <li>`defaults_for_omitted_optionals'</li>
%%   <li>`{module_name_suffix,"_pb"}'</li>
%%   <li>`{msg_name_to_lower,true}'</li>
%% </ul>
%%
%% If the `epb_functions' option is specified, then for compatibility
%% with Erlang protobuffs, the following functions will be generated:
%% <ul>
%%   <li>`encode/1'</li>
%%   <li>`encode_<MsgName>/1'</li>
%%   <li>`decode/2'</li>
%%   <li>`decode_<MsgName>/1'</li>
%% </ul>
%%
%% The `defaults_for_omitted_optionals' and
%% `type_defaults_for_omitted_optionals' options generates code that
%% set default values or type-defaults respectively, on decoding, if
%% an optional field is not present in the binary to decode. Normally
%% it would otherwise have been set to `undefined'. Note that with
%% these options it is not possible to determine after decoding
%% whether a field contained data in the binary message. Also note
%% that these options are only applicable for proto2 syntax messages,
%% and are ignored for proto3 syntax messages. (For proto3, it
%% effectively <em>must</em> be ignored, since, on the wire, a field
%% set to its type-default value is indistinguishable from an omitted
%% value.)
%%
%% The `import_fetcher' option can be used to catch imports. The
%% option value must be a function taking one argument, the name of
%% the file to import. It must return either `from_file', letting this
%% file pass through the normal file import, or `{ok,string()}' if it
%% has fetched the file itself, or `{error,term()}'.
%%
%% The `target_erlang_version` can be used to specify another major
%% version of Erlang/OTP to generate code for. The default, `current'
%% means that the generated code is expected to be compiled and run
%% on the same major version as gpb runs on.
-spec file(string(), opts()) -> comp_ret().
file(File, Opts) ->
    do_file_or_string(File, Opts).

%% @equiv string(Mod, Str, [])
-spec string(module(), string()) -> comp_ret().
string(Mod, Str) ->
    string(Mod, Str, []).

%% @doc
%% Compile a `.proto' file as string. See {@link file/2} for information
%% on options and return values.
-spec string(module(), string(), opts()) -> comp_ret().
string(Mod, Str, Opts) ->
    do_file_or_string({Mod, Str}, Opts).

do_file_or_string(In, Opts0) ->
    Opts1 = normalize_opts(Opts0),
    case parse_file_or_string(In, Opts1) of
        {ok, Defs} ->
            Mod = find_out_mod(In, Opts1),
            DefaultOutDir = find_default_out_dir(In),
            Opts2 = Opts1 ++ [{o,DefaultOutDir}],
            do_proto_defs_aux1(Mod, Defs, Opts2);
        {error, Reason} = Error ->
            possibly_report_error(Error, Opts1),
            case proplists:get_bool(return_warnings, Opts1) of
                true  -> {error, Reason, []};
                false -> Error
            end
    end.

normalize_opts(Opts0) ->
    normalize_return_report_opts(
      normalize_alias_opts(Opts0)).

normalize_alias_opts(Opts) ->
    lists:foldl(fun(F, OptsAcc) -> F(OptsAcc) end,
                Opts,
                [fun norm_opt_alias_to_msg_proto_defs/1,
                 fun norm_opt_epb_compat_opt/1,
                 fun norm_opt_map_opts/1]).

norm_opt_alias_to_msg_proto_defs(Opts) ->
    lists:map(fun(to_msg_defs)         -> to_proto_defs;
                 ({to_msg_defs, Bool}) -> {to_proto_defs, Bool};
                 (Opt)                 -> Opt
              end,
              Opts).

norm_opt_epb_compat_opt(Opts) ->
    proplists:expand(
      [{epb_compatibility, [epb_functions,
                            defaults_for_omitted_optionals,
                            {module_name_suffix,"_pb"},
                            {msg_name_to_lower, true}]},
       {{epb_compatibility,false}, [{epb_functions,false},
                                    {defaults_for_omitted_optionals,false}]}],
      Opts).

norm_opt_map_opts(Opts) ->
    proplists:expand(
      [{maps, [msgs_as_maps,
               mapfields_as_maps,
               defs_as_maps]},
       {{maps,false}, [{msgs_as_maps, false},
                       {mapfields_as_maps, false},
                       {defs_as_maps, false}]}],
      Opts).

normalize_return_report_opts(Opts1) ->
    Opts2 = expand_opt(return, [return_warnings, return_errors], Opts1),
    Opts3 = expand_opt(report, [report_warnings, report_errors], Opts2),
    Opts4 = unless_defined_set(return_warnings, report_warnings, Opts3),
    Opts5 = unless_defined_set(return_errors,   report_errors, Opts4),
    Opts5.

expand_opt(OptionToTestFor, OptionsToExpandTo, Opts) ->
    lists:append(
      lists:map(fun(Opt) when Opt == OptionToTestFor -> OptionsToExpandTo;
                   (Opt) -> [Opt]
                end,
                Opts)).

unless_defined_set(OptionToTestFor, Default, Opts) ->
    case is_option_defined(OptionToTestFor, Opts) of
        true  -> Opts;
        false -> Opts ++ [Default]
    end.

is_option_defined(Key, Opts) ->
    lists:any(fun({K, _V}) -> K =:= Key;
                 (K)       -> K =:= Key
              end,
              Opts).

find_out_mod({Mod, _S}, _Opts) ->
    Mod;
find_out_mod(File, Opts) ->
    Ext = filename:extension(File),
    list_to_atom(possibly_suffix_mod(
                   possibly_prefix_mod(
                     mod_name_from_opts_or_else_filename(
                       filename:basename(File, Ext),
                       Opts),
                     Opts),
                   Opts)).

mod_name_from_opts_or_else_filename(FileBaseName, Opts) ->
    proplists:get_value(module_name, Opts, FileBaseName).

possibly_prefix_mod(BaseNameNoExt, Opts) ->
    case proplists:get_value(module_name_prefix, Opts) of
        undefined ->
            BaseNameNoExt;
        Prefix ->
            lists:concat([Prefix, BaseNameNoExt])
    end.

possibly_suffix_mod(BaseNameNoExt, Opts) ->
    case proplists:get_value(module_name_suffix, Opts) of
        undefined ->
            BaseNameNoExt;
        Suffix ->
            lists:concat([BaseNameNoExt, Suffix])
    end.

find_default_out_dir({_Mod, _S}) -> ".";
find_default_out_dir(File) -> filename:dirname(File).

%% @equiv proto_defs(Mod, Defs, [])
-spec proto_defs(module(), gpb_parse:defs()) -> comp_ret().
proto_defs(Mod, Defs) ->
    proto_defs(Mod, Defs, []).

%% @doc
%% Compile a list of pre-parsed definitions to file or to a binary.
%% See {@link file/2} for information on options and return values.
-spec proto_defs(module(), gpb_parse:defs(), opts()) -> comp_ret().
proto_defs(Mod, Defs, Opts) ->
    do_proto_defs_aux1(Mod, Defs, normalize_opts(Opts)).

do_proto_defs_aux1(Mod, Defs0, Opts0) ->
    {IsAcyclic, Defs} = try_topsort_defs(Defs0),
    possibly_probe_defs(Defs, Opts0),
<<<<<<< HEAD
    Warns0 = check_unpackables_marked_as_packed(Defs),
    {Warns1, Opts1} = possibly_adjust_typespec_opt(IsAcyclic, Opts0),
    Warns = Warns0 ++ Warns1,
    AnRes = analyze_defs(Defs, Opts1),
=======
    {Warns, Opts1} = possibly_adjust_typespec_opt(IsAcyclic, Opts0),
    AnRes = gpb_analyzer:analyze_defs(Defs, Opts1),
>>>>>>> ff3c90d4
    case verify_opts(Defs, Opts1) of
        ok ->
            Res1 = do_proto_defs_aux2(Defs, clean_module_name(Mod), AnRes,
                                      Opts1),
            return_or_report_warnings_or_errors(Res1, Warns, Opts1,
                                                get_output_format(Opts1));
        {error, OptError} ->
            return_or_report_warnings_or_errors({error, OptError}, [], Opts1,
                                                get_output_format(Opts1))
    end.

verify_opts(Defs, Opts) ->
    while_ok([fun() -> verify_opts_any_translate_and_nif(Opts) end,
              fun() -> verify_opts_epb_compat(Defs, Opts) end]).

while_ok(Funs) ->
    lists:foldl(fun(F, ok) -> F();
                   (_, Err) -> Err
                end,
                ok,
                Funs).

verify_opts_any_translate_and_nif(Opts) ->
    case {proplists:get_value(any_translate, Opts),
          proplists:get_bool(nif, Opts)} of
        {Translations, true} when Translations /= undefined ->
            {error, {invalid_options,any_translate,nif}};
        _ ->
            ok
    end.

verify_opts_epb_compat(Defs, Opts) ->
    while_ok(
      [fun() ->
               case {proplists:get_bool(epb_functions, Opts),
                     gpb_lib:get_records_or_maps_by_opts(Opts)} of
                   {true, maps} ->
                       {error, {invalid_options, epb_functions,maps}};
                   _ ->
                       ok
               end
       end,
       fun() ->
               case proplists:get_bool(epb_functions, Opts) of
                   true ->
                       case lists:member(msg, gpb_lib:msg_names(Defs)) of
                           true ->
                               {error, {epb_functions_impossible,
                                        {with_msg_named,msg}}};
                           false ->
                               ok
                       end;
                   false ->
                       ok
               end
       end]).

%% @equiv msg_defs(Mod, Defs, [])
%% @doc Deprecated, use proto_defs/2 instead.
-spec msg_defs(module(), gpb_parse:defs()) -> comp_ret().
msg_defs(Mod, Defs) ->
    msg_defs(Mod, Defs, []).

%% @spec msg_defs(Mod, Defs, Opts) -> CompRet
%% @equiv proto_defs(Mod, Defs, Opts)
%% @doc Deprecated, use proto_defs/2 instead.
-spec msg_defs(module(), gpb_parse:defs(), opts()) -> comp_ret().
msg_defs(Mod, Defs, Opts) ->
    proto_defs(Mod, Defs, Opts).

do_proto_defs_aux2(Defs, Mod, AnRes, Opts) ->
    case get_output_format(Opts) of
        proto_defs ->
            {ok, Defs};
        binary ->
            ErlTxt = format_erl(Mod, Defs, AnRes, Opts),
            HrlTxt = possibly_format_hrl(Mod, Defs, Opts),
            NifTxt = possibly_format_nif_cc(Mod, Defs, AnRes, Opts),
            compile_to_binary(Mod, HrlTxt, ErlTxt, NifTxt, Opts);
        file ->
            ErlTxt = format_erl(Mod, Defs, AnRes, Opts),
            HrlTxt = possibly_format_hrl(Mod, Defs, Opts),
            NifTxt = possibly_format_nif_cc(Mod, Defs, AnRes, Opts),
            ErlOutDir = get_erl_outdir(Opts),
            HrlOutDir = get_hrl_outdir(Opts),
            NifCcOutDir = get_nif_cc_outdir(Opts),
            Erl   = filename:join(ErlOutDir, atom_to_list(Mod) ++ ".erl"),
            Hrl   = filename:join(HrlOutDir, atom_to_list(Mod) ++ ".hrl"),
            NifCc = filename:join(NifCcOutDir, atom_to_list(Mod) ++ ".nif.cc"),
            case {file_write_file(Erl, ErlTxt, Opts),
                  possibly_write_file(Hrl, HrlTxt, Opts),
                  possibly_write_file(NifCc, NifTxt, Opts)} of
                {ok, ok, ok}       -> ok;
                {{error, R}, _, _} -> {error, {write_failed, Erl, R}};
                {_, {error, R}, _} -> {error, {write_failed, Erl, R}};
                {_, _, {error, R}} -> {error, {write_failed, NifCc,  R}}
            end
    end.

return_or_report_warnings_or_errors(Res, ExtraWarns, Opts, OutFormat) ->
    Res2 = merge_warns(Res, ExtraWarns, OutFormat),
    possibly_report_warnings(Res2, Opts),
    possibly_report_error(Res2, Opts),
    return_warnings_or_errors(Res2, Opts).

merge_warns(ok, Warns, _OutFmt)                  -> {ok, Warns};
merge_warns({ok, Warns1}, Warns2, file)          -> {ok, Warns2++Warns1};
merge_warns({ok, Defs}, Warns, proto_defs)       -> {ok, Defs, Warns};
merge_warns({ok, M, B}, Warns, binary)           -> {ok, M, B, Warns};
merge_warns({ok, M, B, Warns1}, Warns2, binary)  -> {ok, M, B, Warns2++Warns1};
merge_warns({error, R}, Warns, _OutFmt)          -> {error, R, Warns};
merge_warns({error, R, Warns1}, Warns2, _OutFmt) -> {error, R, Warns2++Warns1};
merge_warns(error, Warns, binary) ->
    erlang:error({internal_error, ?MODULE,
                  generated_code_failed_to_compile, Warns}).

possibly_report_warnings(Result, Opts) ->
    Warns = case Result of
                {error, _Reason, Ws} -> Ws;
                {ok, _M, _B, Ws}     -> Ws;
                {ok, _Defs, Ws}      -> Ws;
                {ok, Ws}             -> Ws
            end,
    case proplists:get_bool(report_warnings, Opts) of
        true  -> lists:foreach(fun report_warning/1, Warns);
        false -> ok
    end.

report_warning(Warn) ->
    io:format("~s~n", [format_warning(Warn)]).

possibly_report_error(Res, Opts) ->
    case {Res, proplists:get_bool(report_errors, Opts)} of
        {{error, _Reason, _Warns}, true} ->
            io:format("~s~n", [format_error(Res)]);
        {{error, _Reason}, true} ->
            io:format("~s~n", [format_error(Res)]);
        _ ->
            ok
    end.

return_warnings_or_errors(Res, Opts) ->
    case proplists:get_bool(return_warnings, Opts) of
        true ->
            case proplists:get_bool(warnings_as_errors, Opts) of
                true  -> turn_warnings_to_errors_keep(Res);
                false -> Res
            end;
        false ->
            case proplists:get_bool(warnings_as_errors, Opts) of
                true  -> turn_warnings_to_errors_remove(Res);
                false -> remove_warnings_from_res(Res)
            end
    end.

turn_warnings_to_errors_keep({ok, _Mod, _Bin, []}=Res) -> Res;
turn_warnings_to_errors_keep({ok, _MsgDefs, []}=Res)   -> Res;
turn_warnings_to_errors_keep({ok, []}=Res)             -> Res;
turn_warnings_to_errors_keep({ok, _Mod, _Bin, Warns})  -> {error, [], Warns};
turn_warnings_to_errors_keep({ok, _MsgDefs, Warns})    -> {error, [], Warns};
turn_warnings_to_errors_keep({ok, Warns})              -> {error, [], Warns};
turn_warnings_to_errors_keep({error, R, Warns})        -> {error, R, Warns}.

turn_warnings_to_errors_remove({ok, Mod, Bin, []})       -> {ok, Mod, Bin};
turn_warnings_to_errors_remove({ok, MsgDefs, []})        -> {ok, MsgDefs};
turn_warnings_to_errors_remove({ok, []})                 -> ok;
turn_warnings_to_errors_remove({ok, _Mod, _Bin, _Warns}) -> error;
turn_warnings_to_errors_remove({ok, _MsgDefs, _Warns})   -> error;
turn_warnings_to_errors_remove({ok, _Warns})             -> error;
turn_warnings_to_errors_remove({error, R, _Warns})       -> {error, R}.

remove_warnings_from_res({ok, Mod, Bin, _Warns}) -> {ok, Mod, Bin};
remove_warnings_from_res({ok, MsgDefs, _Warns})  -> {ok, MsgDefs};
remove_warnings_from_res({ok, _Warns})           -> ok;
remove_warnings_from_res({error, R, _Warns})     -> {error, R}.

get_output_format([binary | _])                -> binary;
get_output_format([{binary, true} | _])        -> binary;
get_output_format([to_proto_defs | _])         -> proto_defs;
get_output_format([{to_proto_defs, true} | _]) -> proto_defs;
get_output_format([_ | Rest])                  -> get_output_format(Rest);
get_output_format([])                          -> file.

get_erl_outdir(Opts) ->
    proplists:get_value(o_erl, Opts, get_outdir(Opts)).

get_hrl_outdir(Opts) ->
    proplists:get_value(o_hrl, Opts, get_outdir(Opts)).

get_nif_cc_outdir(Opts) ->
    proplists:get_value(o_nif_cc, Opts, get_outdir(Opts)).

get_outdir(Opts) ->
    proplists:get_value(o, Opts, ".").

clean_module_name(Mod) ->
    Clean = re:replace(atom_to_list(Mod), "[.]", "_", [global, {return,list}]),
    list_to_atom(Clean).

%% @spec format_error({error, Reason} | Reason) -> io_list()
%%           Reason = term()
%%
%% @doc Produce a plain-text error message from a reason returned by
%% for instance {@link file/2} or {@link proto_defs/2}.
-spec format_error(Err) -> iolist() when
      Err :: reason() | {error, reason()} | {error, reason(), [warning()]}.
format_error({error, Reason, _Warns}) -> fmt_err(Reason);
format_error({error, Reason})         -> fmt_err(Reason);
format_error(Reason)                  -> fmt_err(Reason).

%% Note: do NOT include trailing newline (\n or ~n)
fmt_err({option_error, {not_supported, maps_omitted_nif}}) ->
    ?f("Options maps, maps_unset_optional=omitted and nif is not supported");
fmt_err({parse_error, FileName, {Line, Module, ErrInfo}}) ->
    ?f("~s:~w: ~s", [FileName, Line, Module:format_error(ErrInfo)]);
fmt_err({scan_error, FileName, {Line, Module, ErrInfo}}) ->
    ?f("~s:~w: ~s", [FileName, Line, Module:format_error(ErrInfo)]);
fmt_err({import_not_found, Import, Tried}) ->
    PrettyTried = [begin
                       PrettyReason = file:format_error(Reason),
                       ?f("~n  ~ts (~s (~p))", [File,PrettyReason,Reason])
                   end
                   || {File,Reason} <- Tried],
    TriedTxt = if Tried == [] -> "";
                  true -> ", tried:"
               end,
    ?f("Could not find import file ~p~s~s", [Import, TriedTxt, PrettyTried]);
fmt_err({fetcher_issue, File, Reason}) ->
    ?f("Failed to import file ~p using fetcher, ~p", [File, Reason]);
fmt_err({read_failed, File, Reason}) ->
    ?f("failed to read ~p: ~s (~p)", [File, file:format_error(Reason), Reason]);
fmt_err({post_process, Reasons}) ->
    gpb_parse:format_post_process_error({error, Reasons});
fmt_err({write_failed, File, Reason}) ->
    ?f("failed to write ~s: ~s (~p)", [File, file:format_error(Reason),Reason]);
fmt_err({invalid_options,any_translate,nif}) ->
    "Option error: Not supported: both any_translate and nif";
fmt_err({invalid_options, epb_functions, maps}) ->
    "Option error: Not supported: both epb_compatibility (or epb_functions) "
        "and maps";
fmt_err({epb_compatibility_impossible, {with_msg_named, msg}}) ->
    "Not possible to generate epb compatible functions when a message "
        "is named 'msg' because of collision with the standard gpb functions "
        "'encode_msg' and 'decode_msg'";
fmt_err(X) ->
    ?f("Unexpected error ~p", [X]).

%% @doc Produce a plain-text error message from a reason returned by
%% for instance {@link file/2} or {@link proto_defs/2}.
%% @end
%% Note: do NOT include trailing newline (\n or ~n)
-spec format_warning(warning()) -> iolist().
format_warning(cyclic_message_dependencies) ->
    ?f("Warning: omitting type specs due to cyclic message references.");
format_warning({ignored_field_opt_packed_for_unpackable_type,
                MsgName, FName, Type, _Opts}) ->
    ?f("Warning: ignoring option packed for non-packable field ~s.~s "
       "of type ~p", [MsgName, FName, Type]);
format_warning(X) ->
    case io_lib:deep_char_list(X) of
        true  -> X;
        false -> ?f("Warning: Unknown warning: ~p", [X])
    end.

%% @doc Command line interface for the compiler.
%% With no proto file to compile, print a help message and exit.
-spec c() -> no_return().
c() ->
    io:format("No proto files specified.~n"),
    show_help(),
    halt(0).

%% @doc This function is intended as a command line interface for the compiler.
%% Call it from the command line as follows:
%% ```
%%    erl <erlargs> [gpb-opts] -s gpb_compile c File.proto ...
%%    erl <erlargs> -s gpb_compile c File.proto ... -extra [gpb-opts]
%% '''
%% The `<erlargs>' can be `-noshell -noinput +B -boot start_clean -pa SomeDir'
%%
%% The options below are supported. Dashes and underscores inside option names
%% are equivalent, ie `-o-erl' and `-o_erl' are the same option.
%% <dl>
%%   <dt>`-IDir' `-I Dir'</dt>
%%   <dd>Specify include directory.
%%       Option may be specified more than once to specify
%%       several include directories.</dd>
%%   <dt>`-o Dir'</dt>
%%   <dd>Specify output directory for where to generate
%%       the <i>ProtoFile</i>.erl and <i>ProtoFile</i>.hrl</dd>
%%   <dt>`-o-erl Dir' | `-o-hrl Dir' | `-o-nif-cc Dir'</dt>
%%   <dd>Specify output directory for where to generate
%%       the <i>ProtoFile</i>.erl and <i>ProtoFile</i>.hrl respectively,
%%       and for the NIF C++ file, if the `-nif' option is specified.
%%       The `-o-erl Dir' option overrides any `-o Dir' option, and
%%       similarly for the other file-type specific output options.</dd>
%%   <dt>`-v optionally | always | never'</dt>
%%   <dd>Specify how the generated encoder should
%%       verify the message to be encoded.</dd>
%%   <dt>`-nif'</dt>
%%   <dd>Generate nifs for linking with the protobuf C(++) library.</dd>
%%   <dt>`-load_nif FunctionDefinition'</dt>
%%   <dd>Specify `FunctionDefinition' as the text that defines the
%%       function `load_nif/0'.  This is called as the `on_load'
%%       hook for loading the NIF.  See also the doc for the `load_nif'
%%       option in the {@link file/2} function.</dd>
%%   <dt>`-c true | false | auto | integer() | float()'</dt>
%%   <dd>Specify how or when the generated decoder should
%%       copy fields of type `bytes'. See the `copy_bytes' option
%%       for the function {@link file/2} for more info.</dd>
%%   <dt>`-strbin'</dt>
%%   <dd>Specify that decoded strings should be returned as binaries,
%%       instead of as strings (lists).</dd>
%%   <dt>`-pldefs'</dt>
%%   <dd>Specify that introspection functions shall return proplists
%%       instead of `#field{}' records, to make the generated code
%%       completely free of even compile-time dependencies to gpb.</dd>
%%   <dt>`-pkgs'</dt>
%%   <dd>Prepend the name of a package to every message it contains.
%%       If no package is defined, nothing will be prepended.
%%       Default is to not prepend package names for backwards
%%       compatibility, but it is needed for some proto files.</dd>
%%   <dt>`-any_translate MsFs'</dt>
%%   <dd>Call functions in `MsFs' to pack, unpack, merge and verify
%%       `google.protobuf.Any' messages. The `MsFs' is a string on the
%%       following format: `e=Mod:Fn,d=Mod:Fn[,m=Mod:Fn][,V=Mod:Fn]'.
%%       The specified modules and functinos are called and used as follows:
%%       <dl>
%%         <dt>e=Mod:Fn</dt>
%%         <dd>Call `Mod:Fn(Term)' to pack the `Term' to
%%             a `google.protobuf.Any' message.</dd>
%%         <dt>d=Mod:Fn</dt>
%%         <dd>Call `Mod:Fn(Any)' to unpack the `Any' to
%%             unpack a `google.protobuf.Any' message to a term.</dd>
%%         <dt>m=Mod:Fn</dt>
%%         <dd>Call `Mod:Fn(Term1, Term2) -> Term3' to merge two
%%             unpacked terms to a resulting Term3.</dd>
%%         <dt>V=Mod:Fn</dt>
%%         <dd>Call `Mod:Fn(Term) -> _' to verify an unpacked `Term'.
%%             If `Term' is valid, the function is expected to just return
%%             any value, which is ignored and discarded.
%%             If `Term' is invalid, the function is exptected to not
%%             return anything, but instead either crash, call
%%             `erlang:error/1', or `throw/1' or `exit/1'.  with the
%%             reason for error.
%%             If you want to use a verifier, this is the new preferred
%%             approach.</dd>
%%         <dt>v=Mod:Fn</dt>
%%         <dd>Call `Mod:Fn(Term, ErrorF) -> _' to verify an unpacked `Term'.
%%             This exists for backwards compatibility, and its use
%%             is deprecated.</dd>.
%%       </dl>
%%   </dd>
%%   <dt>`-msgprefix Prefix'</dt>
%%   <dd>Prefix each message with `Prefix'. This can be useful to
%%       when including different sub-projects that have colliding
%%       message names.</dd>
%%   <dt>`-modprefix Prefix'</dt>
%%   <dd>Prefix each module with `Prefix'. Normally the module name of
%%       the generated code is based on the name of the `.proto' file.
%%       This option prepends a prefix to the module name, which can be
%%       useful when including different sub-projects that have
%%       colliding proto file names.</dd>
%%   <dt>`-msgsuffix Suffix'</dt>
%%   <dd>Suffix each message name with `Suffix'.</dd>
%%   <dt>`-modsuffix Suffix'</dt>
%%   <dd>Suffix each module name with `Suffix'.</dd>
%%   <dt>`-modname Name'</dt>
%%   <dd>Specify the name of the generated module.</dd>
%%   <dt>`-msgtolower'</dt>
%%   <dd>ToLower each message. Any prefixes/suffixes are added
%%       after case modification.</dd>
%%   <dt>`-il'</dt>
%%   <dd>Generate code that include gpb.hrl using `-include_lib'
%%       instead of `-include', which is the default.</dd>
%%   <dt>`-type'<br/>`-no_type'</dt>
%%   <dd>Enables or disables `::Type()' annotations in the generated code.
%%       Default is to enable if there are no cyclic dependencies.</dd>
%%   <dt>`-descr'</dt>
%%   <dd>Generate self-description information.</dd>
%%   <dt>`-maps'</dt>
%%   <dd>This option expands to the following options:
%%       <ul>
%%         <li>`-msgs-as-maps'</li>
%%         <li>`-mapfields-as-maps'</li>
%%         <li>`-defs-as-maps'</li>
%%       </ul>
%%       See the `maps' option for the function {@link file/2}
%%       for more info.</dd>
%%   <dt>`-maps_unset_optional omitted | present_undefined'</dt>
%%   <dd>Specifies the internal format for optional fields that are unset.</dd>
%%   <dt>`-msgs-as-maps'</dt>
%%   <dd>Specifies that messages should be maps. No `.hrl' file will
%%       be generated.
%%       Without this option, messages will be records.</dd>
%%   <dt>`-mapfields-as-maps'</dt>
%%   <dd>Specifies that fields of type `map<_,_>' should be maps.
%%       Otherwise, they will be 2-tuples.</dd>
%%   <dt>`-defs-as-maps'</dt>
%%   <dd>Specifies that proto defintions from the generated code
%%       are to be returned as maps. Otherwise, they will be lists
%%       of tuples and records (or proplists if the `-pldefs' option
%%       is specified)</dd>
%%   <dt>`-erlc_compile_options Options'</dt>
%%   <dd>Specifies compilation options, in a comma separated string, to pass
%%       along to the `-compile(...)' directive on the generated code.</dd>
%%   <dt>`-epb'</dt>
%%   <dd>Enable compatibility with the Erlang Protobuffs library:
%%       <ul>
%%         <li>Implies the `-epb-functions' option</li>
%%         <li>Implies the `-defaults-for-omitted-optionals' option</li>
%%         <li>Implies the `-modsuffix _pb' option</li>
%%         <li>Implies the `-msgtolower' option</li>
%%       </ul></dd>
%%   <dt>`-epb-functions'</dt>
%%   <dd>For compatibility with the Erlang Protobuffs library, generate also
%%       the following functions: `encode/1', `decode/2', `encode_MsgName/1'
%%       and `decode_MsgName/1'</dd>
%%   <dt>`-defaults-for-omitted-optionals'</dt>
%%   <dd>For optional fields not present on decoding, set the field to
%%       its default value, if any, instead of to `undefined'.</dd>
%%   <dt>`-type-defaults-for-omitted-optionals'</dt>
%%   <dd>For optional fields not present on decoding, set the field to
%%       its type-default, instead of to `undefined'.</dd>
%%   <dt>`-for-version N'</dt>
%%   <dd>Generate code for Erlang/OTP version N instead of current.</dd>
%%   <dt>`-Werror', `-W1', `-W0', `-W', `-Wall'</dt>
%%   <dd>`-Werror' means treat warnings as errors<br></br>
%%       `-W1' enables warnings, `-W0' disables warnings.<br></br>
%%       `-W' and `-Wall' are the same as `-W1'</dd>
%%   <dt>`--help' or `-h'</dt>
%%   <dd>Show help.</dd>
%%   <dt>`--version' or `-V'</dt>
%%   <dd>Show the version number of gpb.</dd>
%% </dl>
%% If several files are specified, each is compiled individually, no
%% checking is done for instance for multiply defined messages or
%% fields across files, such as the `protoc' does.
-spec c([string() | atom()]) -> no_return().
c([F | _]=Files) when is_atom(F); is_list(F) -> %% invoked with -s or -run
    erlang:system_flag(backtrace_depth, 32),
    FileNames = [if is_atom(File)     -> atom_to_list(File);
                    is_list(File)     -> File
                 end
                 || File <- Files],
    InitArgs = init_args_to_argv(init:get_arguments()),
    PlainArgs = init:get_plain_arguments(),
    Argv = InitArgs ++ PlainArgs ++ FileNames,
    case parse_opts_and_args(Argv) of
        {ok, {Opts, Args}} ->
            c(Opts, Args);
        {error, Reason} ->
            io:format("Error: ~s.~n", [Reason]),
            show_args(),
            halt(1)
    end.

init_args_to_argv(InitArgs) ->
    lists:append([["-"++atom_to_list(OptName) | OptArgs]
                  || {OptName, OptArgs} <- InitArgs,
                     is_gpb_opt(OptName)]).

%% Opts are expected to be on same format as accepted by file/2.
%% passed by parse_opts_and_args/2.
-spec c(opts(), [ProtoFileName::string()]) -> no_return().
c(Opts, Args) ->
    case determine_cmdline_op(Opts, Args) of
        error  ->
            show_help(),
            halt(1);
        show_help  ->
            show_help(),
            halt(0);
        show_version  ->
            show_version(),
            halt(0);
        compile ->
            Opts2 = Opts ++ [report_warnings, report_errors],
            Results = [file(FileName, Opts2) || FileName <- Args],
            case lists:usort(Results) of
                [ok]  -> halt(0);
                _Errs -> halt(1)
            end
    end.

-spec parse_opts_and_args([string()]) -> {ok, {opts(), Args::[string()]}} |
                                         {error, Reason::string()}.
parse_opts_and_args(Argv) ->
    do_parse_argv(Argv, [], []).

do_parse_argv(["-"++OptName=Opt | Rest], Opts, Files) ->
    case find_opt_spec(OptName) of
        {ok, OptSpec} ->
            case parse_opt(OptName, OptSpec, Rest) of
                {ok, {ParsedOpt, Rest2}} ->
                    do_parse_argv(Rest2, [ParsedOpt | Opts], Files);
                {error, Reason} ->
                    {error, Reason}
            end;
        error ->
            {error, "Unknown option " ++ Opt}
    end;
do_parse_argv([File | Rest], Opts, Files) ->
    do_parse_argv(Rest, Opts, [File | Files]);
do_parse_argv([], Opts, Files) ->
    {ok, {lists:reverse(Opts), lists:reverse(Files)}}.

is_gpb_opt(InitArgOptAtom) ->
    find_opt_spec(atom_to_list(InitArgOptAtom)) /= error.

find_opt_spec(OptName) ->
    case [OptSpec || OptSpec <- opt_specs(), opt_matches(OptName, OptSpec)] of
        [] ->
            error;
        [OptSpec] ->
            {ok, OptSpec}
    end.

opt_matches(Opt, {OptName, 'string_maybe_appended()', _OptTag, _Descr}) ->
    lists:prefix(norm_uscore_dash(OptName), norm_uscore_dash(Opt));
opt_matches(Opt, {OptName, _Type, _OptTag, _Descr}) ->
    norm_uscore_dash(Opt) == norm_uscore_dash(OptName).

norm_uscore_dash("_"++Tl)  -> "-" ++ norm_uscore_dash(Tl);
norm_uscore_dash([C | Tl]) -> [C | norm_uscore_dash(Tl)];
norm_uscore_dash("")       -> "".

parse_opt(Opt, {OptName, 'string_maybe_appended()', OptTag, _Descr}, Rest) ->
    case {Opt, Rest} of
        {OptName, [H | Rest2]} ->
            {ok, {{OptTag, H}, Rest2}};
        {OptName, []} ->
            {error, "Missing argument for option -" ++ OptName};
        _ ->
            true = lists:prefix(OptName, Opt),
            OptArg = string:substr(Opt, length(OptName)+1),
            {ok, {{OptTag, OptArg}, Rest}}
    end;
parse_opt(_, {_OptName, undefined, OptTag, _Descr}, Rest) ->
    {ok, {OptTag, Rest}};
parse_opt(_, {_OptName, 'string()', OptTag, _Descr}, [OptArg | Rest]) ->
    {ok, {{OptTag, OptArg}, Rest}};
parse_opt(_, {OptName, 'integer()', OptTag, _Descr}, [OptArg | Rest]) ->
    try list_to_integer(OptArg) of
        N -> {ok, {{OptTag, N}, Rest}}
    catch error:badarg ->
            {error, ?ff("Invalid version number (integer) for ~s: ~p",
                        [OptName, OptArg])}
    end;
parse_opt(_, {_OptName, F, OptTag, _Descr}, Rest) when is_function(F) ->
    F(OptTag, Rest);
parse_opt(_, {OptName, Alternatives, OptTag, _Descr}, [OptArg | Rest]) ->
    case parse_opt_alts(tuple_to_list(Alternatives), OptArg, OptTag) of
        {ok, Opt} -> {ok, {Opt, Rest}};
        error     -> {error, "Invalid argument for -" ++ OptName}
    end;
parse_opt(OptName, _OptSpec, []) ->
    {error, "Missing argument for option -" ++ OptName}.

parse_opt_alts(['number()' | Rest], OptArg, OptTag) ->
    case string_to_number(OptArg) of
        {ok, Value} -> {ok, {OptTag, Value}};
        error       -> parse_opt_alts(Rest, OptArg, OptTag)
    end;
parse_opt_alts([Value | Rest], OptArg, OptTag) ->
    case atom_to_list(Value) of
        OptArg -> {ok, {OptTag, Value}};
        _      -> parse_opt_alts(Rest, OptArg, OptTag)
    end;
parse_opt_alts([], _OptArg, _OptTag) ->
    error.

opt_specs() ->
    [
     {"I", 'string_maybe_appended()', i, "\n"
      "       Specify include directory.\n"
      "       Option may be specified more than once to specify\n"
      "       several include directories.\n"},
     {"o", 'string()', o, "Dir\n"
      "       Specify output directory for where to generate\n"
      "       the <ProtoFile>.erl and <ProtoFile>.hrl\n"},
     {"o-erl", 'string()', o_erl, "Dir\n"
      "       Specify output directory for where to generate\n"
      "       the <ProtoFile>.erl.\n"
      "       The -o-erl Dir option overrides any -o Dir option, and\n"
      "       similarly for the other file-type specific output options.\n"},
     {"o-hrl", 'string()', o_hrl, "Dir\n"
      "       Specify output directory for where to generate\n"
      "       the <ProtoFile>.hrl\n"},
     {"o-nif-cc", 'string()', o_nif_cc, "Dir\n"
      "       Specify output directory for where to generate\n"
      "       the NIF C++ file, if the -nif option is specified\n"},
     {"nif", undefined, nif, "\n"
      "       Generate nifs for linking with the protobuf C(++) library.\n"},
     {"load_nif", 'string()', load_nif, "FunctionDefinition\n"
      "       Specify FunctionDefinition as the text that defines the\n"
      "       function load_nif/0.  This is called as the -on_load.\n"
      "       hook for loading the NIF.\n"},
     {"v", {optionally, always, never}, verify, " optionally | always | never\n"
      "       Specify how the generated encoder should\n"
      "       verify the message to be encoded.\n"},
     {"c", {true, false, auto, 'number()'}, copy_bytes,
      " true | false | auto | number()\n"
      "       Specify how or when the generated decoder should\n"
      "       copy fields of type bytes.\n"},
     {"strbin", undefined, strings_as_binaries, "\n"
      "       Specify that decoded strings should be returned as binaries,\n"
      "       instead of as strings (lists).\n"},
     {"pldefs", undefined, defs_as_proplists, "\n"
      "       Specify that introspection functions shall return proplists\n"
      "       instead of #field{} records, to make the generated code\n"
      "       completely free of even compile-time dependencies to gpb.\n"},
     {"pkgs", undefined, use_packages, "\n"
      "       Prepend the name of a package to every message it contains.\n"
      "       If no package is defined, nothing will be prepended.\n"
      "       Default is to not prepend package names for backwards\n"
      "       compatibility, but it is needed for some proto files.\n"},
     {"any_translate", fun opt_any_translate/2, any_translate,
      " e=Mod:Fn,d=Mod:Fn[,m=Mod:Fn][,v=Mod:Fn]\n"
      "       For a google.protobuf.Any message, call Mod:Fn to:\n"
      "       - encode (calls Mod:Fn(Term) -> AnyMessage to pack)\n"
      "       - decode (calls Mod:Fn(AnyMessage) -> Term to unpack)\n"
      "       - merge  (calls Mod:Fn(Term,Term2) -> Term3 to merge unpacked)\n"
      "       - verify (calls Mod:Fn(Term) -> _ to verify unpacked)\n"},
     {"msgprefix", 'string()', msg_name_prefix, "Prefix\n"
      "       Prefix each message with Prefix.\n"},
     {"modprefix", 'string()', module_name_prefix, "Prefix\n"
      "       Prefix the module name with Prefix.\n"},
     {"msgsuffix", 'string()', msg_name_suffix, "Suffix\n"
      "       Suffix each message with Suffix.\n"},
     {"msgtolower", undefined, msg_name_to_lower, "ToLower\n"
      "       ToLower each message.  Any prefixes/suffixes are added\n"
      "       after case modification.\n"},
     {"modsuffix", 'string()', module_name_suffix, "Suffix\n"
      "       Suffix the module name with Suffix.\n"},
     {"modname", 'string()', module_name, "Name\n"
      "       Specify the name of the generated module.\n"},
     {"il", undefined, include_as_lib, "\n"
      "       Generate code that includes gpb.hrl using -include_lib\n"
      "       instead of -include, which is the default.\n"},
     {"type", undefined, type_specs, "\n"
      "       Enables `::Type()' annotations in the generated code.\n"},
     {"no_type", fun opt_no_type_specs/2, type_specs, "\n"
      "       Disbles `::Type()' annotations in the generated code.\n"},
     {"descr", undefined, descriptor, "\n"
      "       Generate self-description information.\n"},
     {"maps", undefined, maps, "\n"
      "       This will expand to the following options:\n"
      "         -msgs-as-maps\n"
      "         -msgfields-as-maps\n"
      "         -defs-as-maps\n"},
     {"maps_unset_optional", {omitted, present_undefined}, maps_unset_optional,
      "omitted | present_undefined\n"
      "       Specifies the internal format for optional fields\n"
      "       that are unset.\n"},
     {"msgs-as-maps", undefined, msgs_as_maps, "\n"
      "        Specifies that messages should be maps.\n"
      "        Otherwise, they will be records.\n"},
     {"mapfields-as-maps", undefined, mapfields_as_maps, "\n"
      "        Specifies that fields of type map<_,_> should be maps.\n"
      "        Otherwise, they will be 2-tuples.\n"},
     {"defs-as-maps", undefined, defs_as_maps, "\n"
      "        Specifies that proto defintions from the generated code\n"
      "        are to be returned as maps. Otherwise, they will be lists\n"
      "        of tuples and records (or proplists if the -pldefs option\n"
      "        is specified)\n"},
     {"erlc_compile_options", 'string()', erlc_compile_options, "String\n"
      "       Specifies compilation options, in a comma separated string, to\n"
      "       pass along to the -compile() directive on the generated code.\n"},
     {"epb", undefined, epb_compatibility, "\n"
      "       Enable compatibility with the Erlang Protobuffs library:\n"
      "       * Implies the -epb-functions option\n"
      "       * Implies the -modsuffix _pb option\n"
      "       * Implies the -msgtolower option\n"},
     {"epb-functions", undefined, epb_functions, "\n"
      "       Generate some functions for API compatibility with the\n"
      "       Erlang protobuffs library:\n"
      "       * encode/1 and encode_MsgName/1\n"
      "       * decode/2 and decode_MsgName/1\n"},
     {"defaults-for-omitted-optionals", undefined,
      defaults_for_omitted_optionals, "\n"
      "       For optional fields not present on decoding, set the field\n"
      "       to its default value, if any, instead of to undefined.\n"},
     {"type-defaults-for-omitted-optionals", undefined,
      type_defaults_for_omitted_optionals, "\n"
      "       For optional fields not present on decoding, set the field\n"
      "       to its type-default, instead of to undefined.\n"},
     {"for-version", 'integer()', target_erlang_version, "N\n"
      "       Generate code for Erlang/OTP version N instead of current.\n"},
     {"Werror",undefined, warnings_as_errors, "\n"
      "       Treat warnings as errors\n"},
     {"W1", undefined, report_warnings, "\n"
      "       Report warnings\n"},
     {"W0", undefined, {report_warnings,false}, "\n"
      "       Do not report warnings\n"},
     {"Wall", undefined, report_warnings, "\n"
      "       Same as -W1\n"},
     {"W", undefined, report_warnings, "\n"
      "       Same as -W1\n"},
     {"h", undefined, help, "\n"
      "       Show help\n"},
     {"-help", undefined, help, "\n"
      "       Show help\n"},
     {"V", undefined, version, "\n"
      "       Show version\n"},
     {"-version", undefined, version, "\n"
      "       Show version\n"}
    ] ++
        case os:getenv("GPB_DEV_OPTS") of
            "true" ->
                [{"fp", {pass_as_params,pass_as_record}, field_pass_method,
                  "pass_as_params | pass_as_record\n"
                  "        Override whether message fields are to be passed\n"
                  "        as parameters or as a record (or map, depending\n"
                  "        on the -maps option).  This is purely internal,\n"
                  "        and has no impact neither on input nor output,\n"
                  "        but there may be a performance difference.\n"
                  "        Normally, it is calculated automatically for each\n"
                  "        message, but during development it may be useful\n"
                  "        to be able to force it.\n"}];
            _ ->
                []
        end.



opt_no_type_specs(OptTag, Rest) ->
    Opt = {OptTag, false},
    {ok, {Opt, Rest}}.

opt_any_translate(OptTag, [S | Rest]) ->
    try
        Ts = string:tokens(S, ","),
        Opt = {OptTag, [opt_any_translate_mfa(T) || T <- Ts]},
        {ok, {Opt, Rest}}
    catch throw:{badopt,ErrText} ->
            {error, ErrText}
    end.

opt_any_translate_mfa("e="++MF) -> {encode,opt_mf_str(MF, 1)};
opt_any_translate_mfa("d="++MF) -> {decode,opt_mf_str(MF, 1)};
opt_any_translate_mfa("m="++MF) -> {merge, opt_mf_str(MF, 2)};
opt_any_translate_mfa("V="++MF) -> {verify,opt_mf_str(MF, 1)};
opt_any_translate_mfa("v="++MF) -> {verify,opt_mf_str_verify(MF)};
opt_any_translate_mfa(X) -> throw({badopt,"Invalid translation spec: "++X}).

opt_mf_str(S, Arity) ->
    case string:tokens(S, ":") of
        [M,F] -> {list_to_atom(M),list_to_atom(F),opt_arg_template(Arity)};
        _     -> throw({badopt,"Invalid Mod:Fn spec: "++S})
    end.

opt_mf_str_verify(S) ->
    {M,F,[A]} = opt_mf_str(S, 1),
    {M,F,[A,'$errorf']}.

opt_arg_template(Arity) ->
    [list_to_atom(?ff("$~w", [I])) || I <- lists:seq(1,Arity)].

determine_cmdline_op(Opts, FileNames) ->
    case {lists:member(help, Opts), lists:member(version, Opts)} of
        {true, _} -> show_help;
        {_, true} -> show_version;
        _         -> if FileNames == [] -> error;
                        FileNames /= [] -> compile
                     end
    end.

show_help() ->
    io:format(
      "gpb version ~s~n"
      "Usage: erl <erlargs> [gpb-opts] -s ~p c <ProtoFile>.proto~n"
      "   or: erl <erlargs> -s ~p c <ProtoFile>.proto -extra [gpb-opts]~n"
      "Typical erlargs = -noshell -noinput +B -boot start_clean -pa SomeDir~n"
      "~n",
      [gpb:version_as_string(), ?MODULE, ?MODULE]),
    show_args().

show_arg({OptDef, 'string_maybe_appended()', _, OptDoc}) ->
    io:format("   -~s   -~sOption ~s", [OptDef, OptDef, OptDoc]);
show_arg({OptDef, _, _, OptDoc}) ->
    io:format("   -~s ~s", [OptDef, OptDoc]).

-spec show_args() -> _. % side effect is to print valid opts/args
show_args() ->
    io:format(
      "Recognized gpb-opts: (see the edoc for ~p for further details)~n",
      [?MODULE]),
    lists:foreach(fun show_arg/1, opt_specs()).

-spec show_version() -> _. % side effect is to print version
show_version() ->
    io:format("gpb version ~s~n", [gpb:version_as_string()]).

string_to_number(S) ->
    try {ok, list_to_integer(S)}
    catch error:badarg ->
            try {ok, list_to_float(S)}
            catch error:badarg -> error
            end
    end.

parse_file_or_string(In, Opts) ->
    Opts1 = add_curr_dir_as_include_if_needed(Opts),
    case parse_file_and_imports(In, Opts1) of
        {ok, {Defs1, _AllImported}} ->
            case gpb_parse:post_process_all_files(Defs1, Opts1) of
                {ok, Defs2} ->
                    {ok, Defs2};
                {error, Reasons} ->
                    {error, {post_process, Reasons}}
            end;
        {error, Reason} ->
            {error, Reason}
    end.

add_curr_dir_as_include_if_needed(Opts) ->
    ImportDirs = [Dir || {i,Dir} <- Opts],
    case lists:member(".", ImportDirs) of
        true  -> Opts;
        false -> Opts ++ [{i,"."}]
    end.

parse_file_and_imports(In, Opts) ->
    FName = file_name_from_input(In),
    parse_file_and_imports(In, [FName], Opts).

file_name_from_input({Mod,_S}) -> lists:concat([Mod, ".proto"]);
file_name_from_input(FName)    -> FName.

parse_file_and_imports(In, AlreadyImported, Opts) ->
    case locate_read_import_int(In, Opts) of
        {ok, Contents} ->
            %% Add to AlreadyImported to prevent trying to import it again: in
            %% case we get an error we don't want to try to reprocess it later
            %% (in case it is multiply imported) and get the error again.
            FName = file_name_from_input(In),
            AlreadyImported2 = [FName | AlreadyImported],
            case scan_and_parse_string(Contents, FName, Opts) of
                {ok, Defs} ->
                    Imports = gpb_parse:fetch_imports(Defs),
                    Opts2 = ensure_include_path_to_wellknown_types_if_proto3(
                              Defs, Imports, Opts),
                    read_and_parse_imports(Imports, AlreadyImported2,
                                           Defs, Opts2);
                {error, Reason} ->
                    {error, Reason}
            end;
        {error, Reason} ->
            {error, Reason}
    end.

scan_and_parse_string(S, FName, Opts) ->
    case gpb_scan:string(S) of
        {ok, Tokens, _} ->
            case gpb_parse:parse(Tokens++[{'$end', 999}]) of
                {ok, PTree} ->
                    case gpb_parse:post_process_one_file(FName, PTree, Opts) of
                        {ok, Result} ->
                            {ok, Result};
                        {error, Reason} ->
                            {error, {parse_error, FName, Reason}}
                    end;
                {error, {_Line, _Module, _ErrInfo}=Reason} ->
                    {error, {parse_error, FName, Reason}}
            end;
        {error, {_Line0, _Module, _ErrInfo}=Reason, _Line1} ->
            {error, {scan_error, FName, Reason}}
    end.

read_and_parse_imports([Import | Rest], AlreadyImported, Defs, Opts) ->
    case lists:member(Import, AlreadyImported) of
        true ->
            read_and_parse_imports(Rest, AlreadyImported, Defs, Opts);
        false ->
            case import_it(Import, AlreadyImported, Defs, Opts) of
                {ok, {Defs2, Imported2}} ->
                    read_and_parse_imports(Rest, Imported2, Defs2, Opts);
                {error, Reason} ->
                    {error, Reason}
            end
    end;
read_and_parse_imports([], Imported, Defs, _Opts) ->
    {ok, {Defs, Imported}}.

import_it(Import, AlreadyImported, Defs, Opts) ->
    %% FIXME: how do we handle scope of declarations,
    %%        e.g. options/package for imported files?
    case parse_file_and_imports(Import, AlreadyImported, Opts) of
        {ok, {MoreDefs, MoreImported}} ->
            Defs2 = Defs++MoreDefs,
            Imported2 = lists:usort(AlreadyImported++MoreImported),
            {ok, {Defs2, Imported2}};
        {error, Reason} ->
            {error, Reason}
    end.

locate_read_import_int({_Mod, Str}, _Opts) ->
    {ok, Str};
locate_read_import_int(Import, Opts) ->
    case proplists:get_value(import_fetcher, Opts) of
        undefined ->
            locate_read_import_aux(Import, Opts);
        Importer when is_function(Importer, 1) ->
            case Importer(Import) of
                from_file ->
                    locate_read_import_aux(Import, Opts);
                {ok, Contents} when is_list(Contents) ->
                    case lists:all(fun is_integer/1, Contents) of
                        true ->
                            {ok, Contents};
                        false ->
                            error({bad_fetcher_return,
                                   {not_a_string, Contents},
                                   Import})
                    end;
                {error, Reason} ->
                    {error, {fetcher_issue, Import, Reason}};
                X ->
                    error({bad_fetcher_return, Import, X})
            end
    end.


locate_read_import_aux(Import, Opts) ->
    ImportPaths = [Path || {i, Path} <- Opts],
    case locate_import_aux(ImportPaths, Import, Opts, []) of
        {ok, File} ->
            read_import(File, Opts);
        {error, _} = Error ->
            Error
    end.

%% @doc Locate an import target.  This function might be potentially
%% useful for instance in an intercepting `import_fetcher' fun that
%% just wants to record the accessed imports.
-spec locate_import(string(), opts()) -> {ok, File::string()} |
                                         {error, reason()}.
locate_import(ProtoFileName, Opts) ->
    Opts1 = ensure_include_path_to_wellknown_types(Opts),
    ImportPaths = [Path || {i, Path} <- Opts1],
    locate_import_aux(ImportPaths, ProtoFileName, Opts1, []).

locate_import_aux([Path | Rest], Import, Opts, Tried) ->
    File = filename:join(Path, Import),
    case file_read_file_info(File, Opts) of
        {ok, #file_info{access = A}} when A == read; A == read_write ->
            {ok, File};
        {ok, #file_info{}} ->
            locate_import_aux(Rest, Import, Opts, Tried);
        {error, Reason} ->
            locate_import_aux(Rest, Import, Opts, [{File,Reason} | Tried])
    end;
locate_import_aux([], Import, _Opts, Tried) ->
    {error, {import_not_found, Import, Tried}}.

%% @doc Read an import file.  This function might be potentially
%% useful for instance in an intercepting `import_fetcher' fun that
%% just wants to record the accessed imports.
-spec read_import(string(), opts()) -> {ok, string()} | {error, reason()}.
read_import(File, Opts) ->
    case file_read_file(File, Opts) of
        {ok,B} ->
            case utf8_decode(B) of
                {ok, {utf8, S}} ->
                    {ok, S};
                {ok, {latin1, S}} ->
                    {ok, S};
                {error, Reason} ->
                    {error, {utf8_decode_failed, Reason, File}}
            end;
        {error, Reason} ->
            {error, {read_failed, File, Reason}}
    end.

ensure_include_path_to_wellknown_types_if_proto3(Defs, Imports, Opts) ->
    case proplists:get_value(syntax, Defs) of
        "proto3" ->
            case lists:any(fun imports_wellknown/1, Imports) of
                true ->
                    ensure_include_path_to_wellknown_types(Opts);
                false ->
                    Opts
            end;
        _ ->
            Opts
    end.

ensure_include_path_to_wellknown_types(Opts) ->
    PrivDir = get_priv_dir(),
    Wellknown = filename:join(PrivDir, "proto3"),
    sanity_check_installation_wellknown_proto3(Wellknown),
    add_opt_unless_present({i,Wellknown}, Opts).

imports_wellknown("google/protobuf/"++_) -> true;
imports_wellknown(_) -> false.

add_opt_unless_present(Opt, [Opt | Rest]) ->
    [Opt | Rest];
add_opt_unless_present(Opt, [H | Rest]) ->
    [H | add_opt_unless_present(Opt, Rest)];
add_opt_unless_present(Opt, []) ->
    [Opt].

get_priv_dir() ->
    case application:get_application(?MODULE) of
        {ok,CurrApp} ->
            code:priv_dir(CurrApp);
        undefined ->
            %% Not loaded as an application, just executing code;
            %% from an escript possibly? (or even from an ez archive?)
            MDir = filename:dirname(code:which(?MODULE)),
            case filename:basename(MDir) of
                "ebin" ->
                    filename:join(filename:dirname(MDir), "priv");
                _ ->
                    case code:priv_dir(gpb) of % hard-wired app name...
                        Dir when is_list(Dir) ->
                            Dir;
                        {error,Reason} ->
                            error({failed_to_locate_privdir,Reason})
                    end
            end
    end.

sanity_check_installation_wellknown_proto3(WellknownDir) ->
    case filelib:is_dir(WellknownDir) of
        true ->
            ok;
        false ->
            error({well_known_proto3_missing,
                   "Your installation is missing the priv/proto3 "
                   "directory, which is expected to house the "
                   "'proto3 well known types' such as "
                   "google/protobuf/timestamp.proto and "
                   "google/protobuf/duration.proto. "
                   "They were expected (calculated) to be found in "
                    ++ WellknownDir})
    end.

try_topsort_defs(Defs) ->
    G = digraph:new(),
    %% Build a dependency graph {msg|group, Name} -> {msg|group,Name}
    [digraph:add_vertex(G, _Key={Type,Name})
     || {Type,Name,_Fields} <- gpb_lib:msgs_or_groups(Defs)],
    gpb_lib:fold_msg_or_group_fields(
      fun(Type, From, #?gpb_field{type={msg,To}}, _) ->
              digraph:add_edge(G, {Type,From}, {msg,To});
         (Type, From, #?gpb_field{type={group,To}}, _) ->
              digraph:add_edge(G, {Type,From}, {group,To});
         (Type, From, #?gpb_field{type={map,_,{msg, To}}}, _) ->
              digraph:add_edge(G, {Type,From}, {msg,To});
         (_Type, _MsgName, _Feild, _Acc) ->
              ok
      end,
      ok,
      Defs),
    case digraph_utils:topsort(G) of
        false ->
            digraph:delete(G),
            {false, Defs};
        Order ->
            digraph:delete(G),
            ROrder = lists:reverse(Order),
            OrderedMsgOrGroupDefs =
                [lists:keyfind(Key,1,Defs) || Key <- ROrder],
            {true, OrderedMsgOrGroupDefs ++ (Defs -- OrderedMsgOrGroupDefs)}
    end.

possibly_adjust_typespec_opt(IsAcyclic, Opts0) ->
    CyclicDeps = not IsAcyclic,
    TypeSpecs = gpb_lib:get_type_specs_by_opts(Opts0),
    Opts1 = lists:keydelete(type_specs, 1, Opts0 -- [type_specs]),
    if not CyclicDeps, TypeSpecs == preferably ->
            {[], [{type_specs, true} | Opts1]};
       CyclicDeps, TypeSpecs == preferably ->
            Opts2 = [{type_specs, false} | Opts1],
            {[], Opts2};
       not CyclicDeps ->
            {[], Opts0};
       CyclicDeps, TypeSpecs ->
            {[cyclic_message_dependencies], [{type_specs, false} | Opts1]};
       CyclicDeps, not TypeSpecs ->
            {[], Opts0}
    end.

%% Input .proto file appears to be expected to be UTF-8 by Google's protobuf.
%% In 3.0.0, it accepts a byte order mark (BOM), but in 2.6.1 it does not.
%% It only accepts a BOM for for UTF-8. It does not accept UTF-16 nor UTF-32
%% input (tried both little and big endian for both, with proper BOMs).
utf8_decode(B) ->
    {Enc, Len} = unicode:bom_to_encoding(B),
    <<_Bom:Len/binary, B2/binary>> = B,
    if Enc == latin1;
       Enc == utf8 ->
            %% Enc == latin1 means just that no Byte order mark was seen,
            %% it might still be UTF-8 encoded, though, so try that first.
            case unicode:characters_to_list(B2) of
                S when is_list(S) ->
                    {ok, {utf8, S}};
                {error, _, _} ->
                    {ok, {latin1, binary_to_list(B2)}}
            end;
       true ->
            {error, {invalid_proto_byte_order_mark, Enc}}
    end.

<<<<<<< HEAD
check_unpackables_marked_as_packed(Defs) ->
    fold_msg_or_group_fields(
      fun(_, MsgName, #?gpb_field{name=FName, type=Type, opts=Opts}, Acc) ->
              case {lists:member(packed, Opts), gpb:is_type_packable(Type)} of
                  {true, false} ->
                      Warn = {ignored_field_opt_packed_for_unpackable_type,
                              MsgName, FName, Type, Opts},
                      [Warn | Acc];
                  _ ->
                      Acc
              end
      end,
      [],
      Defs).

%% -- analysis -----------------------------------------------------

analyze_defs(Defs, Opts) ->
    MapTypes = find_map_types(Defs),
    MapsAsMsgs = map_types_to_msgs(MapTypes),
    MapMsgEnums = enums_for_maps_as_msgs(MapTypes, Defs),
    Translations = compute_translations(Defs, Opts),
    KnownMsgSize = find_msgsizes_known_at_compile_time(MapsAsMsgs ++ Defs),
    #anres{used_types          = find_used_types(Defs),
           known_msg_size      = KnownMsgSize,
           fixlen_types        = find_fixlen_types(MapsAsMsgs ++ Defs),
           num_packed_fields   = find_num_packed_fields(MapsAsMsgs ++ Defs),
           num_fields          = find_num_fields(MapsAsMsgs ++ Defs),
           d_field_pass_method = compute_decode_field_pass_methods(
                                   MapsAsMsgs ++ Defs, Opts),
           maps_as_msgs        = MapsAsMsgs ++ MapMsgEnums,
           translations        = Translations,
           default_transls     = compute_used_default_translators(
                                   Defs, Translations, KnownMsgSize, Opts),
           map_types           = MapTypes,
           map_value_types     = compute_map_value_types(MapTypes),
           group_occurrences   = find_group_occurrences(Defs),
           has_p3_opt_strings  = has_p3_opt_strings(Defs)}.

find_map_types(Defs) ->
    fold_msg_or_group_fields(
      fun(_, _MsgName, #?gpb_field{type={map,KeyType,ValueType}}, Acc) ->
              sets:add_element({KeyType,ValueType}, Acc);
         (_, _MsgName, _Field, Acc) ->
              Acc
      end,
      sets:new(),
      Defs).

map_types_to_msgs(MapTypes) ->
    sets:fold(fun({KeyType, ValueType}, Acc) ->
                      [{{msg, map_type_to_msg_name(KeyType,ValueType)},
                        gpb:map_item_pseudo_fields(KeyType, ValueType)} | Acc]
              end,
              [],
              MapTypes).

map_type_to_msg_name(KeyType, {msg,MsgName}) ->
    list_to_atom(?ff("map<~s,~s>", [KeyType, MsgName]));
map_type_to_msg_name(KeyType, {enum,EnumName}) ->
    list_to_atom(?ff("map<~s,~s>", [KeyType, EnumName]));
map_type_to_msg_name(KeyType, ValueType) ->
    list_to_atom(?ff("map<~s,~s>", [KeyType, ValueType])).

enums_for_maps_as_msgs(MapTypes, Defs) ->
    MapEnumNames = sets:fold(fun({_Key, {enum, EName}}, Acc) -> [EName | Acc];
                                ({_KeyType, _ValueType}, Acc) -> Acc
                             end,
                             [],
                             MapTypes),
    [Enum || {{enum, EnumName}, _}=Enum <- Defs,
             lists:member(EnumName, MapEnumNames)].

compute_map_value_types(MapTypes) ->
    sets:fold(
      fun({_KT, {msg,_}}, {_SubMsgs, NonSubMsgs})  -> {true, NonSubMsgs};
         ({_KT, _VT},     {SubMsgs,  _NonSubMsgs}) -> {SubMsgs, true}
      end,
      {false, false},
      MapTypes).

find_used_types(Defs) ->
    fold_msg_or_group_fields(
      fun(_Type, _MsgName, #?gpb_field{type={map,KeyType,ValueType}}, Acc) ->
              Acc1 = sets:add_element(KeyType, Acc),
              sets:add_element(ValueType, Acc1);
         (_Type, _MsgName, #?gpb_field{type=Type}, Acc) ->
              sets:add_element(Type, Acc)
      end,
      sets:new(),
      Defs).

find_fixlen_types(Defs) ->
    fold_msg_or_group_fields(
      fun(_, _, #?gpb_field{type=Type, occurrence=Occ}=FieldDef, Acc) ->
              IsPacked = is_packed(FieldDef),
              FixlenTypeInfo = #ft{type       = Type,
                                   occurrence = Occ,
                                   is_packed  = IsPacked},
              case Type of
                  fixed32  -> sets:add_element(FixlenTypeInfo, Acc);
                  sfixed32 -> sets:add_element(FixlenTypeInfo, Acc);
                  float    -> sets:add_element(FixlenTypeInfo, Acc);
                  fixed64  -> sets:add_element(FixlenTypeInfo, Acc);
                  sfixed64 -> sets:add_element(FixlenTypeInfo, Acc);
                  double   -> sets:add_element(FixlenTypeInfo, Acc);
                  _        -> Acc
              end
      end,
      sets:new(),
      Defs).

find_num_packed_fields(Defs) ->
    fold_msg_or_group_fields(
      fun(_, _MsgName, FieldDef, Acc) ->
              case is_packed(FieldDef) of
                  true  -> Acc + 1;
                  false -> Acc
              end
      end,
      0,
      Defs).

%% Loop over all message fields, including oneof-fields
%% Call Fun for all #?gpb_fields{}, skip over non-msg defs
fold_msg_fields(Fun, InitAcc, Defs) ->
    fold_msg_fields_o(
      fun(MsgName, Field, _IsOneOf, Acc) -> Fun(MsgName, Field, Acc) end,
      InitAcc,
      Defs).

fold_msg_or_group_fields(Fun, InitAcc, Defs) ->
    fold_msg_or_group_fields_o(
      fun(Type, Name, Field, _IsOneOf, Acc) -> Fun(Type, Name, Field, Acc) end,
      InitAcc,
      Defs).

fold_msgdef_fields(Fun, InitAcc, Fields) ->
    fold_msgdef_fields_o(
      fun(Field, _IsOneOf, Acc) -> Fun(Field, Acc) end,
      InitAcc,
      Fields).

%% The fun takes 4 args: Fun(Msgname, #?gpb_field{}, IsOneof, Acc) -> Acc1
fold_msg_fields_o(Fun, InitAcc, Defs) ->
    lists:foldl(
      fun({{msg, MsgName}, Fields}, Acc) ->
              FFun = fun(Field, IsOneOf, FAcc) ->
                             Fun(MsgName, Field, IsOneOf, FAcc)
                     end,
              fold_msgdef_fields_o(FFun, Acc, Fields);
         (_Def, Acc) ->
              Acc
      end,
      InitAcc,
      Defs).

%% The fun takes 5 args:
%% Fun(msg | group, Name, #?gpb_field{}, IsOneof, Acc) -> Acc1
fold_msg_or_group_fields_o(Fun, InitAcc, Defs) ->
    lists:foldl(
      fun({{Type, Name}, Fields}, Acc) when Type =:= msg;
                                            Type =:= group ->
              FFun = fun(Field, IsOneOf, FAcc) ->
                             Fun(Type, Name, Field, IsOneOf, FAcc)
                     end,
              fold_msgdef_fields_o(FFun, Acc, Fields);
         (_Def, Acc) ->
              Acc
      end,
      InitAcc,
      Defs).



%% The fun takes 3 args: Fun(#?gpb_field{}, IsOneof, Acc) -> Acc1
fold_msgdef_fields_o(Fun, InitAcc, Fields) ->
    lists:foldl(
      fun(#?gpb_field{}=Field, Acc) ->
              Fun(Field, false, Acc);
         (#gpb_oneof{name=CFName, fields=OFields}, Acc) ->
              IsOneOf = {true, CFName},
              lists:foldl(fun(OField, OAcc) -> Fun(OField, IsOneOf, OAcc) end,
                          Acc,
                          OFields)
      end,
      InitAcc,
      Fields).

%% The fun takes two args: Fun(#?gpb_field{}, IsOneofField) -> term()
map_msgdef_fields_o(Fun, Fields) ->
    lists:reverse(
      lists:foldl(
        fun(#?gpb_field{}=Field, Acc) ->
                [Fun(Field, false) | Acc];
           (#gpb_oneof{name=CFName, fields=OFields}, Acc) ->
                IsOneOf = {true, CFName},
                lists:foldl(fun(OField, OAcc) -> [Fun(OField, IsOneOf) | OAcc]
                            end,
                            Acc,
                            OFields)
        end,
        [],
        Fields)).

find_num_fields(Defs) ->
    lists:foldl(fun({_msg_or_group, MsgName, MsgDef}, Acc) ->
                        dict:store(MsgName, length(MsgDef), Acc)
                end,
                dict:new(),
                msgs_or_groups(Defs)).

find_msgsizes_known_at_compile_time(Defs) ->
    T = ets:new(gpb_msg_sizes, [set, public]),
    [find_msgsize(MsgName, Defs, T) || {{msg,MsgName},_Fields} <- Defs],
    Result = dict:from_list(ets:tab2list(T)),
    ets:delete(T),
    Result.

find_msgsize(MsgName, Defs, T) ->
    case ets:lookup(T, MsgName) of
        [] ->
            {{msg,MsgName}, Fields} = lists:keyfind({msg,MsgName}, 1, Defs),
            Result = find_msgsize_2(Fields, 0, Defs, T),
            ets:insert(T, {MsgName, Result}),
            Result;
        [{MsgName, Result}] ->
            Result
    end.

find_groupsize(GroupName, Defs, T) ->
    {{group,GroupName}, Fields} = lists:keyfind({group,GroupName}, 1, Defs),
    find_msgsize_2(Fields, 0, Defs, T).

find_msgsize_2([#gpb_oneof{} | _], _AccSize, _Defs, _T) ->
    undefined;
find_msgsize_2([#?gpb_field{occurrence=repeated} | _], _AccSize, _Defs, _T) ->
    undefined;
find_msgsize_2([#?gpb_field{occurrence=optional} | _], _AccSize, _Defs, _T) ->
    undefined;
find_msgsize_2([#?gpb_field{type=Type, fnum=FNum} | Rest], AccSize, Defs, T) ->
    FKeySize =
        case Type of
            {group, _} ->
                not_applicable;
            _ ->
                FKey = (FNum bsl 3) bor gpb:encode_wiretype(Type),
                byte_size(gpb:encode_varint(FKey))
        end,
    case Type of
        sint32   -> undefined;
        sint64   -> undefined;
        int32    -> undefined;
        int64    -> undefined;
        uint32   -> undefined;
        uint64   -> undefined;
        bool     -> find_msgsize_2(Rest, AccSize+FKeySize+1, Defs, T);
        {enum,EnumName} ->
            case all_enum_values_encode_to_same_size(EnumName, Defs) of
                {yes, ESize} ->
                    find_msgsize_2(Rest, AccSize+FKeySize+ESize, Defs, T);
                no ->
                    undefined
            end;
        fixed64  -> find_msgsize_2(Rest, AccSize+FKeySize+8, Defs, T);
        sfixed64 -> find_msgsize_2(Rest, AccSize+FKeySize+8, Defs, T);
        double   -> find_msgsize_2(Rest, AccSize+FKeySize+8, Defs, T);
        string   -> undefined;
        bytes    -> undefined;
        {msg,MsgName} ->
            case find_msgsize(MsgName, Defs, T) of
                MsgSize when is_integer(MsgSize) ->
                    SizeOfLength = byte_size(gpb:encode_varint(MsgSize)),
                    SubMsgFieldSize = FKeySize + SizeOfLength + MsgSize,
                    find_msgsize_2(Rest, AccSize + SubMsgFieldSize, Defs, T);
                undefined ->
                    undefined
            end;
        {group,GroupName} ->
            case find_groupsize(GroupName, Defs, T) of
                GroupSize when is_integer(GroupSize) ->
                    StartTag = (FNum bsl 3) + gpb:encode_wiretype(group_start),
                    EndTag   = (FNum bsl 3) + gpb:encode_wiretype(group_end),
                    SizeOfStartTag = byte_size(gpb:encode_varint(StartTag)),
                    SizeOfEndTag = byte_size(gpb:encode_varint(EndTag)),
                    GroupFieldSize = SizeOfStartTag + GroupSize + SizeOfEndTag,
                    find_msgsize_2(Rest, AccSize + GroupFieldSize, Defs, T);
                undefined ->
                    undefined
            end;
        fixed32  -> find_msgsize_2(Rest, AccSize+FKeySize+4, Defs, T);
        sfixed32 -> find_msgsize_2(Rest, AccSize+FKeySize+4, Defs, T);
        float    -> find_msgsize_2(Rest, AccSize+FKeySize+4, Defs, T)
    end;
find_msgsize_2([], AccSize, _Defs, _T) ->
    AccSize.


all_enum_values_encode_to_same_size(EnumName, Defs) ->
    {{enum,EnumName}, EnumDef} = lists:keyfind({enum,EnumName}, 1, Defs),
    EnumSizes = [begin
                     <<N:64/unsigned-native>> = <<Value:64/signed-native>>,
                     byte_size(gpb:encode_varint(N))
                 end
                 || {_EnumSym, Value} <- EnumDef],
    case lists:usort(EnumSizes) of
        [Size] -> {yes, Size};
        _      -> no
    end.

compute_decode_field_pass_methods(Defs, Opts) ->
    lists:foldl(fun({_Type, Name, Fields}, D) ->
                        PassHow = d_field_pass_method(Name, Fields, Opts),
                        %% FIXME:GROUP: are all group+msg names unique?
                        dict:store(Name, PassHow, D)
                end,
                dict:new(),
                msgs_or_groups(Defs)).

d_field_pass_method(MsgName, MsgDef, Opts) ->
    %% Allow overriding options, mainly intended for testing
    case proplists:get_value({field_pass_method,MsgName}, Opts) of
        undefined ->
            case proplists:get_value(field_pass_method, Opts) of
                undefined ->
                    d_field_pass_method(MsgDef);
                Method when Method==pass_as_record; Method==pass_as_params ->
                    Method
            end;
        Method when Method==pass_as_record; Method==pass_as_params ->
            Method
    end.

d_field_pass_method(MsgDef) ->
    %% Compute estimated costs:
    %% Either passing a message record, or pass the fields as parameters
    %% to the functions, one parameter for each field, then as the last
    %% operation, stuff all parameters into a record.
    %%
    %% There are different advantages and disadvantages:
    %% - Updating fields in a record means the vm will have to verify
    %%   that the term is a record (for each time a field is parsed/added)
    %% - Passing the fields eliminates the cost above, but for each
    %%   (non-tail-recursive) function call, the field-parameters will
    %%   be saved to the stack, then restored after the call.
    %%   Such function calls, are: call to unicode:characters_to_list
    %%   for strings, calls to parse sub messages or packed fields and
    %%   final top-level calls to lists:reverse for repeated fields.
    NF = length(MsgDef), %% num fields (awk-istic terminology)
    if NF >= 250 ->
            pass_as_record; %% Functions can take at most 255 arguments
       NF == 0 ->
            pass_as_params;
       true ->
            NumSubMsgFields = count_submsg_fields(MsgDef),
            NumMapFields = count_map_fields(MsgDef),
            NumGroupFields = count_group_fields(MsgDef),
            IsMsgDominatedBySubMsgsOrMaps =
                (NumSubMsgFields + NumMapFields + NumGroupFields) / NF > 0.5,
            if IsMsgDominatedBySubMsgsOrMaps, NF >= 100 ->
                    pass_as_record;
               true ->
                    pass_as_params
            end
    end.

count_submsg_fields(MsgDef) ->
    fold_msgdef_fields(fun(#?gpb_field{type={msg,_}}, N) -> N+1;
                          (#?gpb_field{}, N)             -> N
                       end,
                       0,
                       MsgDef).

count_map_fields(MsgDef) ->
    fold_msgdef_fields(fun(#?gpb_field{type={map,_,_}}, N) -> N+1;
                          (#?gpb_field{}, N)               -> N
                       end,
                       0,
                       MsgDef).

count_group_fields(MsgDef) ->
    fold_msgdef_fields(fun(#?gpb_field{type={group,_}}, N) -> N+1;
                          (#?gpb_field{}, N)               -> N
                       end,
                       0,
                       MsgDef).

compute_translations(Defs, Opts) ->
    remove_empty_translations(
      remove_merge_translations_for_repeated_elements(
        lists:foldl(
          fun({Name, Dict}, D) ->
                  %% For now it is an (internal) error if translations overlap,
                  %% (don't expect that to happen with current translations)
                  %% but in the future (eg with user-specified translations)
                  %% they might stack instead: ie Ts1 ++ Ts2 instead of error.
                  dict:merge(
                    fun(Key, Ts1, Ts2) ->
                            error({error,{duplicate_translation,
                                          {when_adding_transls_for,Name},
                                          {key,Key},
                                          {translations,Ts1,Ts2}}})
                    end,
                    Dict, D)
          end,
          dict:new(),
          [{map_translations, compute_map_translations(Defs, Opts)},
           {any_translations, compute_any_translations(Defs, Opts)}]))).

remove_merge_translations_for_repeated_elements(D) ->
    dict:map(fun(Key, Ops) ->
                     case is_repeated_element_path(Key) of
                         true -> lists:keydelete(merge, 1, Ops);
                         false -> Ops
                     end
             end,
             D).

is_repeated_element_path([_, _, []]) -> true;
is_repeated_element_path(_) -> false.

remove_empty_translations(D) ->
    dict:filter(fun(_Key, Ops) -> Ops /= [] end, D).

compute_map_translations(Defs, Opts) ->
    MapInfos =
        fold_msg_fields(
          fun(MsgName, #?gpb_field{name=FName, type={map,KType,VType}}, Acc) ->
                  [{{MsgName, FName}, {KType, VType}} | Acc];
             (_MsgName, _Field, Acc) ->
                  Acc
          end,
          [],
          Defs),
    MapFieldFormat = get_2tuples_or_maps_for_maptype_fields_by_opts(Opts),
    dict:from_list(
      lists:append(
        [mk_map_transls(MsgName, FName, KeyType, ValueType, MapFieldFormat)
         || {{MsgName, FName}, {KeyType, ValueType}} <- MapInfos])).

mk_map_transls(MsgName, FName, KeyType, ValueType, '2tuples')->
    MapAsMsgName = map_type_to_msg_name(KeyType, ValueType),
    AddItemTrFn = case ValueType of
                    {msg,_} -> mt_add_item_r_verify_value;
                    _       -> mt_add_item_r
                  end,
    [{[MsgName,FName,[]],
      [{encode, {mt_maptuple_to_pseudomsg_r, ['$1', MapAsMsgName]}}]},
     {[MsgName,FName],
      [{decode_init_default,      {mt_empty_map_r,       []}},
       {decode_repeated_add_elem, {AddItemTrFn,          ['$1', '$2']}},
       {decode_repeated_finalize, {mt_finalize_items_r,  ['$1']}},
       {merge,                    {mt_merge_maptuples_r, ['$1', '$2']}}]}];
mk_map_transls(MsgName, FName, _KeyType, ValueType, maps)->
    AddItemTrFn = case ValueType of
                    {msg,_} -> mt_add_item_m_verify_value;
                    _       -> mt_add_item_m
                  end,
    [{[MsgName,FName,[]],
      [{encode,                   {mt_maptuple_to_pseudomsg_m, ['$1']}}]},
     {[MsgName,FName],
      [{encode,                   {mt_map_to_list_m, ['$1']}},
       {decode_init_default,      {mt_empty_map_m,   []}},
       {decode_repeated_add_elem, {AddItemTrFn,      ['$1', '$2']}},
       {decode_repeated_finalize, {id,               ['$1', '$user_data']}},
       {merge,                    {mt_merge_maps_m,  ['$1', '$2']}}]}].

compute_any_translations(Defs, Opts) ->
    case proplists:get_value(any_translate,Opts) of
        undefined ->
            dict:new();
        AnyTranslations ->
            compute_any_translations_2(Defs, AnyTranslations)
    end.

compute_any_translations_2(Defs, AnyTranslations) ->
    P3AnyInfos =
        fold_msg_or_group_fields_o(
          fun(_Type,
              MsgName, #?gpb_field{name=FName, type={msg,Any}, occurrence=Occ},
              Oneof,
              Acc) when Any == 'google.protobuf.Any' ->
                  Path = case {Oneof, Occ} of
                             {false, repeated}  -> [MsgName,FName,[]];
                             {false, _}         -> [MsgName,FName];
                             {{true,CFName}, _} -> [MsgName,CFName,FName]
                         end,
                  [Path | Acc];
             (_Type,
              _MsgName, #?gpb_field{type={map,KeyType,{msg,Any}=ValueType}},
              _Oneof,
              Acc) when Any == 'google.protobuf.Any' ->
                  MsgAsMapName = map_type_to_msg_name(KeyType, ValueType),
                  Path = [MsgAsMapName,value],
                  [Path | Acc];
             (_Type, _MsgName, _Field, _Oneof, Acc) ->
                  Acc
          end,
          [],
          Defs),
    Encode = {encode, fetch_any_translation(encode, AnyTranslations)},
    Decode = {decode, fetch_any_translation(decode, AnyTranslations)},
    Merge  = {merge,  fetch_any_translation(merge,  AnyTranslations,
                                            default_any_merge_translator())},
    Verify = {verify, fetch_any_translation(verify, AnyTranslations,
                                            default_any_verify_translator())},
    dict:from_list(
      [{Path, ([Encode,Decode,Verify]
               ++ [Merge || not is_repeated_elem_path(Path)])}
       || Path <- P3AnyInfos]).

fetch_any_translation(Op, Translations) ->
    fetch_any_translation(Op, Translations, undefined).
fetch_any_translation(Op, Translations, Default) ->
    case proplists:get_value(Op, Translations, Default) of
        undefined ->
            error({error, {missing_any_translation, {op,Op}, Translations}});
        {M,F,ArgTempl} ->
            {M,F,ArgTempl};
        {F,ArgTempl} ->
            {F,ArgTempl}
    end.

is_repeated_elem_path([_MsgName,_FName,[]]) -> true;
is_repeated_elem_path(_) -> false.

default_any_merge_translator() -> {any_m_overwrite,['$2','$user_data']}.

default_any_verify_translator() -> {any_v_no_check,['$1', '$user_data']}.

compute_used_default_translators(Defs, Translations, KnownMsgSize, Opts) ->
    fold_fields_and_paths(
      fun(Field, Path, _IsOneOf, Acc) ->
              Calls = get_translations(Field,Path, Translations,
                                       KnownMsgSize, Opts),
              lists:foldl(
                fun({FnName,ArgsTmpl}, A) when is_list(ArgsTmpl) ->
                        Arity = length(ArgsTmpl),
                        sets:add_element({FnName, Arity}, A);
                   ({FnName,Arity}, A) when is_integer(Arity) ->
                        sets:add_element({FnName, Arity}, A);
                   (_, A) -> % remote call (ie: to other module)
                        A
                end,
                Acc,
                Calls)
      end,
      sets:new(),
      Defs).

get_translations(#gpb_oneof{}, _Path, _Translations, _KnownMsgSize, _Opts) ->
    [];
get_translations(#?gpb_field{type=Type, occurrence=Occ},
                 Path, Translations, KnownMsgSize, Opts) ->
    {IsRepeated, IsKnownSizeElem} =
        if Occ == repeated ->
                {true, is_known_size_element(Type, KnownMsgSize)};
           true ->
                {false, false}
        end,
    IsElem = IsRepeated andalso lists:last(Path) == [],
    DoNif = proplists:get_bool(nif, Opts),
    Ops = if DoNif ->
                  [merge, verify];
             IsElem ->
                  [encode,decode,merge,verify];
             IsRepeated, IsKnownSizeElem ->
                  [encode,
                   decode_repeated_add_elem,
                   decode_repeated_finalize,
                   merge,
                   verify];
             IsRepeated, not IsKnownSizeElem ->
                  [encode,
                   decode_init_default,
                   decode_repeated_add_elem,
                   decode_repeated_finalize,
                   merge,
                   verify];
             true ->
                  [encode,decode,merge,verify]
          end,
    PathTransls = case dict:find(Path, Translations) of
                      {ok, Ts} -> Ts;
                      error    -> []
                  end,
    [case lists:keyfind(Op, 1, PathTransls) of
         {Op, Transl} ->
             Transl;
         false ->
             if Op == merge, IsRepeated, not IsElem ->
                     {'erlang_++',3};
                true ->
                     FnName = default_fn_by_op(Op, undefined),
                     Arity = length(args_by_op2(Op)) + 1,
                     {FnName, Arity}
             end
     end
     || Op <- Ops].

is_known_size_element(fixed32, _) -> true;
is_known_size_element(fixed64, _) -> true;
is_known_size_element(sfixed32, _) -> true;
is_known_size_element(sfixed64, _) -> true;
is_known_size_element(float, _) -> true;
is_known_size_element(double, _) -> true;
is_known_size_element({msg,MsgName}, KnownMsgSize) ->
    dict:find(MsgName, KnownMsgSize) /= error;
is_known_size_element({group,Name}, KnownMsgSize) ->
    dict:find(Name, KnownMsgSize) /= error;
is_known_size_element({map,KeyType,ValueType}, KnownMsgSize) ->
    MapAsMsgName = map_type_to_msg_name(KeyType, ValueType),
    dict:find(MapAsMsgName, KnownMsgSize) /= error;
is_known_size_element(_Type, _) ->
    false.

fold_fields_and_paths(F, InitAcc, Defs) ->
    lists:foldl(
      fun({{msg, MsgName}, Fields}, Acc) ->
              fold_field_and_path(F, [MsgName], false, Acc, Fields);
         ({{group, GroupName}, Fields}, Acc) ->
              fold_field_and_path(F, [GroupName], false, Acc, Fields);
         (_Def, Acc) ->
              Acc
      end,
      InitAcc,
      Defs).

fold_field_and_path(F, Root, IsOneOf, InitAcc, Fields) ->
    lists:foldl(
      fun(#?gpb_field{name=FName, occurrence=repeated}=Field, Acc) ->
              Path = Root ++ [FName],
              EPath = Root ++ [FName, []],
              F(Field, EPath, IsOneOf, F(Field, Path, IsOneOf, Acc));
         (#?gpb_field{name=FName}=Field, Acc) ->
              Path = Root ++ [FName],
              F(Field, Path, IsOneOf, Acc);
         (#gpb_oneof{name=CFName, fields=OFields}=Field, Acc) ->
              Path = Root ++ [CFName],
              fold_field_and_path(F, Path, {true, CFName},
                                  F(Field, Path, IsOneOf, Acc),
                                  OFields)
      end,
      InitAcc,
      Fields).

find_group_occurrences(Defs) ->
    fold_msg_or_group_fields_o(
      fun(_msg_or_group, _MsgName,
          #?gpb_field{type={group,GroupName}, occurrence=Occurrence},
          _IsOnoeof, D)->
              dict:store(GroupName, Occurrence, D);
         (_msg_or_group, _MsgName, _Field, _IsOnoeof, D) ->
              D
      end,
      dict:new(),
      Defs).

has_p3_opt_strings(Defs) ->
    P3Msgs = case lists:keyfind(proto3_msgs, 1, Defs) of
                 {proto3_msgs, Names} -> Names;
                 false                -> []
             end,
    try fold_msg_or_group_fields_o(
          fun(_msg_or_group, MsgName, #?gpb_field{type=Type,occurrence=Occ},
              _IsOneOf, Acc) ->
                  if Type == string, Occ == optional ->
                          case lists:member(MsgName, P3Msgs) of
                              true -> throw(true);
                              false -> Acc
                          end;
                     true ->
                          Acc
                  end
          end,
          false,
          Defs)
    catch throw:true ->
            true
    end.

=======
>>>>>>> ff3c90d4
%% -- generating code ----------------------------------------------

format_erl(Mod, Defs, #anres{maps_as_msgs=MapsAsMsgs}=AnRes, Opts) ->
    DoNif = proplists:get_bool(nif, Opts),
    NoNif = not DoNif,
    AsLib = proplists:get_bool(include_as_lib, Opts),
    CompileOptsStr = get_erlc_compile_options_str(Opts),
    gpb_lib:iolist_to_utf8_or_escaped_binary(
      [?f("%% Automatically generated, do not edit~n"
          "%% Generated by ~p version ~s~n",
          [?MODULE, gpb:version_as_string()]),
       ?f("-module(~w).~n", [Mod]),
       case CompileOptsStr of
           ""    -> "";
           [_|_] -> ?f("-compile([~ts]).~n", [CompileOptsStr])
       end,
       "\n",
       case gpb_lib:get_records_or_maps_by_opts(Opts) of
           records -> ?f("-export([encode_msg/1, encode_msg/2]).~n");
           maps    -> ?f("-export([encode_msg/2, encode_msg/3]).~n")
       end,
       [[?f("-export([encode/1]). %% epb compatibility~n"),
         [?f("-export([~p/1]).~n", [gpb_lib:mk_fn(encode_, MsgName)])
          || {{msg,MsgName}, _Fields} <- Defs],
         "\n"]
        || gpb_lib:get_epb_functions_by_opts(Opts)],
       ?f("-export([decode_msg/2"),[", decode_msg/3" || NoNif], ?f("]).~n"),
       case gpb_lib:get_records_or_maps_by_opts(Opts) of
           records -> ?f("-export([merge_msgs/2, merge_msgs/3]).~n");
           maps    -> ?f("-export([merge_msgs/3, merge_msgs/4]).~n")
       end,
       [[?f("-export([decode/2]). %% epb compatibility~n"),
         [?f("-export([~p/1]).~n", [gpb_lib:mk_fn(decode_, MsgName)])
          || {{msg,MsgName}, _Fields} <- Defs],
         "\n"]
        || gpb_lib:get_epb_functions_by_opts(Opts)],
       case gpb_lib:get_records_or_maps_by_opts(Opts) of
           records -> ?f("-export([verify_msg/1, verify_msg/2]).~n");
           maps    -> ?f("-export([verify_msg/2, verify_msg/3]).~n")
       end,
       ?f("-export([get_msg_defs/0]).~n"),
       ?f("-export([get_msg_names/0]).~n"),
       ?f("-export([get_group_names/0]).~n"),
       ?f("-export([get_msg_or_group_names/0]).~n"),
       ?f("-export([get_enum_names/0]).~n"),
       ?f("-export([find_msg_def/1, fetch_msg_def/1]).~n"),
       ?f("-export([find_enum_def/1, fetch_enum_def/1]).~n"),
       gpb_gen_introspect:format_enum_value_symbol_converter_exports(Defs),
       ?f("-export([get_service_names/0]).~n"),
       ?f("-export([get_service_def/1]).~n"),
       ?f("-export([get_rpc_names/1]).~n"),
       ?f("-export([find_rpc_def/2, fetch_rpc_def/2]).~n"),
       ?f("-export([get_package_name/0]).~n"),
       [?f("-export([descriptor/0]).~n")
        || gpb_lib:get_gen_descriptor_by_opts(Opts)],
       ?f("-export([gpb_version_as_string/0, gpb_version_as_list/0]).~n"),
       "\n",
       [["-on_load(load_nif/0).\n",
         "-export([load_nif/0]). %% for debugging of nif loading\n",
         "\n"]
        || DoNif],
       case gpb_lib:get_records_or_maps_by_opts(Opts) of
           records -> ?f("-include(\"~s.hrl\").~n", [Mod]);
           maps    -> ""
       end,
       case gpb_lib:get_defs_as_maps_or_records(Opts) of
           records ->
               [case gpb_lib:get_field_format_by_opts(Opts) of
                    fields_as_records ->
                        if AsLib ->
                                ?f("-include_lib(\"gpb/include/gpb.hrl\").~n");
                           not AsLib ->
                                ?f("-include(\"gpb.hrl\").~n")
                        end;
                    fields_as_proplists ->
                        "";
                    fields_as_maps ->
                        ""
                end];
           maps ->
               ""
       end,
       "\n",
       gpb_gen_types:format_export_types(Defs, Opts),
       "\n",
       if not DoNif ->
               case gpb_lib:get_2tuples_or_maps_for_maptype_fields_by_opts(Opts)
               of
                   '2tuples' ->
                       gpb_gen_types:format_maps_as_msgs_record_defs(
                         MapsAsMsgs);
                   maps ->
                       ""
               end;
          DoNif ->
               ""
       end,
       [[?f("~s~n", [gpb_gen_nif:format_load_nif(Mod, Opts)]),
         "\n"]
        || DoNif],
       %% Enabling inlining seems to cause performance to drop drastically
       %% I've seen decoding performance go down from 76000 msgs/s
       %% to about 10000 msgs/s for a set of mixed message samples.
       %% f("-compile(inline).~n"),
       %%
       gpb_gen_encoders:format_encoders_top_function(Defs, Opts),
       "\n",
       if DoNif ->
               ?f("~s~n", [gpb_gen_nif:format_nif_encoder_error_wrappers(
                             Defs, AnRes, Opts)]);
          not DoNif ->
               [gpb_gen_encoders:format_msg_encoders(Defs, AnRes, Opts,
                                                     true),
                gpb_gen_encoders:format_map_encoders(MapsAsMsgs, AnRes, Opts,
                                                     false),
                gpb_gen_encoders:format_aux_encoders(Defs, AnRes, Opts)]
       end,
       "\n",
       gpb_gen_decoders:format_decoders_top_function(Defs, Opts),
       "\n\n",
       if DoNif ->
               [gpb_gen_nif:format_nif_decoder_error_wrappers(Defs,
                                                              AnRes, Opts)];
          not DoNif ->
               [gpb_gen_decoders:format_msg_decoders(Defs, AnRes, Opts),
                gpb_gen_decoders:format_map_decoders(MapsAsMsgs, AnRes, Opts),
                gpb_gen_decoders:format_aux_decoders(Defs, AnRes, Opts)]
       end,
       "\n",
       gpb_gen_mergers:format_msg_merge_code(Defs, AnRes, Opts),
       "\n",
       gpb_gen_verifiers:format_verifiers_top_function(Defs, Opts),
       "\n",
       gpb_gen_verifiers:format_verifiers(Defs, AnRes, Opts),
       "\n",
       if not DoNif ->
               [gpb_gen_translators:format_aux_transl_helpers(AnRes),
                gpb_gen_translators:format_translators(Defs, AnRes, Opts)];
          DoNif ->
               [gpb_gen_translators:format_aux_transl_helpers(AnRes),
                gpb_gen_translators:format_merge_translators(Defs, AnRes,
                                                             Opts)]
       end,
       "\n",
       gpb_gen_introspect:format_introspection(Defs, Opts),
       "\n",
       possibly_format_descriptor(Defs, Opts),
       "\n",
       ?f("gpb_version_as_string() ->~n"),
       ?f("    \"~s\".~n", [gpb:version_as_string()]),
       "\n",
       ?f("gpb_version_as_list() ->~n"),
       ?f("    ~s.~n", [gpb_version_as_list_pretty()])],
      Opts).

gpb_version_as_list_pretty() ->
    %% The version "2.2-60-gb0decf3" is rendered with ~w
    %% as: [2,2,0,0,60,[103,98,48,100,101,99,102,51]]
    %% this function renders it as [2,2,0,0,60,"gb0decf3"]
    %% which is exactly the same, but easier for humans to read.
    {V, SubStrs} =
        lists:mapfoldl(fun(N, Acc) when is_integer(N) -> {N, Acc};
                          (S, Acc) when is_list(S) -> {x, Acc++[S]}
                       end,
                       [],
                       gpb:version_as_list()),
    S2 = remove_whitespaces(?ff("~p~n", [V])),
    r_strs(S2, $x, SubStrs).

remove_whitespaces(S)  -> [C || C <- S, not is_whitespace_char(C)].
is_whitespace_char($\s) -> true;
is_whitespace_char($\t) -> true;
is_whitespace_char($\n) -> true;
is_whitespace_char(_)   -> false.

r_strs([M | Tl], M, [S|Rest]) -> ?ff("~p", [S]) ++ r_strs(Tl, M, Rest);
r_strs([C | Tl], M, SubStrs)  -> [C | r_strs(Tl, M, SubStrs)];
r_strs("", _M, [])            -> "".

get_erlc_compile_options_str(Opts) ->
    proplists:get_value(erlc_compile_options, Opts, "").

%% -- descr -----------------------------------------------------

<<<<<<< HEAD
format_encoders_top_function(Defs, Opts) ->
    case contains_messages(Defs) of
        true  -> format_encoders_top_function_msgs(Defs, Opts);
        false -> format_encoders_top_function_no_msgs(Opts)
    end.

format_encoders_top_function_no_msgs(Opts) ->
    Mapping = get_records_or_maps_by_opts(Opts),
    MsgNameVars = case Mapping of
                      records -> [];
                      maps    -> [?expr(_MsgName)]
                  end,
    SpecExtraArgs = case Mapping of
                        records -> "";
                        maps    -> ",_"
                    end,
    [?f("-spec encode_msg(_~s) -> no_return().~n", [SpecExtraArgs]),
     gpb_codegen:format_fn(
       encode_msg,
       fun(Msg, '<MsgName>') -> encode_msg(Msg, '<MsgName>', []) end,
       [splice_trees('<MsgName>', MsgNameVars)]),
     "\n",
     ?f("-spec encode_msg(_,_~s) -> no_return().~n", [SpecExtraArgs]),
     gpb_codegen:format_fn(
       encode_msg,
       fun(_Msg, '<MsgName>', _Opts) ->
               erlang:error({gpb_error, no_messages})
       end,
       [splice_trees('<MsgName>', MsgNameVars)]),
     "\n",
     [[?f("%% epb compatibility\n"),
       ?f("-spec encode(_) -> no_return().\n"),
       gpb_codegen:format_fn(
         encode,
         fun(_Msg) -> erlang:error({gpb_error, no_messages}) end)]
      || get_epb_functions_by_opts(Opts)]].

format_encoders_top_function_msgs(Defs, Opts) ->
    Verify  = proplists:get_value(verify, Opts, optionally),
    Mapping = get_records_or_maps_by_opts(Opts),
    MsgNames = msg_names(Defs),
    {MsgNameVars, MsgType, SpecExtraArgs} =
        case Mapping of
            records ->
                {[],
                 string:join([?f("#~p{}", [M]) || M <- MsgNames],
                             " | "),
                 ""};
            maps ->
                MsgNameType = string:join([?f("~p", [M]) || M <- MsgNames],
                                          " | "),
                MsgMapType =
                    case get_type_specs_by_opts(Opts) of
                        false ->
                            "map()";
                        true ->
                            string:join([?f("~p()", [M]) || M <- MsgNames],
                                        " | ")
                    end,
                {[?expr(MsgName)],
                 MsgMapType,
                 "," ++ MsgNameType}
    end,
    DoNif    = proplists:get_bool(nif, Opts),
    [?f("-spec encode_msg(~s~s) -> binary().~n", [MsgType, SpecExtraArgs]),
     gpb_codegen:format_fn(
       encode_msg,
       fun(Msg, '<MsgName>') -> encode_msg(Msg, '<MsgName>', []) end,
       [splice_trees('<MsgName>', MsgNameVars)]),
     "\n",
     ?f("-spec encode_msg(~s~s, list()) -> binary().~n",
        [MsgType, SpecExtraArgs]),
     gpb_codegen:format_fn(
       encode_msg,
       fun(Msg, '<MsgName>', '<Opts>') ->
               '<possibly-verify-msg>',
               'TrUserData = proplists:get_value(user_data, Opts)',
               case '<MsgOrMsgName>' of
                   '<msg-match>' -> 'encode'(Msg, 'TrUserData')
               end
       end,
       [replace_tree('<Opts>', case {DoNif, Verify} of
                                   {true,optionally} -> ?expr(Opts);
                                   {true,always}     -> ?expr(Opts);
                                   {true,never}      -> ?expr(_Opts);
                                   {false,_}         -> ?expr(Opts)
                               end),
        splice_trees('<possibly-verify-msg>',
                     case Verify of
                         optionally ->
                             [?expr(case proplists:get_bool(verify, Opts) of
                                        true  -> verify_msg(Msg, '<MsgName>',
                                                            Opts);
                                        false -> ok
                                    end)];
                         always ->
                             [?expr(verify_msg(Msg, '<MsgName>', Opts))];
                         never ->
                             []
                     end),
        splice_trees(
          'TrUserData = proplists:get_value(user_data, Opts)',
          if DoNif -> [];
             true  -> [?expr(TrUserData = proplists:get_value(user_data, Opts))]
          end),
        repeat_clauses('<msg-match>',
                       [[replace_tree('<msg-match>',
                                      case Mapping of
                                          records -> record_match(MsgName, []);
                                          maps    -> erl_syntax:atom(MsgName)
                                      end),
                         replace_term('encode', mk_fn(e_msg_, MsgName))]
                        || {{msg,MsgName}, _Fields} <- Defs]),
        replace_tree('<MsgOrMsgName>', case Mapping of
                                           records -> ?expr(Msg);
                                           maps    -> ?expr(MsgName)
                                       end),
        splice_trees('<MsgName>', MsgNameVars),
        splice_trees('TrUserData', if DoNif -> [];
                                      true  -> [?expr(TrUserData)]
                                   end)]),
     "\n",
     [[?f("%% epb compatibility\n"),
       ?f("-spec encode(_) -> binary().~n"),
       gpb_codegen:format_fn(
         encode,
         fun(Msg) -> encode_msg(Msg) end),
       [[?f("-spec ~p(_) -> binary().~n", [mk_fn(encode_, MsgName)]),
         gpb_codegen:format_fn(
           mk_fn(encode_, MsgName),
           fun(Msg) -> encode_msg(Msg) end)]
        || {{msg,MsgName}, _Fields} <- Defs]]
      || get_epb_functions_by_opts(Opts)]].

format_aux_encoders(Defs, AnRes, _Opts) ->
    [format_enum_encoders(Defs, AnRes),
     format_type_encoders(AnRes),
     format_is_empty_string(AnRes)
    ].

format_enum_encoders(Defs, #anres{used_types=UsedTypes}) ->
    [gpb_codegen:format_fn(
       mk_fn(e_enum_, EnumName),
       fun('<EnumSym>', Bin) -> <<Bin/binary, '<varint-bytes>'>>;
          (V, Bin) -> % integer (for yet unknown enums)
               e_varint(V, Bin)
       end,
       [repeat_clauses('<EnumSym>',
                       [begin
                            ViBytes = enum_to_binary_fields(EnumValue),
                            [replace_term('<EnumSym>', EnumSym),
                             splice_trees('<varint-bytes>', ViBytes)]
                        end
                        || {EnumSym, EnumValue} <- EnumDef])])
     || {{enum, EnumName}, EnumDef} <- Defs,
        smember({enum,EnumName}, UsedTypes)].

format_map_encoders(Defs, AnRes, Opts0, IncludeStarter) ->
    Opts1 = case get_2tuples_or_maps_for_maptype_fields_by_opts(Opts0) of
                '2tuples' -> [{msgs_as_maps, false} | Opts0];
                maps      -> [{msgs_as_maps, true} | Opts0]
            end,
    format_msg_encoders(Defs, AnRes, Opts1, IncludeStarter).

format_msg_encoders(Defs, AnRes, Opts, IncludeStarter) ->
    [[format_msg_encoder(MsgName, MsgDef, Defs,
                         AnRes, Opts,
                         if Type =:= group -> false;
                            true -> IncludeStarter
                         end)
      || {Type, MsgName, MsgDef} <- msgs_or_groups(Defs)],
     format_special_field_encoders(Defs, AnRes)].

format_msg_encoder(MsgName, [], _Defs, _AnRes, _Opts, IncludeStarter) ->
    case IncludeStarter of
        true ->
            gpb_codegen:format_fn(
              mk_fn(e_msg_, MsgName),
              fun(_Msg, _TrUserData) ->
                      <<>>
              end);
        false ->
            gpb_codegen:format_fn(
              mk_fn(e_msg_, MsgName),
              fun(_Msg, Bin, _TrUserData) ->
                      Bin
              end)
    end;
format_msg_encoder(MsgName, MsgDef, Defs, AnRes, Opts, IncludeStarter) ->
    FNames = get_field_names(MsgDef),
    FVars = [var_f_n(I) || I <- lists:seq(1, length(FNames))],
    BVars = [var_b_n(I) || I <- lists:seq(1, length(FNames)-1)] ++ [last],
    MsgVar = ?expr(M),
    TrUserDataVar = ?expr(TrUserData),
    {EncodeExprs, _} =
        lists:mapfoldl(
          fun({NewBVar, Field, FVar}, PrevBVar) when NewBVar /= last ->
                  Tr = mk_find_tr_fn(MsgName, Field, AnRes),
                  EncExpr = field_encode_expr(MsgName, MsgVar, Field, FVar,
                                              PrevBVar, TrUserDataVar,
                                              Defs, Tr, AnRes, Opts),
                  E = ?expr('<NewB>' = '<encode-expr>',
                            [replace_tree('<NewB>', NewBVar),
                             replace_tree('<encode-expr>', EncExpr)]),
                  {E, NewBVar};
             ({last, Field, FVar}, PrevBVar) ->
                  Tr = mk_find_tr_fn(MsgName, Field, AnRes),
                  EncExpr = field_encode_expr(MsgName, MsgVar, Field, FVar,
                                              PrevBVar, TrUserDataVar,
                                              Defs, Tr, AnRes, Opts),
                  {EncExpr, dummy}
          end,
          ?expr(Bin),
          lists:zip3(BVars, MsgDef, FVars)),
    FnName = mk_fn(e_msg_, MsgName),
    FieldMatching =
        case get_mapping_and_unset_by_opts(Opts) of
            X when X == records;
                   X == {maps, present_undefined} ->
                mapping_match(MsgName, lists:zip(FNames, FVars), Opts);
            {maps, omitted} ->
                FMap = zip_for_non_opt_fields(MsgDef, FVars),
                if length(FMap) == length(FNames) ->
                        map_match(FMap);
                   length(FMap) < length(FNames) ->
                        ?expr('mapmatch' = 'M',
                              [replace_tree('mapmatch', map_match(FMap)),
                               replace_tree('M', MsgVar)])
                end
        end,
    [[[gpb_codegen:format_fn(
         FnName,
         fun(Msg, TrUserData) ->
                 call_self(Msg, <<>>, TrUserData)
         end),
       "\n"] || IncludeStarter],
     gpb_codegen:format_fn(
       FnName,
       fun('<msg-matching>', Bin, TrUserData) ->
               '<encode-param-exprs>'
       end,
       [replace_tree('<msg-matching>', FieldMatching),
        splice_trees('<encode-param-exprs>', EncodeExprs)])].

get_field_names(MsgDef) ->
    [case Field of
         #?gpb_field{name=FName} -> FName;
         #gpb_oneof{name=FName}  -> FName
     end
     || Field <- MsgDef].

zip_for_non_opt_fields([#?gpb_field{name=FName, occurrence=Occurrence} | FRest],
                       [Elem | ERest]) ->
    case Occurrence of
        optional -> zip_for_non_opt_fields(FRest, ERest);
        required -> [{FName, Elem} | zip_for_non_opt_fields(FRest, ERest)];
        repeated -> zip_for_non_opt_fields(FRest, ERest)
    end;
zip_for_non_opt_fields([#gpb_oneof{} | FRest], [_Elem | ERest]) ->
    zip_for_non_opt_fields(FRest, ERest);
zip_for_non_opt_fields([], []) ->
    [].

field_encode_expr(MsgName, MsgVar, #?gpb_field{name=FName}=Field,
                  FVar, PrevBVar, TrUserDataVar, Defs, Tr, _AnRes, Opts)->
    FEncoder = mk_field_encode_fn_name(MsgName, Field),
    #?gpb_field{occurrence=Occurrence, type=Type, fnum=FNum, name=FName}=Field,
    TrFVar = prefix_var("Tr", FVar),
    Transforms = [replace_term('fieldname', FName),
                  replace_tree('<F>', FVar),
                  replace_tree('TrF', TrFVar),
                  replace_term('Tr', Tr(encode)),
                  replace_tree('TrUserData', TrUserDataVar),
                  splice_trees('MaybeTrUserData',
                               maybe_userdata_param(Field, TrUserDataVar)),
                  replace_term('<enc>', FEncoder),
                  replace_tree('<Bin>', PrevBVar),
                  splice_trees('<Key>', key_to_binary_fields(FNum, Type))],
    case Occurrence of
        optional ->
            EncodeExpr =
                case gpb:is_msg_proto3(MsgName, Defs) of
                    false ->
                        ?expr(begin
                                  'TrF' = 'Tr'('<F>', 'TrUserData'),
                                  '<enc>'('TrF', <<'<Bin>'/binary, '<Key>'>>,
                                          'MaybeTrUserData')
                              end,
                              Transforms);
                    true when Type == string ->
                        ?expr(begin
                                  'TrF' = 'Tr'('<F>', 'TrUserData'),
                                  case is_empty_string('TrF') of
                                      true ->
                                          '<Bin>';
                                      false ->
                                          '<enc>'('TrF',
                                                  <<'<Bin>'/binary, '<Key>'>>,
                                                  'MaybeTrUserData')
                                  end
                              end,
                              Transforms);
                    true when Type == bytes ->
                        ?expr(begin
                                  'TrF' = 'Tr'('<F>', 'TrUserData'),
                                  case iolist_size('TrF') of
                                      0 ->
                                          '<Bin>';
                                      _ ->
                                          '<enc>'('TrF',
                                                  <<'<Bin>'/binary, '<Key>'>>,
                                                  'MaybeTrUserData')
                                  end
                              end,
                              Transforms);
                    true ->
                        TypeDefault = gpb:proto3_type_default(Type, Defs),
                        ?expr(
                           begin
                               'TrF' = 'Tr'('<F>', 'TrUserData'),
                               if 'TrF' =:= '<TypeDefault>' ->
                                       '<Bin>';
                                  true ->
                                       '<enc>'('TrF',
                                               <<'<Bin>'/binary, '<Key>'>>,
                                               'MaybeTrUserData')
                               end
                           end,
                           [replace_term('<TypeDefault>', TypeDefault)
                            | Transforms])
                end,
            case get_mapping_and_unset_by_opts(Opts) of
                X when X == records;
                       X == {maps, present_undefined} ->
                    ?expr(
                       if '<F>' == undefined ->
                               '<Bin>';
                          true ->
                               '<encodeit>'
                       end,
                       [replace_tree('<encodeit>', EncodeExpr) | Transforms]);
                {maps, omitted} ->
                    ?expr(
                       case 'M' of
                           '#{fieldname := <F>}' ->
                               '<encodeit>';
                           _ ->
                               '<Bin>'
                       end,
                       [replace_tree('M', MsgVar),
                        replace_tree('#{fieldname := <F>}',
                                     map_match([{FName,FVar}])),
                        replace_tree('<encodeit>', EncodeExpr)
                        | Transforms])
            end;
        repeated ->
            case get_mapping_and_unset_by_opts(Opts) of
                X when X == records;
                       X == {maps, present_undefined} ->
                    ?expr(
                       begin
                           'TrF' = 'Tr'('<F>', 'TrUserData'),
                           if 'TrF' == [] -> '<Bin>';
                              true -> '<enc>'('TrF', '<Bin>', 'TrUserData')
                           end
                       end,
                   Transforms);
                {maps, omitted} ->
                    ?expr(
                       case 'M' of
                           '#{fieldname := <F>}' ->
                               'TrF' = 'Tr'('<F>', 'TrUserData'),
                               if 'TrF' == [] -> '<Bin>';
                                  true -> '<enc>'('TrF', '<Bin>', 'TrUserData')
                               end;
                           _ ->
                               '<Bin>'
                       end,
                       [replace_tree('M', MsgVar),
                        replace_tree('#{fieldname := <F>}',
                                     map_match([{FName,FVar}]))
                        | Transforms])
            end;
        required ->
            ?expr(
               begin
                   'TrF' = 'Tr'('<F>', 'TrUserData'),
                   '<enc>'('TrF', <<'<Bin>'/binary, '<Key>'>>,
                           'MaybeTrUserData')
               end,
               Transforms)
    end;
field_encode_expr(MsgName, MsgVar, #gpb_oneof{name=FName, fields=OFields},
                  FVar, PrevBVar, TrUserDataVar, Defs, Tr, AnRes, Opts) ->
    OFVar = prefix_var("O", FVar),
    OneofClauseTransforms =
        [begin
             OFVal = ?expr({'<oneof-name>', '<OF>'},
                           [replace_term('<oneof-name>', Name),
                            replace_tree('<OF>', OFVar)]),
             MatchPattern =
                 case get_mapping_and_unset_by_opts(Opts) of
                     X when X == records;
                            X == {maps, present_undefined} ->
                         OFVal;
                     {maps, omitted} ->
                         map_match([{FName, OFVal}])
                 end,
             %% undefined is already handled, we have a match,
             %% the field occurs, as if it had been required
             OField2 = OField#?gpb_field{occurrence=required},
             Tr2 = Tr({update_elem_path,Name}),
             EncExpr = field_encode_expr(MsgName, MsgVar, OField2, OFVar,
                                         PrevBVar, TrUserDataVar,
                                         Defs, Tr2, AnRes, Opts),
             [replace_tree('<oneof...>', MatchPattern),
              replace_tree('<expr>', EncExpr)]
         end
         || #?gpb_field{name=Name}=OField <- OFields],
    case get_mapping_and_unset_by_opts(Opts) of
        X when X == records;
               X == {maps, present_undefined} ->
            ?expr(case '<F>' of
                      undefined    -> '<Bin>';
                      '<oneof...>' -> '<expr>'
                  end,
                  [replace_tree('<F>', FVar),
                   replace_tree('<Bin>', PrevBVar),
                   repeat_clauses('<oneof...>', OneofClauseTransforms)]);
        {maps, omitted} ->
            ?expr(case 'M' of
                      '<oneof...>' -> '<expr>';
                      _ -> '<Bin>'
                  end,
                  [replace_term('fieldname', FName),
                   replace_tree('M', MsgVar),
                   replace_tree('<Bin>', PrevBVar),
                   repeat_clauses('<oneof...>', OneofClauseTransforms)])
    end.

mk_field_encode_fn_name(MsgName, #?gpb_field{occurrence=repeated, name=FName})->
    mk_fn(e_field_, MsgName, FName);
mk_field_encode_fn_name(MsgName, #?gpb_field{type={msg,_Msg}, name=FName}) ->
    mk_fn(e_mfield_, MsgName, FName);
mk_field_encode_fn_name(MsgName, #?gpb_field{type={group,_Nm}, name=FName}) ->
    mk_fn(e_mfield_, MsgName, FName);
mk_field_encode_fn_name(_MsgName, #?gpb_field{type={enum,EnumName}}) ->
    mk_fn(e_enum_, EnumName);
mk_field_encode_fn_name(_MsgName, #?gpb_field{type=sint32}) ->
    mk_fn(e_type_, sint);
mk_field_encode_fn_name(_MsgName, #?gpb_field{type=sint64}) ->
    mk_fn(e_type_, sint);
mk_field_encode_fn_name(_MsgName, #?gpb_field{type=uint32}) ->
    e_varint;
mk_field_encode_fn_name(_MsgName, #?gpb_field{type=uint64}) ->
    e_varint;
mk_field_encode_fn_name(MsgName,  #?gpb_field{type=Type}=F) ->
    case Type of
        {map,KeyType,ValueType} ->
            MapAsMsgMame = map_type_to_msg_name(KeyType, ValueType),
            F2 = F#?gpb_field{type = {msg,MapAsMsgMame}},
            mk_field_encode_fn_name(MsgName, F2);
        _ ->
            mk_fn(e_type_, Type)
    end.

format_special_field_encoders(Defs, AnRes) ->
    lists:reverse( %% so generated auxiliary functions come in logical order
      fold_msg_or_group_fields(
        fun(_Type, MsgName, #?gpb_field{occurrence=repeated}=FieldDef, Acc) ->
                [format_field_encoder(MsgName, FieldDef, AnRes) | Acc];
           (_Type, MsgName, #?gpb_field{type={msg,_}}=FieldDef, Acc)->
                [format_field_encoder(MsgName, FieldDef, AnRes) | Acc];
           (_Type, MsgName, #?gpb_field{type={group,_}}=FieldDef, Acc)->
                [format_field_encoder(MsgName, FieldDef, AnRes) | Acc];
           (_Type, _MsgName, #?gpb_field{}, Acc) ->
                Acc
        end,
        [],
        Defs)).

format_field_encoder(MsgName, FieldDef, AnRes) ->
    #?gpb_field{occurrence=Occurrence} = FieldDef,
    RFieldDef = FieldDef#?gpb_field{occurrence=required},
    [possibly_format_mfield_encoder(MsgName, RFieldDef, AnRes),
     case {Occurrence, is_packed(FieldDef)} of
         {repeated, false} ->
             format_repeated_field_encoder2(MsgName, FieldDef, AnRes);
         {repeated, true} ->
             format_packed_field_encoder2(MsgName, FieldDef, AnRes);
         {optional, false} ->
             [];
         {required, false} ->
             []
     end].

possibly_format_mfield_encoder(MsgName,
                               #?gpb_field{type={msg,SubMsg}}=FieldDef,
                               AnRes) ->
    FnName = mk_field_encode_fn_name(MsgName, FieldDef),
    case is_msgsize_known_at_generationtime(SubMsg, AnRes) of
        no ->
            gpb_codegen:format_fn(
              FnName,
              fun(Msg, Bin, TrUserData) ->
                      SubBin = '<encode-msg>'(Msg, <<>>, TrUserData),
                      Bin2 = e_varint(byte_size(SubBin), Bin),
                      <<Bin2/binary, SubBin/binary>>
              end,
              [replace_term('<encode-msg>', mk_fn(e_msg_, SubMsg))]);
        {yes, MsgSize} when MsgSize > 0 ->
            MsgSizeBytes = varint_to_binary_fields(MsgSize),
            gpb_codegen:format_fn(
              FnName,
              fun(Msg, Bin, TrUserData) ->
                      Bin2 = <<Bin/binary, '<msg-size>'>>,
                      '<encode-msg>'(Msg, Bin2, TrUserData)
              end,
              [splice_trees('<msg-size>', MsgSizeBytes),
               replace_term('<encode-msg>', mk_fn(e_msg_, SubMsg))]);
        {yes, 0} ->
            %% special case, there will not be any e_msg_<MsgName>/2 function
            %% generated, so don't call it.
            gpb_codegen:format_fn(
              FnName,
              fun(_Msg, Bin, _TrUserData) -> <<Bin/binary, 0>> end)
    end;
possibly_format_mfield_encoder(MsgName,
                               #?gpb_field{type={map,KType,VType}}=FieldDef,
                               AnRes) ->
    MapAsMsgName = map_type_to_msg_name(KType, VType),
    FieldDef2 = FieldDef#?gpb_field{type = {msg,MapAsMsgName}},
    possibly_format_mfield_encoder(MsgName, FieldDef2, AnRes);
possibly_format_mfield_encoder(MsgName,
                               #?gpb_field{type={group,GroupName},
                                           fnum=FNum}=FieldDef,
                               _AnRes) ->
    FnName = mk_field_encode_fn_name(MsgName, FieldDef),
    EndTagBytes = key_to_binary_fields(FNum, group_end),
    gpb_codegen:format_fn(
      FnName,
      fun(Msg, Bin, TrUserData) ->
              GroupBin = '<encode-msg>'(Msg, <<>>, TrUserData),
              <<Bin/binary, GroupBin/binary, 'EndTagBytes'>>
      end,
      [replace_term('<encode-msg>', mk_fn(e_msg_, GroupName)),
       splice_trees('EndTagBytes', EndTagBytes)]);
possibly_format_mfield_encoder(_MsgName, _FieldDef, _Defs) ->
    [].

is_msgsize_known_at_generationtime(MsgName, #anres{known_msg_size=MsgSizes}) ->
    case dict:fetch(MsgName, MsgSizes) of
        MsgSize when is_integer(MsgSize) ->
            {yes, MsgSize};
        undefined ->
            no
    end.

format_repeated_field_encoder2(MsgName, FDef, AnRes) ->
    #?gpb_field{fnum=FNum, type=Type, name=FName} = FDef,
    FnName = mk_field_encode_fn_name(MsgName, FDef),
    ElemEncoderFn = mk_field_encode_fn_name(
                      MsgName, FDef#?gpb_field{occurrence=required}),
    KeyBytes = key_to_binary_fields(FNum, Type),
    ElemPath = [MsgName,FName,[]],
    Transl = find_translation(ElemPath, encode, AnRes),
    gpb_codegen:format_fn(
      FnName,
      fun([Elem | Rest], Bin, TrUserData) ->
              Bin2 = <<Bin/binary, '<KeyBytes>'>>,
              Bin3 = '<encode-elem>'('Tr'(Elem, TrUserData), Bin2,
                                     'MaybeTrUserData'),
              call_self(Rest, Bin3, TrUserData);
         ([], Bin, _TrUserData) ->
              Bin
      end,
      [splice_trees('<KeyBytes>', KeyBytes),
       replace_term('<encode-elem>', ElemEncoderFn),
       replace_term('Tr', Transl),
       splice_trees('MaybeTrUserData',
                    maybe_userdata_param(FDef, ?expr(TrUserData)))]).

format_packed_field_encoder2(MsgName, #?gpb_field{type=Type}=FDef, AnRes) ->
    case packed_byte_size_can_be_computed(Type) of
        {yes, BitLen, BitType} ->
            format_knownsize_packed_field_encoder2(MsgName, FDef,
                                                   BitLen, BitType);
        no ->
            format_unknownsize_packed_field_encoder2(MsgName, FDef, AnRes)
    end.

packed_byte_size_can_be_computed(fixed32)  -> {yes, 32, [little]};
packed_byte_size_can_be_computed(sfixed32) -> {yes, 32, [little,signed]};
packed_byte_size_can_be_computed(float)    -> {yes, 32, float};
packed_byte_size_can_be_computed(fixed64)  -> {yes, 64, [little]};
packed_byte_size_can_be_computed(sfixed64) -> {yes, 64, [little,signed]};
packed_byte_size_can_be_computed(double)   -> {yes, 64, double};
packed_byte_size_can_be_computed(_)        -> no.

format_knownsize_packed_field_encoder2(MsgName, #?gpb_field{name=FName,
                                                            fnum=FNum}=FDef,
                                       BitLen, BitType) ->
    FnName = mk_field_encode_fn_name(MsgName, FDef),
    KeyBytes = key_to_binary_fields(FNum, bytes),
    PackedFnName = mk_fn(e_pfield_, MsgName, FName),
    [gpb_codegen:format_fn(
       FnName,
       fun(Elems, Bin, _TrUserData) when Elems =/= [] ->
               Bin2 = <<Bin/binary, '<KeyBytes>'>>,
               Bin3 = e_varint(length(Elems) * '<ElemLen>', Bin2),
               '<encode-packed>'(Elems, Bin3);
          ([], Bin, _TrUserData) ->
               Bin
       end,
       [splice_trees('<KeyBytes>', KeyBytes),
        replace_term('<ElemLen>', BitLen div 8),
        replace_term('<encode-packed>', PackedFnName)]),
     case BitType of
         float ->
             format_packed_float_encoder(PackedFnName);
         double ->
             format_packed_double_encoder(PackedFnName);
         _ ->
             gpb_codegen:format_fn(
               PackedFnName,
               fun([Value | Rest], Bin) ->
                       Bin2 = <<Bin/binary, Value:'<Size>'/'<BitType>'>>,
                       call_self(Rest, Bin2);
                  ([], Bin) ->
                       Bin
               end,
               [replace_term('<Size>', BitLen),
                splice_trees('<BitType>',
                             [erl_syntax:atom(T) || T <- BitType])])
     end].


format_unknownsize_packed_field_encoder2(MsgName,
                                         #?gpb_field{name=FName,
                                                     fnum=FNum}=FDef,
                                         AnRes) ->
    FnName = mk_field_encode_fn_name(MsgName, FDef),
    ElemEncoderFn = mk_field_encode_fn_name(
                      MsgName,
                      FDef#?gpb_field{occurrence=required}),
    KeyBytes = key_to_binary_fields(FNum, bytes),
    PackedFnName = mk_fn(e_pfield_, MsgName, FName),
    ElemPath = [MsgName,FName,[]],
    Transl = find_translation(ElemPath, encode, AnRes),
    [gpb_codegen:format_fn(
       FnName,
       fun(Elems, Bin, TrUserData) when Elems =/= [] ->
               SubBin = '<encode-packed>'(Elems, <<>>, TrUserData),
               Bin2 = <<Bin/binary, '<KeyBytes>'>>,
               Bin3 = e_varint(byte_size(SubBin), Bin2),
               <<Bin3/binary, SubBin/binary>>;
          ([], Bin, _TrUserData) ->
               Bin
       end,
       [splice_trees('<KeyBytes>', KeyBytes),
        replace_term('<encode-packed>', PackedFnName)]),
     gpb_codegen:format_fn(
       PackedFnName,
       fun([Value | Rest], Bin, TrUserData) ->
               Bin2 = '<encode-elem>'('Tr'(Value, TrUserData), Bin,
                                      'MaybeTrUserData'),
               call_self(Rest, Bin2, TrUserData);
          ([], Bin, _TrUserData) ->
               Bin
       end,
       [replace_term('<encode-elem>', ElemEncoderFn),
        replace_term('Tr', Transl),
        splice_trees('MaybeTrUserData',
                     maybe_userdata_param(FDef, ?expr(TrUserData)))])].

format_type_encoders(AnRes) ->
    [format_varlength_field_encoders(AnRes),
     format_fixlength_field_encoders(AnRes),
     [format_varint_encoder() || is_varint_encoder_needed(AnRes)]].

format_varlength_field_encoders(#anres{used_types=UsedTypes}) ->
    [[format_sint_encoder()         || smember_any([sint32,sint64], UsedTypes)],
     [format_int_encoder(int32, 32) || smember(int32, UsedTypes)],
     [format_int_encoder(int64, 64) || smember(int64, UsedTypes)],
     [format_bool_encoder()         || smember(bool, UsedTypes)],
     [format_string_encoder()       || smember(string, UsedTypes)],
     [format_bytes_encoder()        || smember(bytes, UsedTypes)]].

format_fixlength_field_encoders(AnRes) ->
    NeedsFixed32  = needs_f_enc(fixed32, AnRes),
    NeedsSFixed32 = needs_f_enc(sfixed32, AnRes),
    NeedsFloat    = needs_f_enc(float, AnRes),
    NeedsFixed64  = needs_f_enc(fixed64, AnRes),
    NeedsSFixed64 = needs_f_enc(sfixed64, AnRes),
    NeedsDouble   = needs_f_enc(double, AnRes),
    [[format_fixed_encoder(fixed32,  32, [little])        || NeedsFixed32],
     [format_fixed_encoder(sfixed32, 32, [little,signed]) || NeedsSFixed32],
     [format_fixed_encoder(fixed64,  64, [little])        || NeedsFixed64],
     [format_fixed_encoder(sfixed64, 64, [little,signed]) || NeedsSFixed64],
     [format_float_encoder(float) || NeedsFloat],
     [format_double_encoder(double) || NeedsDouble]].

needs_f_enc(FixedType, #anres{used_types=UsedTypes, fixlen_types=FTypes}) ->
    %% If a fixlength-type occurs _only_ as a packed repeated field,
    %% we need not generate a special encoder-function for it
    case [FT || FT <- sets:to_list(FTypes), FT#ft.type == FixedType] of
        [#ft{occurrence=repeated, is_packed=true}] ->
            false;
        _ ->
            smember(FixedType, UsedTypes)
    end.

is_varint_encoder_needed(#anres{used_types=UsedTypes}=AnRes) ->
    TypesNeedingAVarintEncoder = [int32, int64, uint32, uint64, sint32, sint64,
                                  string, bytes],
    smember_any(TypesNeedingAVarintEncoder, UsedTypes) orelse
        any_enum_field_exists(UsedTypes) orelse
        any_packed_field_exists(AnRes) orelse
        at_least_one_submsg_with_size_not_known_at_compile_time_exists(AnRes).

any_enum_field_exists(UsedTypes) ->
    sets:fold(fun({enum,_}, _Acc) -> true;
                 (_, Acc)         -> Acc
              end,
              false,
              UsedTypes).

any_packed_field_exists(#anres{num_packed_fields=0}) -> false;
any_packed_field_exists(#anres{num_packed_fields=_}) -> true.

at_least_one_submsg_with_size_not_known_at_compile_time_exists(AnRes) ->
    #anres{used_types=UsedTypes,
           maps_as_msgs=MapsAsMsgs,
           known_msg_size=KnownSize} = AnRes,
    SubMsgNames = [MsgName || {msg,MsgName} <- sets:to_list(UsedTypes)],
    MapMsgNames = [MsgName || {{msg,MsgName},_} <- MapsAsMsgs],
    IsMsgSizeUnknown = fun(Nm) -> dict:fetch(Nm, KnownSize) == undefined end,
    lists:any(IsMsgSizeUnknown, SubMsgNames) orelse
        lists:any(IsMsgSizeUnknown, MapMsgNames).

format_sint_encoder() ->
    gpb_codegen:format_fn(
      e_type_sint,
      fun(Value, Bin) when Value >= 0 ->
              e_varint(Value * 2, Bin);
         (Value, Bin) ->
              e_varint(Value * -2 - 1, Bin)
      end).

format_int_encoder(Type, _BitLen) ->
    gpb_codegen:format_fn(
      mk_fn(e_type_, Type),
      fun(Value, Bin) when 0 =< Value, Value =< 127 ->
              <<Bin/binary, Value>>; %% fast path
         (Value, Bin) ->
              %% Encode as a 64 bit value, for interop compatibility.
              %% Some implementations don't decode 32 bits properly,
              %% and Google's protobuf (C++) encodes as 64 bits
              <<N:64/unsigned-native>> = <<Value:64/signed-native>>,
              e_varint(N, Bin)
      end,
      []).

format_bool_encoder() ->
    gpb_codegen:format_fn(
      e_type_bool,
      fun(true, Bin)  -> <<Bin/binary, 1>>;
         (false, Bin) -> <<Bin/binary, 0>>;
         (1, Bin) -> <<Bin/binary, 1>>;
         (0, Bin) -> <<Bin/binary, 0>>
      end).

format_fixed_encoder(Type, BitLen, BitType) ->
    gpb_codegen:format_fn(
      mk_fn(e_type_, Type),
      fun(Value, Bin) ->
              <<Bin/binary, Value:'<Sz>'/'<T>'>>
      end,
      [replace_term('<Sz>', BitLen),
       splice_trees('<T>', [erl_syntax:atom(T) || T <- BitType])]).

format_packed_float_encoder(FnName) ->
    gpb_codegen:format_fn(
      FnName,
      fun([V | Rest], Bin) when is_number(V) ->
              call_self(Rest, <<Bin/binary, V:32/little-float>>);
         ([infinity | Rest], Bin) ->
              call_self(Rest, <<Bin/binary, 0:16,128,127>>);
         (['-infinity' | Rest], Bin) ->
              call_self(Rest, <<Bin/binary, 0:16,128,255>>);
         ([nan | Rest], Bin) ->
              call_self(Rest, <<Bin/binary, 0:16,192,127>>);
         ([], Bin) ->
              Bin
      end,
      []).

format_packed_double_encoder(FnName) ->
    gpb_codegen:format_fn(
      FnName,
      fun([V | Rest], Bin) when is_number(V) ->
              call_self(Rest, <<Bin/binary, V:64/float-little>>);
         ([infinity | Rest], Bin) ->
              call_self(Rest, <<Bin/binary, 0:48,240,127>>);
         (['-infinity' | Rest], Bin) ->
              call_self(Rest, <<Bin/binary, 0:48,240,255>>);
         ([nan | Rest], Bin) ->
              call_self(Rest, <<Bin/binary, 0:48,248,127>>);
         ([], Bin) ->
              Bin
      end,
      []).

format_float_encoder(Type) ->
    gpb_codegen:format_fn(
      mk_fn(e_type_, Type),
      fun(V, Bin) when is_number(V) -> <<Bin/binary, V:32/little-float>>;
         (infinity, Bin)            -> <<Bin/binary, 0:16,128,127>>;
         ('-infinity', Bin)         -> <<Bin/binary, 0:16,128,255>>;
         (nan, Bin)                 -> <<Bin/binary, 0:16,192,127>>
      end,
      []).

format_double_encoder(Type) ->
    gpb_codegen:format_fn(
      mk_fn(e_type_, Type),
      fun(V, Bin) when is_number(V) -> <<Bin/binary, V:64/little-float>>;
         (infinity, Bin)            -> <<Bin/binary, 0:48,240,127>>;
         ('-infinity', Bin)         -> <<Bin/binary, 0:48,240,255>>;
         (nan, Bin)                 -> <<Bin/binary, 0:48,248,127>>
      end,
      []).

format_string_encoder() ->
    gpb_codegen:format_fn(
      e_type_string,
      fun(S, Bin) ->
              Utf8 = unicode:characters_to_binary(S),
              Bin2 = e_varint(byte_size(Utf8), Bin),
              <<Bin2/binary, Utf8/binary>>
      end).

format_bytes_encoder() ->
    gpb_codegen:format_fn(
      e_type_bytes,
      fun(Bytes, Bin) when is_binary(Bytes) ->
              Bin2 = e_varint(byte_size(Bytes), Bin),
              <<Bin2/binary, Bytes/binary>>;
         (Bytes, Bin) when is_list(Bytes) ->
              BytesBin = iolist_to_binary(Bytes),
              Bin2 = e_varint(byte_size(BytesBin), Bin),
              <<Bin2/binary, BytesBin/binary>>
      end).

format_varint_encoder() ->
    gpb_codegen:format_fn(
      e_varint,
      fun(N, Bin) when N =< 127 ->
              <<Bin/binary, N>>;
         (N, Bin) ->
              Bin2 = <<Bin/binary, (N band 127 bor 128)>>,
              call_self(N bsr 7, Bin2)
      end).

format_is_empty_string(#anres{has_p3_opt_strings=false}) ->
    "";
format_is_empty_string(#anres{has_p3_opt_strings=true}) ->
    [gpb_codegen:format_fn(
       is_empty_string,
       fun("") -> true;
          (<<>>) -> true;
          (L) when is_list(L) -> not string_has_chars(L);
          (B) when is_binary(B) -> false
       end),
     gpb_codegen:format_fn(
       string_has_chars,
       fun([C | _]) when is_integer(C) -> true; % common case
          ([H | T]) ->
               case string_has_chars(H) of
                   true  -> true;
                   false -> call_self(T)
               end;
          (B) when is_binary(B), byte_size(B) =/= 0 -> true;
          (C) when is_integer(C) -> true;
          (<<>>) -> false;
          ([]) -> false
       end)].

format_nif_encoder_error_wrappers(Defs, _AnRes, _Opts) ->
    [format_msg_nif_encode_error_wrapper(MsgName)
     || {{msg, MsgName}, _MsgDef} <- Defs].

format_msg_nif_encode_error_wrapper(MsgName) ->
    gpb_codegen:format_fn(
      mk_fn(e_msg_, MsgName),
      fun(Msg) ->
              erlang:nif_error({error,{nif_not_loaded,'<msg-name>'}}, [Msg])
      end,
      [replace_term('<msg-name>', MsgName)]).

maybe_userdata_param(Field, Expr) ->
    case is_primitive_type(Field) of
        true -> [];
        false -> [Expr]
    end.

is_primitive_type(#?gpb_field{type={msg,_}}) -> false;
is_primitive_type(#?gpb_field{type={group,_}}) -> false;
is_primitive_type(#?gpb_field{type={map,_,_}}) -> false;
is_primitive_type(_) -> true.

%% -- decoders -----------------------------------------------------

format_decoders_top_function(Defs, Opts) ->
    case contains_messages(Defs) of
        true  -> format_decoders_top_function_msgs(Defs, Opts);
        false -> format_decoders_top_function_no_msgs(Opts)
    end.

format_decoders_top_function_no_msgs(Opts) ->
    ["-spec decode_msg(binary(), atom()) -> no_return().\n",
     gpb_codegen:format_fn(
       decode_msg,
       fun(Bin, _MsgName) when is_binary(Bin) ->
               erlang:error({gpb_error, no_messages})
       end),
     "-spec decode_msg(binary(), atom(), list()) -> no_return().\n",
     gpb_codegen:format_fn(
       decode_msg,
       fun(Bin, _MsgName, _Opts) when is_binary(Bin) ->
               erlang:error({gpb_error, no_messages})
       end),
     "\n",
     [["%% epb compatibility\n",
       ?f("-spec decode(atom(), binary()) -> no_return().\n"),
       gpb_codegen:format_fn(
         decode,
         fun(MsgName, Bin) when is_atom(MsgName), is_binary(Bin) ->
                 erlang:error({gpb_error, no_messages})
         end)]
      || get_epb_functions_by_opts(Opts)]].

format_decoders_top_function_msgs(Defs, Opts) ->
    DoNif = proplists:get_bool(nif, Opts),
    [if DoNif -> "";
        true ->
             gpb_codegen:format_fn(
               decode_msg,
               fun(Bin, MsgName) when is_binary(Bin) ->
                       call_self(Bin, MsgName, [])
               end,
               [])
     end,
     gpb_codegen:format_fn(
       decode_msg,
       fun(Bin, MsgName, 'Opts') when is_binary(Bin) ->
               'TrUserData = proplists:get_value(user_data, Opts)',
               case MsgName of
                   '<MsgName>' ->
                       try '<decode-call>'(Bin, 'TrUserData')
                       catch Class:Reason ->
                               StackTrace = erlang:get_stacktrace(),
                               error({gpb_error,
                                      {decoding_failure,
                                       {Bin, '<MsgName>',
                                        {Class, Reason, StackTrace}}}})
                       end
               end
       end,
       [splice_trees('Opts', if DoNif -> [];
                                true  -> [?expr(Opts)]
                             end),
        splice_trees(
          'TrUserData = proplists:get_value(user_data, Opts)',
          if DoNif -> [];
             true  -> [?expr(TrUserData = proplists:get_value(user_data, Opts))]
          end),
        repeat_clauses('<MsgName>',
                       [[replace_term('<MsgName>', MsgName),
                         replace_term('<decode-call>', mk_fn(d_msg_, MsgName))]
                        || {{msg,MsgName}, _Fields} <- Defs]),
        splice_trees('TrUserData', if DoNif -> [];
                                      true  -> [?expr(TrUserData)]
                                   end)]),
     [["\n",
       "%% epb compatibility\n",
       gpb_codegen:format_fn(
         decode,
         fun(MsgName, Bin) when is_atom(MsgName), is_binary(Bin) ->
                 decode_msg(Bin, MsgName)
         end),
       [gpb_codegen:format_fn(
          mk_fn(decode_, MsgName),
          fun(Bin) when is_binary(Bin) ->
                  decode_msg(Bin, 'MsgName')
          end,
          [replace_term('MsgName', MsgName)])
        || {{msg,MsgName}, _Fields} <- Defs]]
      || get_epb_functions_by_opts(Opts)]].

format_aux_decoders(Defs, AnRes, _Opts) ->
    [format_enum_decoders(Defs, AnRes),
     [format_read_group_fn() || contains_messages(Defs)]].

format_enum_decoders(Defs, #anres{used_types=UsedTypes}) ->
    %% FIXME: enum values can be negative, but "raw" varints are positive
    %%        insert a 2-complement in the mapping in order to move computations
    %%        from run-time to compile-time??
    [gpb_codegen:format_fn(
       mk_fn(d_enum_, EnumName),
       fun('<EnumValue>') -> '<EnumSym>';
          (V) -> V % for yet unknown enums
       end,
       [repeat_clauses('<EnumValue>',
                       [[replace_term('<EnumValue>', EnumValue),
                         replace_term('<EnumSym>', EnumSym)]
                        || {EnumSym, EnumValue} <- unalias_enum(EnumDef)])])
     || {{enum, EnumName}, EnumDef} <- Defs,
        smember({enum,EnumName}, UsedTypes)].

format_map_decoders(Defs, AnRes, Opts0) ->
    Opts1 = case get_2tuples_or_maps_for_maptype_fields_by_opts(Opts0) of
                '2tuples' -> [{msgs_as_maps, false} | Opts0];
                maps      -> [{msgs_as_maps, true} | Opts0]
            end,
    format_msg_decoders(Defs, AnRes, Opts1).

format_msg_decoders(Defs, AnRes, Opts) ->
    [format_msg_decoder(Name, MsgDef, Defs, AnRes, Opts)
     || {_Type, Name, MsgDef} <- msgs_or_groups(Defs)].

format_msg_decoder(MsgName, MsgDef, Defs, AnRes, Opts) ->
    [format_msg_decoder_read_field(MsgName, MsgDef, Defs, AnRes, Opts),
     format_field_decoders(MsgName, MsgDef, AnRes, Opts),
     format_field_skippers(MsgName, AnRes)].

format_msg_decoder_read_field(MsgName, MsgDef, Defs, AnRes, Opts) ->
    Key = ?expr(Key),
    Rest = ?expr(Rest),
    {Params, FParams, FParamBinds} =
        decoder_read_field_params(MsgName, MsgDef, AnRes, Opts),
    Bindings = new_bindings([{'<Params>', Params},
                             {'<FParams>', FParams},
                             {'<FFields>', FParamBinds},
                             {'<Key>', Key},
                             {'<Rest>', Rest},
                             {'<TrUserData>', ?expr(TrUserData)}]),
    [format_msg_init_decoder(MsgName, MsgDef, Defs, AnRes, Opts),
     format_msg_fastpath_decoder(Bindings, MsgName, MsgDef, AnRes, Opts),
     format_msg_generic_decoder(Bindings, MsgName, MsgDef, AnRes, Opts)].

format_msg_init_decoder(MsgName, MsgDef, Defs, AnRes, Opts) ->
    gpb_codegen:format_fn(
      mk_fn(d_msg_, MsgName),
      fun(Bin, TrUserData) ->
              '<decode-field-fp>'(Bin, 0, 0, '<initial-params>', TrUserData)
      end,
      [replace_term('<decode-field-fp>', mk_fn(dfp_read_field_def_, MsgName)),
       splice_trees('<initial-params>',
                    msg_decoder_initial_params(MsgName, MsgDef, Defs,
                                               ?expr(TrUserData),
                                               AnRes, Opts))]).

format_msg_fastpath_decoder(Bindings, MsgName, MsgDef, AnRes, Opts) ->
    %% The fast-path decoder directly matches the minimal varint form
    %% of the field-number combined with the wiretype.
    %% Unrecognized fields fall back to the more generic decoder-loop
    Params = fetch_binding('<Params>', Bindings),
    FParams = fetch_binding('<FParams>', Bindings),
    FFields = fetch_binding('<FFields>', Bindings),
    gpb_codegen:format_fn(
      mk_fn(dfp_read_field_def_, MsgName),
      fun('<precomputed-binary-match>', Z1, Z2, '<Params>', TrUserData) ->
              '<calls-to-field-decoding>';
         (<<>>, 0, 0, '<FParams>', 'MaybeTrUserData') ->
              '<finalize-result>';
         (Other, Z1, Z2, '<Params>', TrUserData) ->
              '<decode-general>'(Other, Z1, Z2, '<Params>', TrUserData)
      end,
      [splice_trees('<Params>', Params),
       splice_trees('<FParams>', FParams),
       repeat_clauses(
         '<precomputed-binary-match>',
         [[replace_tree('<precomputed-binary-match>', BinMatch),
           replace_tree('<calls-to-field-decoding>', FnCall)]
          || {BinMatch, FnCall} <- decoder_fp(Bindings, MsgName, MsgDef)]),
       splice_trees('<finalize-result>',
                    decoder_finalize_result(Params, FFields,
                                            MsgName, MsgDef, ?expr(TrUserData),
                                            AnRes, Opts)),
       replace_term('<decode-general>', mk_fn(dg_read_field_def_, MsgName)),
       replace_tree('MaybeTrUserData',
                    case decode_finalizer_needs_tr_userdata(
                           MsgName, MsgDef, AnRes) of
                        true  -> ?expr(TrUserData);
                        false -> ?expr(_)
                    end)]).

decode_finalizer_needs_tr_userdata(MsgName, Fields, AnRes) ->
    any_field_is_repeated(Fields) orelse
        exists_tr_for_msg(MsgName, decode_repeated_finalize, AnRes).

any_field_is_repeated(Fields) ->
    lists:any(fun(#?gpb_field{occurrence=Occ}) -> Occ == repeated;
                 (#gpb_oneof{}) -> false
              end,
              Fields).

format_msg_generic_decoder(Bindings, MsgName, MsgDef, AnRes, Opts) ->
    %% The more general field selecting decoder
    %% Stuff that ends up here: non-minimal varint forms and field to skip
    Key = fetch_binding('<Key>', Bindings),
    Rest = fetch_binding('<Rest>', Bindings),
    Params = fetch_binding('<Params>', Bindings),
    FParams = fetch_binding('<FParams>', Bindings),
    FFields = fetch_binding('<FFields>', Bindings),
    gpb_codegen:format_fn(
      mk_fn(dg_read_field_def_, MsgName),
      fun(<<1:1, X:7, '<Rest>'/binary>>, N, Acc, '<Params>', TrUserData)
            when N < (32-7) ->
              call_self('<Rest>', N+7, X bsl N + Acc, '<Params>', TrUserData);
         (<<0:1, X:7, '<Rest>'/binary>>, N, Acc, '<Params>', TrUserData) ->
              '<Key>' = X bsl N + Acc,
              '<calls-to-field-decoding-or-skip>';
         (<<>>, 0, 0, '<FParams>', 'MaybeTrUserData') ->
              '<finalize-result>'
      end,
      [replace_tree('<Key>', Key),
       replace_tree('<Rest>', Rest),
       splice_trees('<Params>', Params),
       splice_trees('<FParams>', FParams),
       replace_tree('<calls-to-field-decoding-or-skip>',
                    decoder_field_calls(Bindings, MsgName, MsgDef, AnRes)),
       splice_trees('<finalize-result>',
                    decoder_finalize_result(Params, FFields,
                                            MsgName, MsgDef, ?expr(TrUserData),
                                            AnRes, Opts)),
       replace_tree('MaybeTrUserData',
                   case decode_finalizer_needs_tr_userdata(
                          MsgName,MsgDef,AnRes) of
                       true  -> ?expr(TrUserData);
                       false -> ?expr(_)
                   end)]).

msg_decoder_initial_params(MsgName, MsgDef, Defs, TrUserDataVar, AnRes, Opts)->
    IsProto3 = gpb:is_msg_proto3(MsgName, Defs),
    IsMapMsg = is_map_msg(MsgName, AnRes),
    UseDefaults = proplists:get_bool(defaults_for_omitted_optionals, Opts),
    UseTypeDefaults = proplists:get_bool(type_defaults_for_omitted_optionals,
                                         Opts),
    ExprInfos1 =
        [case Field of
             #?gpb_field{name=FName, occurrence=Occurrence0, type=Type,
                         opts=FOpts} ->
                 HasDefault = lists:keymember(default, 1, FOpts),
                 SubMsgType = is_msg_type(Type),
                 Occurrence = if IsMapMsg, not SubMsgType -> optional;
                                 true -> Occurrence0
                              end,
                 {Undefined, Undef, P} =
                     if IsProto3 ->
                             TD = proto3_type_default(Type, Defs, Opts),
                             ATD = erl_syntax:abstract(TD),
                             {ATD, ATD, m};
                        IsMapMsg, not SubMsgType ->
                             TD = proto3_type_default(Type, Defs, Opts),
                             ATD = erl_syntax:abstract(TD),
                             {ATD, ATD, o};
                        UseDefaults, HasDefault ->
                             {default,D} = lists:keyfind(default, 1, FOpts),
                             AD = erl_syntax:abstract(D),
                             {AD, AD, m};
                        UseTypeDefaults ->
                             TD = proto2_type_default(Type, Defs, Opts),
                             ATD = erl_syntax:abstract(TD),
                             {ATD, ATD, m};
                        true ->
                             Pr = if HasDefault -> d;
                                     true -> o
                                  end,
                             {?expr(undefined), ?expr('$undef'), Pr}
                     end,
                 case Occurrence of
                     repeated -> {FName, m, ?expr([]),        ?expr([])};
                     required -> {FName, o, ?expr(undefined), ?expr('$undef')};
                     optional -> {FName, P, Undefined,        Undef}
                 end;
             #gpb_oneof{name=FName} ->
                 {FName, o, ?expr(undefined), ?expr('$undef')}
         end
         || Field <- MsgDef],
    ExprInfos2 =
        [begin
             ElemPath = [MsgName, FName],
             TranslFn = find_translation(ElemPath, decode_init_default, AnRes),
             TrInitExpr = ?expr('Tr'('InitExpr', 'TrUserData'),
                                [replace_tree('InitExpr', InitExpr),
                                 replace_term('Tr', TranslFn),
                                 replace_tree('TrUserData', TrUserDataVar)]),
             TrMOExpr = ?expr('Tr'('MOExpr', 'TrUserData'),
                              [replace_tree('MOExpr', MOExpr),
                               replace_term('Tr', TranslFn),
                               replace_tree('TrUserData', TrUserDataVar)]),
             {FName, Presence, TrInitExpr, TrMOExpr}
         end
         || {FName, Presence, InitExpr, MOExpr} <- ExprInfos1],
    case get_field_pass(MsgName, AnRes) of
        pass_as_params ->
            case get_mapping_and_unset_by_opts(Opts) of
                X when X == records;
                       X == {maps, present_undefined} ->
                    [Expr || {_FName, _, Expr, _MOExpr} <- ExprInfos2];
                {maps, omitted} ->
                    [MapsOmittedExpr
                     || {_FName, _, _Expr, MapsOmittedExpr} <- ExprInfos2]
            end;
        pass_as_record ->
            case get_mapping_and_unset_by_opts(Opts) of
                records ->
                    [record_create(
                       MsgName,
                       [{FName, Expr} || {FName, P, Expr, _} <- ExprInfos2,
                                         P == m orelse P == d])];
                {maps, present_undefined} ->
                    [map_create(
                       [{FName, Expr} || {FName, _, Expr, _} <- ExprInfos2])];
                {maps, omitted} ->
                    [map_create(
                       [{FName, Expr} || {FName, m, Expr, _} <- ExprInfos2])]
            end
    end.

is_map_msg(MsgName, #anres{maps_as_msgs=MapsAsMsgs}) ->
    lists:keymember({msg,MsgName}, 1, MapsAsMsgs).

is_msg_type({msg,_}) -> true;
is_msg_type(_)       -> false.

decoder_read_field_params(MsgName, MsgDef, AnRes, Opts) ->
    case get_field_pass(MsgName, AnRes) of
        pass_as_params ->
            Params = decoder_params(MsgName, AnRes),
            {Params, Params, []};
        pass_as_record ->
            %% Maps currently don't support single value access, ie: M#{f},
            %% so when passing as records/maps, in the end, we must reverse
            %% repeated fields to get a linear amortized cost of
            %% reading/adding elements)
            %%
            %% So instead of generating code that looks
            %% like below for the maps case (similar for records):
            %%
            %%    d_read_field_m_f(<<>>, _, _, M) ->
            %%      M#{f1 = lists:reverse(M#{f1})
            %%
            %% we generate code like this:
            %%
            %%    d_read_field_m_f(<<>>, _, _, #{f1 := F1}=M) ->
            %%      M#{f1 := lists:reverse(F1)
            %%
            %% Here we must provide enough info to generate
            %% the finalizing code (ie: the function body in the example above)
            %%
            Params = decoder_params(MsgName, AnRes),
            MappingVar = hd(Params),
            FFields = [{FName, var_n("R", I)}
                       || {I,FName} <- index_seq(repeated_field_names(MsgDef))],
            FMatch = mapping_match(MsgName, FFields, Opts),
            FParam = ?expr(matching = '<Var>',
                           [replace_tree(matching, FMatch),
                            replace_tree('<Var>', MappingVar)]),
            {Params, [FParam], FFields}
    end.

repeated_field_names(MsgDef) ->
    [FName || #?gpb_field{name=FName, occurrence=repeated} <- MsgDef].

decoder_params(MsgName, AnRes) ->
    NumFields = get_num_fields(MsgName, AnRes),
    case get_field_pass(MsgName, AnRes) of
        pass_as_params -> [var_f_n(I) || I <- lists:seq(1, NumFields)];
        pass_as_record -> [?expr(Msg)]
    end.

%% compute info for the fast-path field recognition/decoding-call
decoder_fp(Bindings, MsgName, MsgDef) ->
    Rest = fetch_binding('<Rest>', Bindings),
    Params = fetch_binding('<Params>', Bindings),
    TrUserDataVar = fetch_binding('<TrUserData>', Bindings),
    [begin
         BMatch = ?expr(<<'<field-and-wiretype-bytes>', '<Rest>'/binary>>,
                        [splice_trees('<field-and-wiretype-bytes>',
                                      varint_to_binary_fields(Selector)),
                         replace_tree('<Rest>', Rest)]),
         FnCall = ?expr('decode_field'('<Rest>', Z1, Z2, '<Params>',
                                       'TrUserData'),
                        [replace_term('decode_field', DecodeFn),
                         replace_tree('<Rest>', Rest),
                         splice_trees('<Params>', Params),
                         replace_tree('TrUserData', TrUserDataVar)]),
         {BMatch, FnCall}
     end
     || {Selector, DecodeFn} <- decoder_field_selectors(MsgName, MsgDef)].

decoder_field_calls(Bindings, MsgName, []=_MsgDef, _AnRes) ->
    Key = fetch_binding('<Key>', Bindings),
    WiretypeExpr = ?expr('<Key>' band 7, [replace_tree('<Key>', Key)]),
    Bindings1 = add_binding({'<wiretype-expr>', WiretypeExpr}, Bindings),
    decoder_skip_calls(Bindings1, MsgName);
decoder_field_calls(Bindings, MsgName, MsgDef, AnRes) ->
    Key = fetch_binding('<Key>', Bindings),
    Rest = fetch_binding('<Rest>', Bindings),
    Params = fetch_binding('<Params>', Bindings),
    SkipCalls = decoder_field_calls(Bindings, MsgName, [], AnRes),
    TrUserDataVar = fetch_binding('<TrUserData>', Bindings),
    FieldSelects = decoder_field_selectors(MsgName, MsgDef),
    ?expr(case '<Key>' of
              '<selector>' -> 'decode_field'('<Rest>', 0, 0, '<Params>',
                                             'TrUserData');
              _            -> '<skip-calls>'
       end,
       [replace_tree('<Key>', Key),
        repeat_clauses('<selector>',
                       [[replace_term('<selector>', Selector),
                         replace_term('decode_field', DecodeFn),
                         replace_tree('<Rest>', Rest),
                         splice_trees('<Params>', Params)]
                        || {Selector, DecodeFn} <- FieldSelects]),
        replace_tree('<skip-calls>', SkipCalls),
        replace_tree('TrUserData', TrUserDataVar)]).

decoder_skip_calls(Bindings, MsgName) ->
    KeyExpr = fetch_binding('<Key>', Bindings),
    FieldNumExpr = ?expr('<Key>' bsr 3, [replace_tree('<Key>', KeyExpr)]),
    WiretypeExpr = fetch_binding('<wiretype-expr>', Bindings),
    RestExpr = fetch_binding('<Rest>', Bindings),
    Params = fetch_binding('<Params>', Bindings),
    TrUserDataVar = fetch_binding('<TrUserData>', Bindings),
    ?expr(case '<wiretype-expr>' of
              0 -> skip_vi('<Rest>', 0, 0, '<Params>', 'TrUserData');
              1 -> skip_64('<Rest>', 0, 0, '<Params>', 'TrUserData');
              2 -> skip_ld('<Rest>', 0, 0, '<Params>', 'TrUserData');
              3 -> skip_gr('<Rest>', 'FNum', 0, '<Params>', 'TrUserData');
              5 -> skip_32('<Rest>', 0, 0, '<Params>', 'TrUserData')
          end,
          [replace_tree('<wiretype-expr>', WiretypeExpr),
           replace_tree('<Rest>', RestExpr),
           splice_trees('<Params>', Params),
           replace_tree('TrUserData', TrUserDataVar),
           replace_term(skip_vi, mk_fn(skip_varint_, MsgName)),
           replace_term(skip_64, mk_fn(skip_64_, MsgName)),
           replace_term(skip_ld, mk_fn(skip_length_delimited_, MsgName)),
           replace_term(skip_gr, mk_fn(skip_group_, MsgName)),
           replace_tree('FNum', FieldNumExpr),
           replace_term(skip_32, mk_fn(skip_32_, MsgName))]).

decoder_field_selectors(MsgName, MsgDef) ->
    lists:append(
      map_msgdef_fields_o(
        fun(#?gpb_field{name=FName, fnum=FNum, type=Type, occurrence=Occ},
            _IsOneof) ->
                case Occ == repeated andalso gpb:is_type_packable(Type) of
                    true ->
                        %% "Protocol buffer parsers must be able to parse
                        %% repeated fields that were compiled as packed
                        %% as if they were not packed, and vice versa."
                        %%
                        %% So generate selectors for recognizing both
                        %% the packed and unpacked case.
                        PWiretype = gpb:encode_wiretype(bytes),
                        UWiretype = gpb:encode_wiretype(Type),
                        [begin
                             Selector = (FNum bsl 3) bor Wiretype,
                             DecodeFn = mk_fn(Prefix, MsgName, FName),
                             {Selector, DecodeFn}
                         end
                         || {Wiretype, Prefix} <- [{PWiretype, d_pfield_},
                                                   {UWiretype, d_field_}]];
                    false ->
                        Wiretype = case Type of
                                       {group, _} ->
                                           gpb:encode_wiretype(group_start);
                                       _ ->
                                           gpb:encode_wiretype(Type)
                                   end,
                        Selector = (FNum bsl 3) bor Wiretype,
                        DecodeFn = mk_fn(d_field_, MsgName, FName),
                        [{Selector, DecodeFn}]
                end
        end,
        MsgDef)).

decoder_finalize_result(Params, FFields, MsgName, MsgDef,
                        TrUserDataVar, AnRes, Opts) ->
    case get_field_pass(MsgName, AnRes) of
        pass_as_params ->
            case get_mapping_and_unset_by_opts(Opts) of
                X when X == records;
                       X == {maps, present_undefined} ->
                    decoder_finalize_params_all_present(Params, MsgName, MsgDef,
                                                        TrUserDataVar,
                                                        AnRes, Opts);
                {maps, omitted} ->
                    decoder_finalize_params_opt_omitted(Params, MsgName, MsgDef,
                                                        TrUserDataVar,
                                                        AnRes, Opts)
            end;
        pass_as_record ->
            MsgVar = hd(Params),
            [mapping_update(
               MsgVar,
               MsgName,
               [begin
                    ElemPath = [MsgName, FName],
                    Finalizer = find_translation(ElemPath,
                                                 decode_repeated_finalize,
                                                 AnRes),
                    FValueExpr = ?expr('lists:reverse'('<FVar>', 'TrUserData'),
                                       [replace_term('lists:reverse',Finalizer),
                                        replace_tree('<FVar>', FVar),
                                        replace_tree('TrUserData',
                                                     TrUserDataVar)]),
                    {FName, FValueExpr}
                end
                || {FName, FVar} <- FFields],
               Opts)]
    end.

decoder_finalize_params_all_present(Params, MsgName, MsgDef, TrUserDataVar,
                                    AnRes, Opts) ->
    [mapping_create(
       MsgName,
       [decoder_finalize_param_for_mapping(Field, Param, MsgName,
                                           TrUserDataVar, AnRes)
        || {Field, Param} <- lists:zip(MsgDef, Params)],
       Opts)].

decoder_finalize_params_opt_omitted(Params, MsgName, MsgDef, TrUserDataVar,
                                    AnRes, _Opts) ->
    {Optionals, NonOptionals} = key_partition_on_optionality(
                                  1, lists:zip(MsgDef, Params),
                                  [mapfields_are_required]),
    NonOptionalsMap = map_create(
                        [decoder_finalize_param_for_mapping(
                           Field, Param, MsgName, TrUserDataVar, AnRes)
                         || {Field, Param} <- NonOptionals]),
    do_exprs(fun({Field, Param}, Var) ->
                     FV = decoder_finalize_param_for_mapping(
                            Field, Param, MsgName, TrUserDataVar, AnRes),
                     ?expr(if 'Param' == '$undef' -> 'Var';
                              true -> 'Var#{field => Param}'
                           end,
                           [replace_tree('Param', Param),
                            replace_tree('Var', Var),
                            replace_tree('Var#{field => Param}',
                                         map_set(Var, [FV]))])
             end,
             NonOptionalsMap,
             Optionals).

decoder_finalize_param_for_mapping(Field, Param, MsgName, TrUserDataVar,
                                   AnRes) ->
    FName = get_field_name(Field),
    ElemPath = [MsgName, FName],
    Finalizer = find_translation(ElemPath, decode_repeated_finalize, AnRes),
    FValueExpr = case get_field_occurrence(Field) of
                     required -> Param;
                     optional -> Param;
                     repeated -> ?expr('lists:reverse'('Param', 'TrUserData'),
                                       [replace_term('lists:reverse',Finalizer),
                                        replace_tree('Param', Param),
                                        replace_tree('TrUserData',
                                                     TrUserDataVar)])
                 end,
    {FName, FValueExpr}.

format_field_decoders(MsgName, MsgDef, AnRes, Opts) ->
    map_msgdef_fields_o(
      fun(Field, IsOneof) ->
              [format_field_decoder(MsgName, Field, IsOneof, AnRes, Opts), "\n"]
      end,
      MsgDef).

format_field_decoder(MsgName, Field, IsOneof, AnRes, Opts) ->
    XField = {Field, IsOneof},
    case Field of
        #?gpb_field{occurrence=repeated, type=Type} ->
            case gpb:is_type_packable(Type) of
                true ->
                    %% Generate decoder functions for both the packed
                    %% and unpacked case
                    [format_non_packed_field_decoder(MsgName, XField, AnRes,
                                                     Opts),
                     %% A packed field can never be one of a `oneof' fields
                     %% So pass Field and not XField
                     format_packed_field_decoder(MsgName, Field, AnRes, Opts)];
                false ->
                    format_non_packed_field_decoder(MsgName, XField, AnRes,
                                                    Opts)
            end;
        _ ->
            format_non_packed_field_decoder(MsgName, XField, AnRes, Opts)
    end.

format_non_packed_field_decoder(MsgName, XField, AnRes, Opts) ->
    {#?gpb_field{type=Type}, _IsOneof} = XField,
    case Type of
        sint32   -> format_vi_based_field_decoder(MsgName, XField, AnRes, Opts);
        sint64   -> format_vi_based_field_decoder(MsgName, XField, AnRes, Opts);
        int32    -> format_vi_based_field_decoder(MsgName, XField, AnRes, Opts);
        int64    -> format_vi_based_field_decoder(MsgName, XField, AnRes, Opts);
        uint32   -> format_vi_based_field_decoder(MsgName, XField, AnRes, Opts);
        uint64   -> format_vi_based_field_decoder(MsgName, XField, AnRes, Opts);
        bool     -> format_vi_based_field_decoder(MsgName, XField, AnRes, Opts);
        {enum,_} -> format_vi_based_field_decoder(MsgName, XField, AnRes, Opts);
        fixed32  -> format_fixlen_field_decoder(MsgName, XField, AnRes, Opts);
        sfixed32 -> format_fixlen_field_decoder(MsgName, XField, AnRes, Opts);
        float    -> format_floating_point_field_decoder(MsgName, XField,
                                                        float, AnRes, Opts);
        fixed64  -> format_fixlen_field_decoder(MsgName, XField, AnRes, Opts);
        sfixed64 -> format_fixlen_field_decoder(MsgName, XField, AnRes, Opts);
        double   -> format_floating_point_field_decoder(MsgName, XField,
                                                        double, AnRes, Opts);
        string   -> format_vi_based_field_decoder(MsgName, XField, AnRes, Opts);
        bytes    -> format_vi_based_field_decoder(MsgName, XField, AnRes, Opts);
        {msg,_}  -> format_vi_based_field_decoder(MsgName, XField, AnRes, Opts);
        {map,_,_}-> format_vi_based_field_decoder(MsgName, XField, AnRes, Opts);
        {group,_}-> format_group_field_decoder(MsgName, XField, AnRes, Opts)
    end.

format_packed_field_decoder(MsgName, FieldDef, AnRes, Opts) ->
    #?gpb_field{name=FName, rnum=RNum} = FieldDef,
    Params = decoder_params(MsgName, AnRes),
    InParams = case get_field_pass(MsgName, AnRes) of
                   pass_as_params ->
                       Params;
                   pass_as_record ->
                       MMatch = mapping_match(MsgName, [{FName, ?expr(E)}],
                                              Opts),
                       [?expr(matching = '<Var>',
                              [replace_tree(matching, MMatch),
                               replace_tree('<Var>', hd(Params))])]
               end,
    Param = case get_field_pass(MsgName, AnRes) of
                pass_as_params ->
                    lists:nth(RNum - 1, Params);
                pass_as_record ->
                    ?expr(E)
            end,
    OutParams = case get_field_pass(MsgName, AnRes) of
                    pass_as_params ->
                        lists_setelement(RNum - 1, Params, ?expr(NewSeq));
                    pass_as_record ->
                        [mapping_update(hd(Params), MsgName,
                                           [{FName, ?expr(NewSeq)}],
                                           Opts)]
                end,
    [gpb_codegen:format_fn(
       mk_fn(d_pfield_, MsgName, FName),
       fun(<<1:1, X:7, Rest/binary>>, N, Acc, '<Params>', TrUserData)
             when N < ?NB ->
               call_self(Rest, N + 7, X bsl N + Acc, '<Params>', TrUserData);
          (<<0:1, X:7, Rest/binary>>, N, Acc, '<InParams>', TrUserData) ->
               Len = X bsl N + Acc,
               <<PackedBytes:Len/binary, Rest2/binary>> = Rest,
               NewSeq = decode_packed(PackedBytes, 0, 0, '<Param>',
                                      'MaybeTrUserData'),
               '<call-read-field>'(Rest2, 0, 0, '<OutParams>', TrUserData)
       end,
       [splice_trees('<Params>', Params),
        splice_trees('<InParams>', InParams),
        replace_term(decode_packed, mk_fn(d_packed_field_, MsgName, FName)),
        replace_tree('<Param>', Param),
        replace_term('<call-read-field>', mk_fn(dfp_read_field_def_, MsgName)),
        splice_trees('<OutParams>', OutParams),
        splice_trees('MaybeTrUserData',
                     maybe_userdata_param(FieldDef, ?expr(TrUserData)))]),
     "\n",
     format_packed_field_seq_decoder(MsgName, FieldDef, AnRes, Opts)].

format_packed_field_seq_decoder(MsgName, #?gpb_field{type=Type}=Field,
                                AnRes, Opts) ->
    case Type of
        fixed32  -> format_dpacked_nonvi(MsgName, Field, 32, [little]);
        sfixed32 -> format_dpacked_nonvi(MsgName, Field, 32, [little,signed]);
        float    -> format_dpacked_nonvi(MsgName, Field, 32, float);
        fixed64  -> format_dpacked_nonvi(MsgName, Field, 64, [little]);
        sfixed64 -> format_dpacked_nonvi(MsgName, Field, 64, [little,signed]);
        double   -> format_dpacked_nonvi(MsgName, Field, 64, double);
        _        -> format_dpacked_vi(MsgName, Field, AnRes, Opts)
    end.

format_dpacked_nonvi(MsgName, #?gpb_field{name=FName}, 32, float) ->
    gpb_codegen:format_fn(
      mk_fn(d_packed_field_, MsgName, FName),
      fun(<<0:16,128,127, Rest/binary>>, Z1, Z2, AccSeq) ->
              call_self(Rest, Z1, Z2, [infinity | AccSeq]);
         (<<0:16,128,255, Rest/binary>>, Z1, Z2, AccSeq) ->
              call_self(Rest, Z1, Z2, ['-infinity' | AccSeq]);
         (<<_:16,1:1,_:7,_:1,127:7, Rest/binary>>, Z1, Z2, AccSeq) ->
              call_self(Rest, Z1, Z2, [nan | AccSeq]);
         (<<Value:32/little-float, Rest/binary>>, Z1, Z2, AccSeq) ->
              call_self(Rest, Z1, Z2, [Value | AccSeq]);
         (<<>>, _, _, AccSeq) ->
              AccSeq
      end,
      []);
format_dpacked_nonvi(MsgName, #?gpb_field{name=FName}, 64, double) ->
    gpb_codegen:format_fn(
      mk_fn(d_packed_field_, MsgName, FName),
      fun(<<0:48,240,127, Rest/binary>>, Z1, Z2, AccSeq) ->
              call_self(Rest, Z1, Z2, [infinity | AccSeq]);
         (<<0:48,240,255, Rest/binary>>, Z1, Z2, AccSeq) ->
              call_self(Rest, Z1, Z2, ['-infinity' | AccSeq]);
         (<<_:48,15:4,_:4,_:1,127:7, Rest/binary>>, Z1, Z2, AccSeq) ->
              call_self(Rest, Z1, Z2, [nan | AccSeq]);
         (<<Value:64/little-float, Rest/binary>>, Z1, Z2, AccSeq) ->
              call_self(Rest, Z1, Z2, [Value | AccSeq]);
         (<<>>, _, _, AccSeq) ->
              AccSeq
      end,
      []);
format_dpacked_nonvi(MsgName, #?gpb_field{name=FName}, BitLen, BitTypes) ->
    gpb_codegen:format_fn(
      mk_fn(d_packed_field_, MsgName, FName),
      fun(<<Value:'<N>'/'<T>', Rest/binary>>, Z1, Z2, AccSeq) ->
              call_self(Rest, Z1, Z2, [Value | AccSeq]);
         (<<>>, _, _, AccSeq) ->
              AccSeq
      end,
      [replace_term('<N>', BitLen),
       splice_trees('<T>', [erl_syntax:atom(BT) || BT <- BitTypes])]).

format_dpacked_vi(MsgName, #?gpb_field{name=FName}=FieldDef, AnRes, Opts) ->
    ExtValue = ?expr(X bsl N + Acc),
    FVar = ?expr(NewFValue), %% result is to be put in this variable
    Rest = ?expr(Rest),
    TrUserDataVar = ?expr(TrUserData),
    Bindings = new_bindings([{'<Value>', ExtValue},
                             {'<Rest>', Rest},
                             {'<TrUserData>', TrUserDataVar}]),
    BodyTailFn =
        fun(DecodeExprs, Rest2Var) ->
                C = ?exprs(call_self('<Rest2>', 0, 0, ['<Res>' | AccSeq],
                                    'MaybeTrUserData'),
                           [replace_tree('<Rest2>', Rest2Var),
                            replace_tree('<Res>', FVar),
                            splice_trees(
                              'MaybeTrUserData',
                              maybe_userdata_param(FieldDef, TrUserDataVar))]),
                DecodeExprs ++ C
        end,
    Tr = mk_find_tr_fn_elem(MsgName, FieldDef, false, AnRes),
    Body = decode_int_value(FVar, Bindings, FieldDef, Tr, TrUserDataVar,
                            Opts, BodyTailFn),
    gpb_codegen:format_fn(
      mk_fn(d_packed_field_, MsgName, FName),
      fun(<<1:1, X:7, Rest/binary>>, N, Acc, AccSeq, 'MaybeTrUserData')
            when N < ?NB ->
              call_self(Rest, N + 7, X bsl N + Acc, AccSeq, 'MaybeTrUserData');
         (<<0:1, X:7, Rest/binary>>, N, Acc, AccSeq, 'MaybeTrUserData') ->
              '<body>';
         (<<>>, 0, 0, AccSeq, 'Maybe_TrUserData') ->
              AccSeq
      end,
      [splice_trees('<body>', Body),
       splice_trees('MaybeTrUserData',
                    maybe_userdata_param(FieldDef, TrUserDataVar)),
       splice_trees('Maybe_TrUserData',
                    maybe_userdata_param(FieldDef, ?expr(_TrUserData)))]).

format_vi_based_field_decoder(MsgName, XFieldDef, AnRes, Opts) ->
    {#?gpb_field{name=FName}=FieldDef, IsOneof}=XFieldDef,
    ExtValue = ?expr(X bsl N + Acc),
    FVar = ?expr(NewFValue), %% result is to be put in this variable
    Rest = ?expr(Rest),
    TrUserDataVar = ?expr(TrUserData),
    Bindings = new_bindings([{'<Value>', ExtValue},
                             {'<Rest>', Rest},
                             {'<TrUserData>', TrUserDataVar}]),
    Params = decoder_params(MsgName, AnRes),
    {InParams, PrevValue} = decoder_in_params(Params, MsgName, XFieldDef, AnRes,
                                              Opts),
    BodyTailFn =
        fun(DecodeExprs, Rest2Var) ->
                ReadFieldDefFn = mk_fn(dfp_read_field_def_, MsgName),
                Params2 = updated_merged_params(MsgName, XFieldDef, AnRes,
                                                FVar, PrevValue, Params,
                                                TrUserDataVar, Opts),
                C = ?exprs('<call-read-field>'('<Rest2>', 0, 0, '<Params2>',
                                               'TrUserData'),
                           [replace_term('<call-read-field>', ReadFieldDefFn),
                            replace_tree('<Rest2>', Rest2Var),
                            splice_trees('<Params2>', Params2),
                            replace_tree('TrUserData', TrUserDataVar)]),
                DecodeExprs ++ C
        end,
    Tr = mk_find_tr_fn_elem(MsgName, FieldDef, IsOneof, AnRes),
    Body = decode_int_value(FVar, Bindings, FieldDef, Tr, TrUserDataVar,
                            Opts, BodyTailFn),
    gpb_codegen:format_fn(
      mk_fn(d_field_, MsgName, FName),
      fun(<<1:1, X:7, Rest/binary>>, N, Acc, '<Params>', TrUserData)
            when N < ?NB ->
              call_self(Rest, N + 7, X bsl N + Acc, '<Params>', TrUserData);
         (<<0:1, X:7, Rest/binary>>, N, Acc, '<InParams>', TrUserData) ->
              '<body>'
      end,
      [splice_trees('<Params>', Params),
       splice_trees('<InParams>', InParams),
       splice_trees('<body>', Body)]).

%% -> {[Expr], Rest2VarExpr}
%% where [Expr] is a list of exprs to calculate the resulting decoded value
decode_int_value(ResVar, Bindings, #?gpb_field{type=Type}=F,
                 Tr, TrUserDataVar, Opts, TailFn) ->
    Value = fetch_binding('<Value>', Bindings),
    Rest = fetch_binding('<Rest>', Bindings),
    StringsAsBinaries = get_strings_as_binaries_by_opts(Opts),
    case Type of
        sint32 ->
            TailFn(decode_zigzag_to_var(ResVar, Value), Rest);
        sint64 ->
            TailFn(decode_zigzag_to_var(ResVar, Value), Rest);
        int32 ->
            TailFn([uint_to_int_to_var(ResVar, Value, 32)], Rest);
        int64 ->
            TailFn([uint_to_int_to_var(ResVar, Value, 64)], Rest);
        uint32 ->
            TailFn([assign_to_var(ResVar, Value)], Rest);
        uint64 ->
            TailFn([assign_to_var(ResVar, Value)], Rest);
        bool ->
            Bool = ?expr('<Res>' = ('<Value>') =/= 0,
                         [replace_tree('<Res>', ResVar),
                          replace_tree('<Value>', Value)]),
            TailFn([Bool], Rest);
        {enum, EnumName} ->
            Tmp = ?expr(Tmp),
            ToSym = [uint_to_int_to_var(Tmp, Value, 32),
                     ?expr('<Res>' = decode_enum('<Int>'),
                           [replace_tree('<Res>', ResVar),
                            replace_term(decode_enum, mk_fn(d_enum_, EnumName)),
                            replace_tree('<Int>', Tmp)])],
            TailFn(ToSym, Rest);
        string when StringsAsBinaries ->
            Rest2 = ?expr(Rest2),
            TailFn(unpack_bytes(ResVar, Value, Rest, Rest2, Opts),
                   Rest2);
        string when not StringsAsBinaries ->
            Rest2 = ?expr(Rest2),
            TailFn(?exprs(Len = '<Value>',
                          <<Utf8:Len/binary, Rest2/binary>> = '<Rest>',
                          '<Res>' = unicode:characters_to_list(Utf8, unicode),
                          [replace_tree('<Value>', Value),
                           replace_tree('<Rest>', Rest),
                           replace_tree('<Res>', ResVar)]),
                   Rest2);
        bytes ->
            Rest2 = ?expr(Rest2),
            TailFn(unpack_bytes(ResVar, Value, Rest, Rest2, Opts),
                   Rest2);
        {msg, Msg2Name} ->
            Rest2 = ?expr(Rest2),
            TailFn(?exprs(Len = '<Value>',
                          <<Bs:Len/binary, Rest2/binary>> = '<Rest>',
                          '<Res>' = 'Tr'('d_msg_X'(Bs, 'TrUserData'),
                                         'TrUserData'),
                          [replace_tree('<Value>', Value),
                           replace_tree('<Rest>', Rest),
                           replace_tree('<Res>', ResVar),
                           replace_term('d_msg_X', mk_fn(d_msg_, Msg2Name)),
                           replace_term('Tr', Tr(decode)),
                           replace_tree('TrUserData', TrUserDataVar)]),
                   Rest2);
        {map, KeyType, ValueType} ->
            MapAsMsgMame = map_type_to_msg_name(KeyType, ValueType),
            F2 = F#?gpb_field{type={msg,MapAsMsgMame}},
            decode_int_value(ResVar, Bindings, F2, Tr, TrUserDataVar,
                             Opts, TailFn)
    end.

unpack_bytes(ResVar, Value, Rest, Rest2, Opts) ->
    CompilerHasBinary = (catch binary:copy(<<1>>)) == <<1>>,
    Copy = case proplists:get_value(copy_bytes, Opts, auto) of
               auto when not CompilerHasBinary -> false;
               auto when CompilerHasBinary     -> true;
               true                            -> true;
               false                           -> false;
               N when is_integer(N)            -> N;
               N when is_float(N)              -> N
           end,
    Transforms = [replace_tree('<Value>', Value),
                  replace_tree('<Res>', ResVar),
                  replace_tree('<Rest>', Rest),
                  replace_tree('<Rest2>', Rest2),
                  replace_term('<Copy>', Copy)],
    if Copy == false ->
            ?exprs(Len = '<Value>',
                   <<'<Res>':Len/binary, '<Rest2>'/binary>> = '<Rest>',
                   Transforms);
       Copy == true ->
            ?exprs(Len = '<Value>',
                   <<Bytes:Len/binary, '<Rest2>'/binary>> = '<Rest>',
                   '<Res>' = binary:copy(Bytes),
                   Transforms);
       is_integer(Copy); is_float(Copy) ->
            ?exprs(Len = '<Value>',
                   <<Bytes:Len/binary, '<Rest2>'/binary>> = '<Rest>',
                   '<Res>' = case binary:referenced_byte_size(Bytes) of
                                 LB when LB >= byte_size(Bytes) * '<Copy>' ->
                                     binary:copy(Bytes);
                                 _ ->
                                     Bytes
                             end,
                   Transforms)
    end.

format_group_field_decoder(MsgName, XFieldDef, AnRes, Opts) ->
    {#?gpb_field{name=FName, fnum=FNum, type={group,GroupName}}=FieldDef,
     IsOneof}=XFieldDef,
    ResVar = ?expr(NewFValue), %% result is to be put in this variable
    TrUserDataVar = ?expr(TrUserData),
    Params = decoder_params(MsgName, AnRes),
    {InParams, PrevValue} = decoder_in_params(Params, MsgName, XFieldDef,
                                              AnRes, Opts),
    OutParams = updated_merged_params(MsgName, XFieldDef, AnRes,
                                      ResVar, PrevValue, Params,
                                      TrUserDataVar, Opts),
    Tr = mk_find_tr_fn_elem(MsgName, FieldDef, IsOneof, AnRes),
    gpb_codegen:format_fn(
      mk_fn(d_field_, MsgName, FName),
      fun(Bin, _, _, 'InParams', TrUserData) ->
              {GroupBin, Rest} = read_group(Bin, 'FieldNum'),
              'Res' = 'Tr'('d_msg_X'(GroupBin, TrUserData), TrUserData),
              'call-read-field'(Rest, 0, 0, 'OutParams', TrUserData)
      end,
      [splice_trees('InParams', InParams),
       replace_term('call-read-field', mk_fn(dfp_read_field_def_, MsgName)),
       replace_term('Tr', Tr(decode)),
       replace_tree('Res', ResVar),
       replace_tree('FieldNum', erl_syntax:integer(FNum)),
       replace_term('d_msg_X', mk_fn(d_msg_, GroupName)),
       splice_trees('OutParams', OutParams)]).

updated_merged_params(MsgName, XFieldDef, AnRes, NewValue, PrevValue,
                      Params, TrUserDataVar, Opts) ->
    Tr = mk_find_tr_fn_elem_or_default(MsgName, XFieldDef, AnRes),
    case {get_field_pass(MsgName, AnRes), XFieldDef} of
        {pass_as_params, {#?gpb_field{rnum=RNum}, _IsOneof}} ->
            MergedValue = merge_field_expr(XFieldDef, PrevValue, NewValue,
                                           MsgName, Tr, TrUserDataVar,
                                           AnRes, Opts),
            lists_setelement(RNum - 1, Params, MergedValue);
        {pass_as_record, {#?gpb_field{name=FName}, false}} ->
            MsgVar = hd(Params),
            MergedValue = merge_field_expr(XFieldDef, PrevValue, NewValue,
                                           MsgName, Tr, TrUserDataVar,
                                           AnRes, Opts),
            [mapping_update(MsgVar, MsgName, [{FName, MergedValue}], Opts)];
        {pass_as_record, {_OField, {true, CFName}}} ->
            MsgVar = hd(Params),
            MergedValue = merge_field_expr(XFieldDef, PrevValue, NewValue,
                                           MsgName, Tr, TrUserDataVar,
                                           AnRes, Opts),
            [mapping_update(MsgVar, MsgName, [{CFName, MergedValue}], Opts)]
    end.

merge_field_expr({FieldDef, false}, PrevValue, NewValue,
                 MsgName, Tr, TrUserDataVar, AnRes, Opts) ->
    case classify_field_merge_action(FieldDef) of
        overwrite ->
            NewValue;
        seqadd ->
            ElemPath = [MsgName, get_field_name(FieldDef)],
            Cons = find_translation(ElemPath, decode_repeated_add_elem, AnRes),
            ?expr('[New|Acc]'('<New>', '<Acc>', 'TrUserData'),
                  [replace_term('[New|Acc]', Cons),
                   replace_tree('<New>', NewValue),
                   replace_tree('<Acc>', PrevValue),
                   replace_tree('TrUserData', TrUserDataVar)]);
        msgmerge ->
            FMsgName = case FieldDef of
                           #?gpb_field{type={msg,Nm}} -> Nm;
                           #?gpb_field{type={group,Nm}} -> Nm
                       end,
            MergeFn = mk_fn(merge_msg_, FMsgName),
            case get_mapping_and_unset_by_opts(Opts) of
                X when X == records;
                       X == {maps, present_undefined} ->
                    ?expr(if 'Prev' == undefined -> 'New';
                             true -> 'merge_msg_X'('Prev', 'New', 'TrUserData')
                          end,
                          [replace_term('merge_msg_X', Tr(merge, MergeFn)),
                           replace_tree('Prev', PrevValue),
                           replace_tree('New', NewValue),
                           replace_tree('TrUserData', TrUserDataVar)]);
                {maps, omitted} ->
                    case get_field_pass(MsgName, AnRes) of
                        pass_as_params ->
                            ?expr(if 'Prev' =:= '$undef' -> 'New';
                                     true -> 'merge_msg_X'('Prev', 'New',
                                                           'TrUserData')
                                  end,
                                  [replace_tree('Prev', PrevValue),
                                   replace_term('merge_msg_X',
                                                Tr(merge, MergeFn)),
                                   replace_tree('New', NewValue),
                                   replace_tree('TrUserData', TrUserDataVar)]);
                        pass_as_record ->
                            FName = get_field_name(FieldDef),
                            ?expr(case 'Msg' of
                                      '#{fieldname := Prev}' ->
                                          'merge_msg_X'(Prev, 'New',
                                                        'TrUserData');
                                      _ ->
                                          'New'
                                  end,
                                  [replace_tree(
                                     '#{fieldname := Prev}',
                                     map_match([{FName, ?expr(Prev)}])),
                                   replace_tree('Msg', PrevValue),
                                   replace_term('merge_msg_X',
                                                Tr(merge, MergeFn)),
                                   replace_tree('New', NewValue),
                                   replace_tree('TrUserData', TrUserDataVar)])
                    end
            end
    end;
merge_field_expr({FieldDef, {true, CFName}}, PrevValue, NewValue,
                 MsgName, Tr, TrUserDataVar, AnRes, Opts)->
    #?gpb_field{name=FName, type=Type} = FieldDef,
    if ?is_msg_or_group(Type) ->
            {_, FMsgName} = Type,
            MergeFn = mk_fn(merge_msg_, FMsgName),
            case get_mapping_and_unset_by_opts(Opts) of
                X when X == records;
                       X == {maps, present_undefined} ->
                    MVPrev = prefix_var("MV", PrevValue),
                    ?expr(case 'Prev' of
                              undefined ->
                                  {'tag', 'New'};
                              {'tag', 'MVPrev'} ->
                                  {'tag', 'merge_msg_X'('MVPrev', 'New',
                                                        'TrUserData')};
                              _ ->
                                  {'tag', 'New'}
                          end,
                          [replace_tree('Prev', PrevValue),
                           replace_term('tag', FName),
                           replace_tree('New', NewValue),
                           replace_term('merge_msg_X', Tr(merge, MergeFn)),
                           replace_tree('MVPrev', MVPrev),
                           replace_tree('TrUserData', TrUserDataVar)]);
                {maps, omitted} ->
                    MsgVar = PrevValue,
                    case get_field_pass(MsgName, AnRes) of
                        pass_as_params ->
                            ?expr(case 'Prev' of
                                      '$undef' ->
                                          {'tag', 'New'};
                                      {'tag', MVPrev} ->
                                          {'tag', 'merge_msg_X'(MVPrev, 'New',
                                                               'TrUserData')};
                                      _ ->
                                          {'tag', 'New'}
                                  end,
                                  [replace_term('tag', FName),
                                   replace_tree('Prev', PrevValue),
                                   replace_term('merge_msg_X',
                                                Tr(merge, MergeFn)),
                                   replace_tree('New', NewValue),
                                   replace_tree('TrUserData', TrUserDataVar)]);
                        pass_as_record ->
                            OFVal = ?expr({tag, MVPrev},
                                          [replace_term(tag, FName)]),
                            ?expr(case 'Msg' of
                                      '#{fieldname := {tag,MVPrev}}' ->
                                          {'tag', 'merge_msg_X'(MVPrev,'New',
                                                               'TrUserData')};
                                      _ ->
                                          {'tag', 'New'}
                                  end,
                                  [replace_tree('#{fieldname := {tag,MVPrev}}',
                                                map_match([{CFName, OFVal}])),
                                   replace_term('tag', FName),
                                   replace_tree('Msg', MsgVar),
                                   replace_term('merge_msg_X',
                                                Tr(merge, MergeFn)),
                                   replace_tree('New', NewValue),
                                   replace_tree('TrUserData', TrUserDataVar)])
                    end
            end;
       true ->
            %% Replace
            ?expr({'fieldname', '<expr>'},
                  [replace_term('fieldname', FName),
                   replace_tree('<expr>', NewValue)])
    end.

decoder_in_params(Params, MsgName, {FieldDef, false}, AnRes, Opts) ->
    #?gpb_field{name=FName}=FieldDef,
    Any = ?expr(_),
    case get_field_pass(MsgName, AnRes) of
        pass_as_params ->
            #?gpb_field{rnum=RNum} = FieldDef,
            Prev = lists:nth(RNum-1, Params),
            case classify_field_merge_action(FieldDef) of
                overwrite -> {lists_setelement(RNum-1, Params, Any), Any};
                seqadd    -> {Params, Prev};
                msgmerge  -> {Params, Prev}
            end;
        pass_as_record ->
            Prev = ?expr(Prev),
            InParams = [match_bind_var(
                          mapping_match(MsgName, [{FName, Prev}], Opts),
                          hd(Params))],
            case classify_field_merge_action(FieldDef) of
                overwrite -> {Params, Any};
                seqadd    -> {InParams, Prev};
                msgmerge  ->
                    case get_mapping_and_unset_by_opts(Opts) of
                        X when X == records;
                               X == {maps, present_undefined} ->
                            {InParams, Prev};
                        {maps, omitted} ->
                            MsgVar = hd(Params),
                            {[MsgVar], MsgVar}
                    end
            end
    end;
decoder_in_params(Params, MsgName, {FieldDef, {true, CFName}}, AnRes, Opts) ->
    #?gpb_field{type=Type, rnum=RNum} = FieldDef,
    if ?is_msg_or_group(Type) ->
            %% oneof fields that of message type may need merging
            case get_field_pass(MsgName, AnRes) of
                pass_as_params ->
                    Prev = lists:nth(RNum-1, Params),
                    {Params, Prev};
                pass_as_record ->
                    case get_mapping_and_unset_by_opts(Opts) of
                        X when X == records;
                               X == {maps, present_undefined} ->
                            Prev = ?expr(Prev),
                            InParams = [match_bind_var(
                                          mapping_match(MsgName,
                                                        [{CFName, Prev}],
                                                        Opts),
                                          hd(Params))],
                            {InParams, Prev};
                        {maps, omitted} ->
                            MsgVar = hd(Params),
                            {[MsgVar], MsgVar}
                    end
            end;
       true ->
            %% Non-messages, treat as an optional field
            Any = ?expr(_),
            case get_field_pass(MsgName, AnRes) of
                pass_as_params ->
                    {lists_setelement(RNum-1, Params, Any), Any};
                pass_as_record ->
                    {Params, Any}
            end
    end.

format_fixlen_field_decoder(MsgName, XFieldDef, AnRes, Opts) ->
    {#?gpb_field{name=FName, type=Type}, _IsOneof} = XFieldDef,
    {BitLen, BitTypes} = case Type of
                             fixed32  -> {32, [little]};
                             sfixed32 -> {32, [little,signed]};
                             float    -> {32, [little,float]};
                             fixed64  -> {64, [little]};
                             sfixed64 -> {64, [little,signed]};
                             double   -> {64, [little,float]}
                         end,
    Params = decoder_params(MsgName, AnRes),
    {InParams, PrevValue} = decoder_in_params(Params, MsgName, XFieldDef, AnRes,
                                              Opts),
    Value = ?expr(Value),
    TrUserDataVar = ?expr(TrUserData),
    Params2 = updated_merged_params(MsgName, XFieldDef, AnRes,
                                    Value, PrevValue, Params,
                                    TrUserDataVar, Opts),
    ReadFieldDefFnName = mk_fn(dfp_read_field_def_, MsgName),
    gpb_codegen:format_fn(
      mk_fn(d_field_, MsgName, FName),
      fun(<<Value:'<N>'/'<T>', Rest/binary>>, Z1, Z2, '<InParams>',
          'TrUserData') ->
              '<call-read-field>'(Rest, Z1, Z2, '<OutParams>', 'TrUserData')
      end,
      [replace_term('<N>', BitLen),
       splice_trees('<T>', [erl_syntax:atom(BT) || BT <- BitTypes]),
       splice_trees('<InParams>', InParams),
       replace_term('<call-read-field>', ReadFieldDefFnName),
       splice_trees('<OutParams>', Params2),
       replace_tree('TrUserData', TrUserDataVar)]).

format_floating_point_field_decoder(MsgName, XFieldDef, Type, AnRes, Opts) ->
    {#?gpb_field{name=FName}, _IsOneof} = XFieldDef,
    TrUserDataVar = ?expr(TrUserData),
    Params = decoder_params(MsgName, AnRes),
    {InParams, PrevValue} = decoder_in_params(Params, MsgName, XFieldDef,
                                              AnRes, Opts),
    OutParamsReplacements =
        [splice_trees(Marker, updated_merged_params(MsgName, XFieldDef, AnRes,
                                                    OutExpr, PrevValue, Params,
                                                    TrUserDataVar, Opts))
         || {Marker, OutExpr} <- [{'OutParams', ?expr(Value)},
                                  {'InfinityOutParams', ?expr(infinity)},
                                  {'-InfinityOutParams', ?expr('-infinity')},
                                  {'NanOutParams', ?expr(nan)}]],
    ReadFieldDefFnName = mk_fn(dfp_read_field_def_, MsgName),
    Replacements =
        [splice_trees('InParams', InParams),
         replace_term('<call-read-field>', ReadFieldDefFnName),
         replace_tree('TrUserData', TrUserDataVar)] ++
        OutParamsReplacements,
    case Type of
        float ->
            gpb_codegen:format_fn(
              mk_fn(d_field_, MsgName, FName),
              fun(<<0:16,128,127, Rest/binary>>, Z1, Z2, 'InParams',
                  'TrUserData') ->
                      '<call-read-field>'(Rest, Z1, Z2, 'InfinityOutParams',
                                          'TrUserData');
                 (<<0:16,128,255, Rest/binary>>, Z1, Z2, 'InParams',
                  'TrUserData') ->
                      '<call-read-field>'(Rest, Z1, Z2, '-InfinityOutParams',
                                          'TrUserData');
                 (<<_:16,1:1,_:7,_:1,127:7, Rest/binary>>, Z1, Z2,
                  'InParams', 'TrUserData') ->
                      '<call-read-field>'(Rest, Z1, Z2, 'NanOutParams',
                                          'TrUserData');
                 (<<Value:32/little-float, Rest/binary>>, Z1, Z2,
                  'InParams', 'TrUserData') ->
                      '<call-read-field>'(Rest, Z1, Z2, 'OutParams',
                                          'TrUserData')
              end,
              Replacements);
        double ->
            gpb_codegen:format_fn(
              mk_fn(d_field_, MsgName, FName),
              fun(<<0:48,240,127, Rest/binary>>, Z1, Z2, 'InParams',
                  'TrUserData') ->
                      '<call-read-field>'(Rest, Z1, Z2, 'InfinityOutParams',
                                          'TrUserData');
                 (<<0:48,240,255, Rest/binary>>, Z1, Z2, 'InParams',
                  'TrUserData') ->
                      '<call-read-field>'(Rest, Z1, Z2, '-InfinityOutParams',
                                          'TrUserData');
                 (<<_:48,15:4,_:4,_:1,127:7, Rest/binary>>, Z1, Z2,
                  'InParams', 'TrUserData') ->
                      '<call-read-field>'(Rest, Z1, Z2, 'NanOutParams',
                                          'TrUserData');
                 (<<Value:64/little-float, Rest/binary>>, Z1, Z2,
                  'InParams', 'TrUserData') ->
                      '<call-read-field>'(Rest, Z1, Z2, 'OutParams',
                                          'TrUserData')
              end,
              Replacements)
    end.

assign_to_var(Var, Expr) ->
    ?expr('<Var>' = '<Expr>',
          [replace_tree('<Var>', Var),
           replace_tree('<Expr>', Expr)]).

decode_zigzag_to_var(ResVar, ValueExpr) ->
    ?exprs(ZValue = '<Value>',
           '<Res>' = if ZValue band 1 =:= 0 -> ZValue bsr 1;
                        true                -> -((ZValue + 1) bsr 1)
                     end,
           [replace_tree('<Value>', ValueExpr),
            replace_tree('<Res>', ResVar)]).

uint_to_int_to_var(ResVar, ValueExpr, NumBits) ->
    %% Contrary to the 64 bit encoding done for int32 (and enum),
    %% decode the value as 32 bits, so we decode negatives
    %% given both as 32 bits and as 64 bits wire encodings
    %% to the same integer.
    ?expr(
       <<'<Res>':'<N>'/signed-native>> = <<('<Value>'):'<N>'/unsigned-native>>,
       [replace_term('<N>', NumBits),
        replace_tree('<Res>', ResVar),
        replace_tree('<Value>', ValueExpr)]).

format_read_group_fn() ->
    ["read_group(Bin, FieldNum) ->\n"
     "    {NumBytes, EndTagLen} = read_gr_b(Bin, 0, 0, 0, 0, FieldNum),\n"
     "    <<Group:NumBytes/binary, _:EndTagLen/binary, Rest/binary>> = Bin,\n"
     "    {Group, Rest}.\n"
     "\n"
     "%% Like skipping over fields, but record the total length,\n"
     "%% Each field is <(FieldNum bsl 3) bor FieldType> ++ <FieldValue>\n"
     "%% Record the length because varints may be non-optimally encoded.\n"
     "%%\n"
     "%% Groups can be nested, but assume the same FieldNum cannot be nested\n"
     "%% because group field numbers are shared with the rest of the fields\n"
     "%% numbers. Thus we can search just for an group-end with the same\n"
     "%% field number.\n"
     "%%\n"
     "%% (The only time the same group field number could occur would\n"
     "%% be in a nested sub message, but then it would be inside a\n"
     "%% length-delimited entry, which we skip-read by length.)\n"
     "read_gr_b(<<1:1, X:7, Tl/binary>>, N, Acc, NumBytes, TagLen, FieldNum)\n"
     "  when N < (32-7) ->\n"
     "    read_gr_b(Tl, N+7, X bsl N + Acc, NumBytes, TagLen+1, FieldNum);\n"
     "read_gr_b(<<0:1, X:7, Tl/binary>>, N, Acc, NumBytes, TagLen,\n"
     "          FieldNum) ->\n"
     "    Key = X bsl N + Acc,\n"
     "    TagLen1 = TagLen + 1,\n"
     "    case {Key bsr 3, Key band 7} of\n"
     "        {FieldNum, 4} -> % 4 = group_end\n"
     "            {NumBytes, TagLen1};\n"
     "        {_, 0} -> % 0 = varint\n"
     "            read_gr_vi(Tl, 0, NumBytes + TagLen1, FieldNum);\n"
     "        {_, 1} -> % 1 = bits64\n"
     "            <<_:64, Tl2/binary>> = Tl,\n"
     "            read_gr_b(Tl2, 0, 0, NumBytes + TagLen1 + 8, 0, FieldNum);\n"
     "        {_, 2} -> % 2 = length_delimited\n"
     "            read_gr_ld(Tl, 0, 0, NumBytes + TagLen1, FieldNum);\n"
     "        {_, 3} -> % 3 = group_start\n"
     "            read_gr_b(Tl, 0, 0, NumBytes + TagLen1, 0, FieldNum);\n"
     "        {_, 4} -> % 4 = group_end\n"
     "            read_gr_b(Tl, 0, 0, NumBytes + TagLen1, 0, FieldNum);\n"
     "        {_, 5} -> % 5 = bits32\n"
     "            <<_:32, Tl2/binary>> = Tl,\n"
     "            read_gr_b(Tl2, 0, 0, NumBytes + TagLen1 + 4, 0, FieldNum)\n"
     "    end.\n"
     "\n"
     "read_gr_vi(<<1:1, _:7, Tl/binary>>, N, NumBytes, FieldNum)\n"
     "  when N < (64-7) ->\n"
     "    read_gr_vi(Tl, N+7, NumBytes+1, FieldNum);\n"
     "read_gr_vi(<<0:1, _:7, Tl/binary>>, _, NumBytes, FieldNum) ->\n"
     "    read_gr_b(Tl, 0, 0, NumBytes+1, 0, FieldNum).\n"
     "\n"
     "read_gr_ld(<<1:1, X:7, Tl/binary>>, N, Acc, NumBytes, FieldNum)\n"
     "  when N < (64-7) ->\n"
     "    read_gr_ld(Tl, N+7, X bsl N + Acc, NumBytes+1, FieldNum);\n"
     "read_gr_ld(<<0:1, X:7, Tl/binary>>, N, Acc, NumBytes, FieldNum) ->\n"
     "    Len = X bsl N + Acc,\n"
     "    NumBytes1 = NumBytes + 1,\n"
     "    <<_:Len/binary, Tl2/binary>> = Tl,\n"
     "    read_gr_b(Tl2, 0, 0, NumBytes1 + Len, 0, FieldNum).\n"].

classify_field_merge_action(FieldDef) ->
    case FieldDef of
        #?gpb_field{occurrence=required, type={msg, _}}   -> msgmerge;
        #?gpb_field{occurrence=optional, type={msg, _}}   -> msgmerge;
        #?gpb_field{occurrence=required, type={group, _}} -> msgmerge;
        #?gpb_field{occurrence=optional, type={group, _}} -> msgmerge;
        #?gpb_field{occurrence=required}                  -> overwrite;
        #?gpb_field{occurrence=optional}                  -> overwrite;
        #?gpb_field{occurrence=repeated}                  -> seqadd
    end.

format_msg_merge_code(Defs, AnRes, Opts) ->
    case contains_messages(Defs) of
        true  -> format_msg_merge_code_msgs(Defs, AnRes, Opts);
        false -> format_msg_merge_code_no_msgs(Opts)
    end.

format_msg_merge_code_no_msgs(Opts) ->
    case get_records_or_maps_by_opts(Opts) of
        records ->
            ["-spec merge_msgs(_, _) -> no_return().\n",
             gpb_codegen:format_fn(
               merge_msgs,
               fun(Prev, New) ->
                       merge_msgs(Prev, New, [])
               end),
             "-spec merge_msgs(_, _, _) -> no_return().\n",
             gpb_codegen:format_fn(
               merge_msgs,
               fun(_Prev, _New, _Opts) ->
                       erlang:error({gpb_error, no_messages})
               end)];
        maps ->
            ["-spec merge_msgs(_, _, _) -> no_return().\n",
             gpb_codegen:format_fn(
               merge_msgs,
               fun(Prev, New, MsgName) ->
                       merge_msgs(Prev, New, MsgName, [])
               end),
             "-spec merge_msgs(_, _, _, _) -> no_return().\n",
             gpb_codegen:format_fn(
               merge_msgs,
               fun(_Prev, _New, _MsgName, _Opts) ->
                       erlang:error({gpb_error, no_messages})
               end)]
    end.

format_msg_merge_code_msgs(Defs, AnRes, Opts) ->
    MsgNames = [MsgName || {{msg, MsgName}, _MsgDef} <- Defs],
    [format_merge_msgs_top_level(MsgNames, Opts),
     [case Type of
          msg ->
              format_msg_merger(Name, MsgDef, AnRes, Opts);
          group ->
              case is_repeated_group(Name, AnRes) of
                  true ->
                      %% merged with seq-add, not exported as top-level
                      %% ==> such groups are never merged recursively,
                      %%     thus never called
                      [];
                  false ->
                      format_msg_merger(Name, MsgDef, AnRes, Opts)
              end
      end
      || {Type, Name, MsgDef} <- msgs_or_groups(Defs)]].

is_repeated_group(GroupName, #anres{group_occurrences=D}) ->
    dict:fetch(GroupName, D) == repeated.

format_merge_msgs_top_level(MsgNames, Opts) ->
    case get_records_or_maps_by_opts(Opts) of
        records ->
            [gpb_codegen:format_fn(
               merge_msgs,
               fun(Prev, New) ->
                       merge_msgs(Prev, New, [])
               end),
             gpb_codegen:format_fn(
               merge_msgs,
               fun(Prev, New, Opts) when element(1, Prev) =:= element(1, New) ->
                       TrUserData = proplists:get_value(user_data, Opts),
                       case Prev of
                           '<msg-type>' -> '<merge-msg>'(Prev, New, TrUserData)
                       end
               end,
               [repeat_clauses(
                  '<msg-type>',
                  [[replace_tree('<msg-type>', record_match(MsgName, [])),
                    replace_term('<merge-msg>', mk_fn(merge_msg_, MsgName))]
                   || MsgName <- MsgNames])])];
        maps ->
            [gpb_codegen:format_fn(
               merge_msgs,
               fun(Prev, New, MsgName) ->
                       merge_msgs(Prev, New, MsgName, [])
               end),
             gpb_codegen:format_fn(
               merge_msgs,
               fun(Prev, New, MsgName, Opts) ->
                       TrUserData = proplists:get_value(user_data, Opts),
                       case MsgName of
                           '<msg-type>' -> '<merge-msg>'(Prev, New, TrUserData)
                       end
               end,
               [repeat_clauses(
                  '<msg-type>',
                  [[replace_tree('<msg-type>', erl_syntax:atom(MsgName)),
                    replace_term('<merge-msg>', mk_fn(merge_msg_, MsgName))]
                   || MsgName <- MsgNames])])]
    end.

format_msg_merger(MsgName, [], _AnRes, _Opts) ->
    gpb_codegen:format_fn(
      mk_fn(merge_msg_, MsgName),
      fun(_Prev, New, _TrUserData) -> New end);
format_msg_merger(MsgName, MsgDef, AnRes, Opts) ->
    TrUserDataVar = ?expr(TrUserData),
    {PrevMatch, NewMatch, ExtraInfo} =
        format_msg_merger_fnclause_match(MsgName, MsgDef, Opts),
    {MandatoryMergings, OptMergings} = compute_msg_field_mergers(
                                         ExtraInfo, MsgName, AnRes),
    gpb_codegen:format_fn(
      mk_fn(merge_msg_, MsgName),
      fun('Prev', 'New', 'MaybeTrUserData') ->
              '<merge-it>'
      end,
      [replace_tree('Prev',  PrevMatch),
       replace_tree('New',   NewMatch),
       splice_trees(
         '<merge-it>',
         do_exprs(fun(Elem, Var) ->
                          render_omissible_merger(Elem, Var, TrUserDataVar)
                  end,
                  render_field_mergers(MsgName, MandatoryMergings,
                                       TrUserDataVar, Opts),
                  OptMergings)),
       replace_tree('TrUserData', TrUserDataVar), % needed by some field mergers
       replace_tree('MaybeTrUserData',
                    case any_field_is_sub_msg(MsgDef)
                        orelse any_field_is_repeated(MsgDef)
                        orelse exists_tr_for_msg(MsgName, merge, AnRes) of
                        true  -> TrUserDataVar;
                        false -> ?expr(_)
                    end)]).

any_field_is_sub_msg(Fields) ->
    lists:any(fun(#?gpb_field{type={msg,_}}) -> true;
                 (#?gpb_field{type={group,_}}) -> true;
                 (#?gpb_field{type={map,_,_}}) -> true;
                 (#gpb_oneof{fields=Fs}) -> any_field_is_sub_msg(Fs);
                 (_) -> false
              end,
              Fields).

format_msg_merger_fnclause_match(_MsgName, [], _Opts) ->
    {?expr(PF), ?expr(_), no_fields};
format_msg_merger_fnclause_match(MsgName, MsgDef, Opts) ->
    FNames  = [get_field_name(Field) || Field <- MsgDef],
    PFVars  = [case is_required_overwrite_merge(Field) of
                   true  -> none;
                   false -> var("PF~s", [get_field_name(Field)])
               end
               || Field <- MsgDef],
    NFVars  = [var("NF~s", [FName]) || FName <- FNames],
    PFields = lists:zip(FNames, PFVars),
    NFields = lists:zip(FNames, NFVars),
    Infos = zip4(FNames, PFVars, NFVars, MsgDef),
    case get_mapping_and_unset_by_opts(Opts) of
        X when X == records;
               X == {maps, present_undefined} ->
            PFields1 = [{FName,PFVar} || {FName,PFVar} <- PFields,
                                         PFVar /= none],
            P = mapping_match(MsgName, PFields1, Opts),
            N = mapping_match(MsgName, NFields, Opts),
            {P, N, {pr, Infos}};
        {maps, omitted} ->
            {OptInfos, MandInfos} = key_partition_on_optionality(4, Infos),
            PMsg = ?expr(PMsg),
            NMsg = ?expr(NMsg),
            P = map_match([{FName, PFVar} || {FName,PFVar,_,_} <- MandInfos,
                                             PFVar /= none]),
            N = map_match([{FName, NFVar} || {FName,_,NFVar,_} <- MandInfos]),
            PB = match_bind_var(P, PMsg),
            NB = match_bind_var(N, NMsg),
            XInfo = {om, {MandInfos, OptInfos, PMsg, NMsg}},
            case {MandInfos, OptInfos} of
                {_, []} -> {P, N, XInfo};
                {[], _} -> {PMsg, NMsg, XInfo};
                {_,  _} -> {PB, NB, XInfo}
            end
    end.

is_required_overwrite_merge(#?gpb_field{occurrence=required}=Field) ->
    classify_field_merge_action(Field) == overwrite;
is_required_overwrite_merge(_Field) ->
    false.

compute_msg_field_mergers({pr, XInfo}, MsgName, AnRes) ->
    Merges =
        [{FName, format_field_merge_expr(Field, PFVar, NFVar, MsgName, AnRes)}
         || {FName, PFVar, NFVar, Field} <- XInfo],
    {Merges, []};
compute_msg_field_mergers({om, {MandXInfo, OptXInfo, PMsg, NMsg}},
                          MsgName, AnRes) ->
    {MandMergs, []} = compute_msg_field_mergers({pr, MandXInfo},
                                                MsgName, AnRes),
    {OptMergs, []} = compute_msg_field_mergers({pr, OptXInfo},
                                               MsgName, AnRes),
    {MandMergs, reshape_cases_for_maps_find(OptMergs, PMsg, NMsg)}.

format_field_merge_expr(#?gpb_field{name=FName, occurrence=Occur}=Field,
                        PF, NF, MsgName, AnRes)->
    case classify_field_merge_action(Field) of
        overwrite when Occur == required ->
            {required, {PF, NF}};
        overwrite ->
            {overwrite, {PF, NF}};
        seqadd ->
            ElemPath = [MsgName, FName],
            Append = find_translation(ElemPath, merge, AnRes, 'erlang_++'),
            Tr = fun (_,_) -> Append end,
            {merge, {{PF, NF}, Tr, 'erlang_++'}};
        msgmerge ->
            Tr = mk_find_tr_fn_elem_or_default(MsgName, Field, false, AnRes),
            #?gpb_field{type={_msg_or_group,SubMsgName}}=Field,
            {merge, {{PF, NF}, Tr, mk_fn(merge_msg_, SubMsgName)}}
    end;
format_field_merge_expr(#gpb_oneof{name=CFName, fields=OFields},
                        PF, NF, MsgName, AnRes) ->
    case [OField || #?gpb_field{type={msg,_}}=OField <- OFields] of
        [] ->
            {overwrite, {PF, NF}};
        MOFields ->
            {oneof,
             {{PF, NF},
              [begin
                   Tr = mk_find_tr_fn_elem_or_default(
                          MsgName, F, {true, CFName}, AnRes),
                   {OFName, Tr, mk_fn(merge_msg_, M2Name)}
               end
               || #?gpb_field{name=OFName, type={msg,M2Name}}=F <- MOFields]}}
    end.

reshape_cases_for_maps_find(Merges, PMsg, NMsg) ->
    [{FName, case Merge of
                 {overwrite, {_, _}} ->
                     {overwrite, {PMsg, NMsg}};
                 {merge, {{_, _}, Tr, MergeFn}} ->
                     {merge, {{PMsg, NMsg}, Tr, MergeFn}};
                 {oneof, {{_, _}, OFMerges}} ->
                     {oneof, {{PMsg, NMsg}, OFMerges}};
                 {expr, Expr} ->
                     {expr, Expr}
             end}
     || {FName, Merge} <- Merges].

render_field_mergers(MsgName, Mergings, TrUserDataVar, Opts) ->
    Fields = [{FName, render_field_merger(Merge, TrUserDataVar)}
              || {FName, Merge} <- Mergings],
    mapping_create(MsgName, Fields, Opts).

render_field_merger({required, {none, NF}}, _TrUserDataVar) ->
    NF;
render_field_merger({overwrite, {PF, NF}}, _TrUserDataVar) ->
    ?expr(if 'NF' =:= undefined -> 'PF';
             true               -> 'NF'
          end,
          [replace_tree('PF', PF),
           replace_tree('NF', NF)]);
render_field_merger({expr, Expr}, _TrUserDataVar) ->
    Expr;
render_field_merger({merge, {{PF, NF}, Tr, MergeFn}}, TrUserDataVar) ->
    ?expr(if 'PF' /= undefined, 'NF' /= undefined -> 'merge'('PF', 'NF',
                                                             'TrUserData');
             'PF' == undefined -> 'NF';
             'NF' == undefined -> 'PF'
          end,
          [replace_tree('PF', PF),
           replace_tree('NF', NF),
           replace_term('merge', Tr(merge, MergeFn)),
           replace_tree('TrUserData', TrUserDataVar)]);
render_field_merger({oneof, {{PF, NF}, OFMerges}}, TrUserDataVar) ->
    Transforms = [replace_tree('PF', PF),
                  replace_tree('NF', NF),
                  replace_tree('OPF', prefix_var("O", PF)),
                  replace_tree('ONF', prefix_var("O", NF)),
                  replace_tree('TrUserData', TrUserDataVar)],
    ?expr(case {'PF', 'NF'} of
              '{{tag,OPF},{tag,ONF}}' -> {'tag', 'merge'('OPF','ONF',
                                                         'TrUserData')};
              {_, undefined}          -> 'PF';
              _                       -> 'NF'
          end,
          [repeat_clauses(
             '{{tag,OPF},{tag,ONF}}',
             [[replace_tree('{{tag,OPF},{tag,ONF}}',
                            ?expr({{'tag','OPF'},{'tag','ONF'}})),
               replace_term('tag', OFName),
               replace_term('merge', Tr(merge, OFMergeFn)) | Transforms]
              || {OFName, Tr, OFMergeFn} <- OFMerges])
           | Transforms]).

render_omissible_merger({FName, {overwrite, {PMsg, NMsg}}}, Var,
                        TrUserDataVar) ->
    ?expr(case {'PMsg', 'NMsg'} of
              {_, '#{fname := NF}'} -> 'Var#{fname=>NF}';
              {'#{fname := PF}', _} -> 'Var#{fname=>PF}';
              _                     -> 'Var'
          end,
          std_omitable_merge_transforms(PMsg, NMsg, FName, Var, TrUserDataVar));
render_omissible_merger({FName, {merge, {{PMsg, NMsg}, Tr, MergeFn}}}, Var,
                        TrUserDataVar) ->
    Trs = std_omitable_merge_transforms(PMsg, NMsg, FName, Var, TrUserDataVar),
    MergeCallTmpl = ?expr('merge'('PF','NF', 'TrUserData'), Trs),
    ?expr(case {'PMsg', 'NMsg'} of
              {'#{fname := PF}', '#{fname := NF}'} ->
                  'Var#{fname=>merge(PF,NF)}';
              {_, '#{fname := NF}'} ->
                  'Var#{fname=>NF}';
              {'#{fname := PF}', _} ->
                  'Var#{fname=>PF}';
              {_, _} ->
                  'Var'
          end,
          [replace_tree('Var#{fname=>merge(PF,NF)}',
                        map_set(Var, [{FName,MergeCallTmpl}]))]
          ++ Trs
          ++ [replace_term('merge', Tr(merge, MergeFn))]);
render_omissible_merger({FName, {oneof, {{PMsg, NMsg}, OFMerges}}}, Var,
                       TrUserDataVar) ->
    OPF = var("OPF~s", [FName]),
    ONF = var("ONF~s", [FName]),
    OneofTransforms = [replace_tree('OPF', OPF),
                       replace_tree('ONF', ONF)],
    ?expr(case {'PMsg', 'NMsg'} of
              '{#{fname := {tag,OPF}}, #{fname := {tag,ONF}}}' ->
                  'Var#{fname=>{tag,merge(OPF,ONF)}}';
              {_, '#{fname := NF}'} ->
                  'Var#{fname=>NF}';
              {'#{fname := PF}', _} ->
                  'Var#{fname=>PF}';
              {_, _} ->
                  'Var'
          end,
          [repeat_clauses(
             '{#{fname := {tag,OPF}}, #{fname := {tag,ONF}}}',
             [begin
                  Trs2 = [replace_term('tag', OFName),
                          replace_term('merge', Tr(merge, OFMergeFn))]
                      ++ OneofTransforms,
                  MmO = map_match([{FName, ?expr({'tag', 'OPF'}, Trs2)}]),
                  MmN = map_match([{FName, ?expr({'tag', 'ONF'}, Trs2)}]),
                  MergeCall = ?expr({'tag','merge'('OPF','ONF', 'TrUserData')},
                                    Trs2),
                  [replace_tree(
                     '{#{fname := {tag,OPF}}, #{fname := {tag,ONF}}}',
                     ?expr({'#{fname := {tag,OPF}}', '#{fname := {tag,ONF}}'},
                           [replace_tree('#{fname := {tag,OPF}}', MmO),
                            replace_tree('#{fname := {tag,ONF}}', MmN)])),
                   replace_tree('Var#{fname=>{tag,merge(OPF,ONF)}}',
                                map_set(Var, [{FName,MergeCall}]))
                   | Trs2]
              end
              || {OFName, Tr, OFMergeFn} <- OFMerges])
           | std_omitable_merge_transforms(PMsg, NMsg, FName, Var,
                                           TrUserDataVar)]).

std_omitable_merge_transforms(PMsg, NMsg, FName, Var, TrUserDataVar) ->
    PF = var("PF~s", [FName]),
    NF = var("NF~s", [FName]),
    [replace_term('fname', FName),
     replace_tree('PMsg', PMsg),
     replace_tree('NMsg', NMsg),
     replace_tree('PF', PF),
     replace_tree('NF', NF),
     replace_tree('Var', Var),
     replace_tree('Var#{fname=>NF}', map_set(Var, [{FName, NF}])),
     replace_tree('Var#{fname=>PF}', map_set(Var, [{FName, PF}])),
     replace_tree('#{fname := NF}', map_match([{FName, NF}])),
     replace_tree('#{fname := PF}', map_match([{FName, PF}])),
     replace_tree('TrUserData', TrUserDataVar)].

format_field_skippers(MsgName, AnRes) ->
    SkipVarintFnName = mk_fn(skip_varint_, MsgName),
    SkipLenDelimFnName = mk_fn(skip_length_delimited_, MsgName),
    SkipGroupFnName = mk_fn(skip_group_, MsgName),
    ReadFieldFnName = mk_fn(dfp_read_field_def_, MsgName),
    Params = decoder_params(MsgName, AnRes),
    [%% skip_varint_<MsgName>/2,4
     gpb_codegen:format_fn(
       SkipVarintFnName,
       fun(<<1:1, _:7, Rest/binary>>, Z1, Z2, '<Params>', TrUserData) ->
               call_self(Rest, Z1, Z2, '<Params>', TrUserData);
          (<<0:1, _:7, Rest/binary>>, Z1, Z2, '<Params>', TrUserData) ->
               '<call-read-field>'(Rest, Z1,Z2, '<Params>', TrUserData)
       end,
       [replace_term('<call-read-field>', ReadFieldFnName),
        splice_trees('<Params>', Params)]),
     "\n",
     %% skip_length_delimited_<MsgName>/4
     gpb_codegen:format_fn(
       SkipLenDelimFnName,
       fun(<<1:1, X:7, Rest/binary>>, N, Acc, '<Params>', TrUserData)
             when N < ?NB ->
               call_self(Rest, N+7, X bsl N + Acc, '<Params>', TrUserData);
          (<<0:1, X:7, Rest/binary>>, N, Acc, '<Params>', TrUserData) ->
               Length = X bsl N + Acc,
               <<_:Length/binary, Rest2/binary>> = Rest,
               '<call-read-field>'(Rest2, 0, 0, '<Params>', TrUserData)
       end,
       [replace_term('<call-read-field>', ReadFieldFnName),
        splice_trees('<Params>', Params)]),
     "\n",
     %% skip_group_<MsgName>/4
     gpb_codegen:format_fn(
       SkipGroupFnName,
       fun(Bin, FNum, Z2, '<Params>', TrUserData) ->
          {_, Rest} = read_group(Bin, FNum),
          '<call-read-field>'(Rest, 0, Z2, '<Params>', TrUserData)
       end,
       [replace_term('<call-read-field>', ReadFieldFnName),
        splice_trees('<Params>', Params)]),
     "\n",
     %% skip_32_<MsgName>/2,4
     %% skip_64_<MsgName>/2,4
     [[gpb_codegen:format_fn(
         mk_fn(skip_, NumBits, MsgName),
         fun(<<_:'<NumBits>', Rest/binary>>, Z1, Z2, '<Params>', TrUserData) ->
                 '<call-read-field>'(Rest, Z1, Z2, '<Params>', TrUserData)
         end,
         [replace_term('<call-read-field>', ReadFieldFnName),
          replace_term('<NumBits>', NumBits),
          splice_trees('<Params>', Params)]),
       "\n"]
      || NumBits <- [32, 64]]].

format_nif_decoder_error_wrappers(Defs, _AnRes, _Opts) ->
    [format_msg_nif_decode_error_wrapper(MsgName)
     || {{msg, MsgName}, _MsgDef} <- Defs].

format_msg_nif_decode_error_wrapper(MsgName) ->
    gpb_codegen:format_fn(
      mk_fn(d_msg_, MsgName),
      fun(Bin) ->
              erlang:nif_error({error,{nif_not_loaded,'<msg-name>'}}, [Bin])
      end,
      [replace_term('<msg-name>', MsgName)]).

%% -- verifiers -----------------------------------------------------

format_verifiers_top_function(Defs, Opts) ->
    case {contains_messages(Defs), get_records_or_maps_by_opts(Opts)} of
        {false, records} -> format_verifiers_top_no_msgs_r();
        {false, maps}    -> format_verifiers_top_no_msgs_m();
        {true,  _}       -> format_verifiers_top_with_msgs(Defs, Opts)
    end.

format_verifiers_top_no_msgs_r() ->
    [?f("-spec verify_msg(_) -> no_return().~n", []),
     gpb_codegen:format_fn(
       verify_msg,
       fun(Msg) -> call_self(Msg, []) end),
     ?f("-spec verify_msg(_,_) -> no_return().~n", []),
     gpb_codegen:format_fn(
       verify_msg,
       fun(Msg,_Opts) -> mk_type_error(not_a_known_message, Msg, []) end),
     "\n"].

format_verifiers_top_no_msgs_m() ->
    [?f("-spec verify_msg(_,_) -> no_return().~n", []),
     gpb_codegen:format_fn(
       verify_msg,
       fun(Msg, MsgName) -> call_self(Msg, MsgName, []) end),
     ?f("-spec verify_msg(_,_,_) -> no_return().~n", []),
     gpb_codegen:format_fn(
       verify_msg,
       fun(Msg, _MsgName, _Opts) ->
               mk_type_error(not_a_known_message, Msg, [])
       end),
     "\n"].

format_verifiers_top_with_msgs(Defs, Opts) ->
    Mapping = get_records_or_maps_by_opts(Opts),
    MsgNameVars = case Mapping of
                      records -> [];
                      maps    -> [?expr(MsgName)]
                  end,
    [gpb_codegen:format_fn(
       verify_msg,
       fun(Msg, '<MsgName>') -> call_self(Msg, '<MsgName>', []) end,
       [splice_trees('<MsgName>', MsgNameVars)]),
     gpb_codegen:format_fn(
       verify_msg,
       fun(Msg, '<MsgName>', Opts) ->
               TrUserData = proplists:get_value(user_data, Opts),
               case '<MsgOrMsgName>' of
                   '<msg-match>' -> '<verify-msg>'(Msg, ['<MsgName>'],
                                                   TrUserData);
                   _ -> mk_type_error(not_a_known_message, Msg, [])
               end
       end,
       [repeat_clauses(
          '<msg-match>',
          [[replace_tree('<msg-match>',
                         case Mapping of
                             records -> record_match(MsgName, []);
                             maps    -> erl_syntax:atom(MsgName)
                         end),
            replace_term('<verify-msg>', mk_fn(v_msg_, MsgName)),
            replace_term('<MsgName>', MsgName)]
           || {{msg, MsgName}, _MsgDef} <- Defs]),
        replace_tree('<MsgOrMsgName>', case Mapping of
                                           records -> ?expr(Msg);
                                           maps    -> ?expr(MsgName)
                                       end),
        splice_trees('<MsgName>', MsgNameVars)])].

format_verifiers(Defs, AnRes, Opts) ->
    [format_msg_verifiers(Defs, AnRes, Opts),
     format_enum_verifiers(Defs, AnRes, Opts),
     format_type_verifiers(AnRes, Opts),
     format_map_verifiers(AnRes, Opts),
     format_verifier_auxiliaries(Defs)
    ].

format_msg_verifiers(Defs, AnRes, Opts) ->
    [format_msg_verifier(MsgName, MsgDef, AnRes, Opts)
     || {_Type, MsgName, MsgDef} <- msgs_or_groups(Defs)].

format_msg_verifier(MsgName, MsgDef, AnRes, Opts) ->
    FNames = get_field_names(MsgDef),
    FVars = [var_f_n(I) || I <- lists:seq(1, length(FNames))],
    MsgVar = ?expr(M),
    {FieldMatching, NonOptKeys} =
        case get_mapping_and_unset_by_opts(Opts) of
            X when X == records;
                   X == {maps, present_undefined} ->
                {mapping_match(MsgName, lists:zip(FNames, FVars), Opts),
                 FNames};
            {maps, omitted} ->
                FMap = zip_for_non_opt_fields(MsgDef, FVars),
                {?expr('mapmatch' = 'M',
                       [replace_tree('mapmatch', map_match(FMap)),
                        replace_tree('M', MsgVar)]),
                 [K || {K, _} <- FMap]}
        end,
    ExtraneousFieldsChecks =
        case get_mapping_and_unset_by_opts(Opts) of
            X2 when X2 == records;
                    X2 == {maps, present_undefined} ->
                [];
            {maps, omitted} ->
                [?expr(lists:foreach(
                         fun('<Key>') ->
                                 ok;
                            (OtherKey) ->
                                 mk_type_error({extraneous_key, OtherKey},
                                               'M', Path)
                         end,
                         maps:keys('M')),
                       [repeat_clauses('<Key>',
                                       [[replace_term('<Key>', Key)]
                                         || Key <- FNames]),
                        replace_tree('M', MsgVar)])]
        end,

    NeedsMatchOther = case get_records_or_maps_by_opts(Opts) of
                          records -> can_occur_as_sub_msg(MsgName, AnRes);
                          maps    -> true
                      end,
    FnName = mk_fn(v_msg_, MsgName),
    TrUserDataVar = ?expr(TrUserData),
    [nowarn_dialyzer_attr(FnName,3,Opts),
     gpb_codegen:format_fn(
       FnName,
       fun('<msg-match>', '<Path>', 'MaybeTrUserData') ->
               '<verify-fields>',
               '<maybe-verify-no-extraneous-fields>',
               ok;
          ('<M>', Path, _TrUserData) when is_map('<M>') ->
               mk_type_error(
                 {missing_fields, 'NonOptKeys'--maps:keys('<M>'), '<MsgName>'},
                 '<M>', Path);
          ('<X>', Path, _TrUserData) ->
               mk_type_error({expected_msg,'<MsgName>'}, X, Path)
       end,
       [replace_tree('<msg-match>', FieldMatching),
        replace_tree('<Path>', if MsgDef == [], ExtraneousFieldsChecks == [] ->
                                       ?expr(_Path);
                                  true ->
                                       ?expr(Path)
                               end),
        replace_tree('MaybeTrUserData',
                     case any_field_is_sub_msg(MsgDef)
                         orelse exists_tr_for_msg(MsgName, verify, AnRes) of
                         true  -> TrUserDataVar;
                         false -> ?expr(_)
                     end),
        splice_trees('<verify-fields>',
                     field_verifiers(MsgName, MsgDef, FVars, MsgVar,
                                     TrUserDataVar,
                                     AnRes, Opts)),
        splice_trees('<maybe-verify-no-extraneous-fields>',
                     ExtraneousFieldsChecks),
        repeat_clauses('<X>', case NeedsMatchOther of
                                  true  -> [[replace_tree('<X>', ?expr(X))]];
                                  false -> [] %% omit the else clause
                              end),
        repeat_clauses('<M>',
                       case get_records_or_maps_by_opts(Opts) of
                           records ->
                               []; % omit this clause
                           maps ->
                               [[replace_tree('<M>', ?expr(M)),
                                 replace_term('NonOptKeys', NonOptKeys)]]
                       end),
        replace_term('<MsgName>', MsgName)])].

field_verifiers(MsgName, Fields, FVars, MsgVar, TrUserDataVar, AnRes, Opts) ->
    [field_verifier(MsgName, Field, FVar, MsgVar, TrUserDataVar, AnRes, Opts)
     || {Field, FVar} <- lists:zip(Fields, FVars)].

field_verifier(MsgName,
               #?gpb_field{name=FName, type=Type, occurrence=Occurrence}=Field,
               FVar, MsgVar, TrUserDataVar, AnRes, Opts) ->
    FVerifierFn = case Type of
                      {msg,FMsgName}  -> mk_fn(v_msg_, FMsgName);
                      {group,GName}   -> mk_fn(v_msg_, GName);
                      {enum,EnumName} -> mk_fn(v_enum_, EnumName);
                      {map,KT,VT}     -> mk_fn(v_, map_type_to_msg_name(KT,VT));
                      Type            -> mk_fn(v_type_, Type)
                  end,
    ElemPath = mk_elempath_elem(MsgName, Field, false),
    FVerifierFn2 = find_translation(ElemPath, verify, AnRes, FVerifierFn),
    Replacements = [replace_term('<verify-fn>', FVerifierFn2),
                    replace_tree('<F>', FVar),
                    replace_term('<FName>', FName),
                    replace_term('<Type>', Type),
                    replace_tree('TrUserData', TrUserDataVar),
                    splice_trees('MaybeTrUserData',
                                 maybe_userdata_param(Field, TrUserDataVar))],
    IsMapField = case Type of
                     {map,_,_} -> true;
                     _ -> false
                 end,
    case Occurrence of
        required ->
            %% FIXME: check especially for `undefined'
            %% and if found, error out with required_field_not_set
            %% specifying expected type
            ?expr('<verify-fn>'('<F>', ['<FName>' | Path], 'MaybeTrUserData'),
                  Replacements);
        repeated when not IsMapField ->
            case get_mapping_and_unset_by_opts(Opts) of
                X when X == records;
                       X == {maps, present_undefined} ->
                    ?expr(if is_list('<F>') ->
                                 %% _ = [...] to avoid dialyzer error
                                 %% "Expression produces a value of type
                                 %% ['ok'], but this value is unmatched"
                                 %% with the -Wunmatched_returns flag.
                                 _ = ['<verify-fn>'(Elem, ['<FName>' | Path],
                                                    'MaybeTrUserData')
                                      || Elem <- '<F>'],
                                 ok;
                             true ->
                                 mk_type_error(
                                   {invalid_list_of, '<Type>'},
                                   '<F>',
                                   ['<FName>' | Path])
                          end,
                          Replacements);
                {maps, omitted} ->
                    ?expr(case 'M' of
                              '#{<FName> := <F>}' ->
                                  if is_list('<F>') ->
                                         %% _ = [...] to avoid dialyzer error
                                         %% "Expression produces a value of type
                                         %% ['ok'], but this value is unmatched"
                                         %% with the -Wunmatched_returns flag.
                                         _ = ['<verify-fn>'(Elem, ['<FName>' | Path],
                                                            'MaybeTrUserData')
                                              || Elem <- '<F>'],
                                         ok;
                                     true ->
                                         mk_type_error(
                                           {invalid_list_of, '<Type>'},
                                           '<F>',
                                           ['<FName>' | Path])
                                  end;
                              _ -> ok
                          end,
                          [replace_tree('#{<FName> := <F>}',
                                        map_match([{FName, FVar}])),
                           replace_tree('M', MsgVar) | Replacements])
            end;
        repeated when IsMapField ->
            case get_mapping_and_unset_by_opts(Opts) of
                X when X == records;
                       X == {maps, present_undefined} ->
                    ?expr('<verify-fn>'('<F>', ['<FName>' | Path],
                                        'TrUserData'),
                          Replacements);
                {maps, omitted} ->
                    ?expr(case 'M' of
                              '#{<FName> := <F>}' ->
                                  '<verify-fn>'('<F>', ['<FName>' | Path],
                                                'TrUserData');
                              _ ->
                                  ok
                          end,
                          [replace_tree('#{<FName> := <F>}',
                                        map_match([{FName, FVar}])),
                           replace_tree('M', MsgVar) | Replacements])
            end;
        optional ->
            case get_mapping_and_unset_by_opts(Opts) of
                X when X == records;
                       X == {maps, present_undefined} ->
                    ?expr(if '<F>' == undefined -> ok;
                             true -> '<verify-fn>'('<F>', ['<FName>' | Path],
                                                  'MaybeTrUserData')
                          end,
                          Replacements);
                {maps, omitted} ->
                    ?expr(case 'M' of
                              '#{<FName> := <F>}' ->
                                  '<verify-fn>'('<F>', ['<FName>' | Path],
                                                'MaybeTrUserData');
                              _ ->
                                  ok
                          end,
                          [replace_tree('#{<FName> := <F>}',
                                        map_match([{FName, FVar}])),
                           replace_tree('M', MsgVar) | Replacements])
            end
    end;
field_verifier(MsgName, #gpb_oneof{name=FName, fields=OFields},
               FVar, MsgVar, TrUserDataVar, AnRes, Opts) ->
    IsOneof = {true, FName},
    case get_mapping_and_unset_by_opts(Opts) of
        X when X == records;
               X == {maps, present_undefined} ->
            ?expr(
               case '<F>' of
                   undefined ->
                       ok;
                   '<oneof-pattern>' ->
                       '<verify-fn>'('<OFVar>', ['<OFName>', '<FName>' | Path],
                                     'MaybeTrUserData');
                   _ ->
                       mk_type_error(invalid_oneof, '<F>', ['<FName>' | Path])
               end,
               [replace_tree('<F>', FVar),
                replace_term('<FName>', FName),
                repeat_clauses(
                  '<oneof-pattern>',
                  [begin
                       FVerifierFn =
                           case Type of
                               {msg,FMsgName}  -> mk_fn(v_msg_, FMsgName);
                               {enum,EnumName} -> mk_fn(v_enum_, EnumName);
                               Type            -> mk_fn(v_type_, Type)
                           end,
                       ElemPath = mk_elempath_elem(MsgName, F, IsOneof),
                       FVerifierFn2 = find_translation(ElemPath, verify, AnRes,
                                                       FVerifierFn),
                       OFVar = prefix_var("O", FVar),
                       [replace_tree('M', MsgVar),
                        replace_tree('<oneof-pattern>',
                                     ?expr({'<OFName>','<OFVar>'})),
                        replace_term('<verify-fn>', FVerifierFn2),
                        replace_tree('<OFVar>', OFVar),
                        replace_term('<OFName>', OFName),
                        splice_trees('MaybeTrUserData',
                                     maybe_userdata_param(F, TrUserDataVar))]
                   end
                   || #?gpb_field{name=OFName, type=Type}=F <- OFields])]);
        {maps, omitted} ->
            ?expr(
               case 'M' of
                   '<oneof-pattern>' ->
                       '<verify-fn>'('<OFVar>', ['<OFName>', '<FName>' | Path],
                                     'MaybeTrUserData');
                   '#{<FName> := <F>}' ->
                       mk_type_error(invalid_oneof, '<F>', ['<FName>' | Path]);
                   _ ->
                       ok
               end,
               [replace_tree('<F>', FVar),
                replace_term('<FName>', FName),
                replace_tree('M', MsgVar),
                replace_tree('#{<FName> := <F>}', map_match([{FName, FVar}])),
                repeat_clauses(
                  '<oneof-pattern>',
                  [begin
                       FVerifierFn =
                           case Type of
                               {msg,FMsgName}  -> mk_fn(v_msg_, FMsgName);
                               {enum,EnumName} -> mk_fn(v_enum_, EnumName);
                               Type            -> mk_fn(v_type_, Type)
                           end,
                       ElemPath = mk_elempath_elem(MsgName, F, IsOneof),
                       FVerifierFn2 = find_translation(ElemPath, verify, AnRes,
                                                       FVerifierFn),
                       OFVar = prefix_var("O", FVar),
                       Trs1 = [replace_tree('<OFVar>', OFVar),
                               replace_term('<OFName>', OFName)],
                       OFPat = ?expr({'<OFName>','<OFVar>'}, Trs1),
                       [replace_tree('<oneof-pattern>',
                                     map_match([{FName, OFPat}])),
                        replace_term('<verify-fn>', FVerifierFn2),
                        splice_trees('MaybeTrUserData',
                                     maybe_userdata_param(F, TrUserDataVar))
                        | Trs1]
                   end
                   || #?gpb_field{name=OFName, type=Type}=F <- OFields])])
    end.


can_occur_as_sub_msg(MsgName, #anres{used_types=UsedTypes}) ->
    sets:is_element({msg,MsgName}, UsedTypes)
        orelse sets:is_element({group,MsgName}, UsedTypes).

format_enum_verifiers(Defs, #anres{used_types=UsedTypes}, Opts) ->
    [format_enum_verifier(EnumName, Def, Opts)
     || {{enum,EnumName}, Def} <- Defs,
        smember({enum, EnumName}, UsedTypes)].

format_enum_verifier(EnumName, EnumMembers, Opts) ->
    FnName = mk_fn(v_enum_, EnumName),
    [nowarn_dialyzer_attr(FnName, 2, Opts),
     gpb_codegen:format_fn(
       FnName,
       fun('<sym>', _Path) -> ok;
          (V, Path) when is_integer(V) -> v_type_sint32(V, Path);
          (X, Path) -> mk_type_error({invalid_enum, '<EnumName>'}, X, Path)
       end,
       [repeat_clauses('<sym>', [[replace_term('<sym>', EnumSym)]
                                 || {EnumSym, _Value} <- EnumMembers]),
        replace_term('<EnumName>', EnumName)])].

format_type_verifiers(#anres{used_types=UsedTypes}, Opts) ->
    [[format_int_verifier(sint32, signed, 32, Opts)
      || smember(sint32, UsedTypes) orelse any_enum_field_exists(UsedTypes)],
     [format_int_verifier(Type, Signedness, Bits, Opts)
      || {Type, Signedness, Bits} <- [{sint64,   signed,   64},
                                      {int32,    signed,   32},
                                      {int64,    signed,   64},
                                      {uint32,   unsigned, 32},
                                      {uint64,   unsigned, 64},
                                      {fixed32,  unsigned, 32},
                                      {fixed64,  unsigned, 64},
                                      {sfixed32, signed,   32},
                                      {sfixed64, signed,   64}],
         smember(Type, UsedTypes)],
     [format_bool_verifier(Opts)                || smember(bool, UsedTypes)],
     [format_float_verifier(float, Opts)        || smember(float, UsedTypes)],
     [format_float_verifier(double, Opts)       || smember(double, UsedTypes)],
     [format_string_verifier(Opts)              || smember(string, UsedTypes)],
     [format_bytes_verifier(Opts)               || smember(bytes, UsedTypes)]].

format_int_verifier(IntType, Signedness, NumBits, Opts) ->
    Min = case Signedness of
              unsigned -> 0;
              signed   -> -(1 bsl (NumBits-1))
          end,
    Max = case Signedness of
              unsigned -> 1 bsl NumBits - 1;
              signed   -> 1 bsl (NumBits-1) - 1
          end,
    FnName = mk_fn(v_type_, IntType),
    [nowarn_dialyzer_attr(FnName, 2, Opts),
     gpb_codegen:format_fn(
       FnName,
       fun(N, _Path) when '<Min>' =< N, N =< '<Max>' ->
               ok;
          (N, Path) when is_integer(N) ->
               mk_type_error({value_out_of_range, '<details>'}, N, Path);
          (X, Path) ->
               mk_type_error({bad_integer, '<details>'}, X, Path)
       end,
       [replace_term('<Min>', Min),
        replace_term('<Max>', Max),
        splice_trees('<details>', [erl_syntax:atom(IntType),
                                   erl_syntax:atom(Signedness),
                                   erl_syntax:integer(NumBits)])])].

format_bool_verifier(Opts) ->
    FnName = mk_fn(v_type_, bool),
    [nowarn_dialyzer_attr(FnName, 2, Opts),
     gpb_codegen:format_fn(
       FnName,
       fun(false, _Path) -> ok;
          (true, _Path)  -> ok;
          (0, _Path)  -> ok;
          (1, _Path)  -> ok;
          (X, Path) -> mk_type_error(bad_boolean_value, X, Path)
       end)].

format_float_verifier(FlType, Opts) ->
    BadTypeOfValue = list_to_atom(lists:concat(["bad_", FlType, "_value"])),
    FnName = mk_fn(v_type_, FlType),
    [nowarn_dialyzer_attr(FnName, 2, Opts),
     gpb_codegen:format_fn(
       FnName,
       fun(N, _Path) when is_float(N) -> ok;
          %% It seems a float for the corresponding integer value is
          %% indeed packed when doing <<Integer:32/little-float>>.
          %% So let verify accept integers too.
          %% When such a value is unpacked, we get a float.
          (N, _Path) when is_integer(N) -> ok;
          (infinity, _Path)    -> ok;
          ('-infinity', _Path) -> ok;
          (nan, _Path)         -> ok;
          (X, Path)            -> mk_type_error('<bad_x_value>', X, Path)
       end,
       [replace_term('<bad_x_value>', BadTypeOfValue)])].

format_string_verifier(Opts) ->
    FnName = mk_fn(v_type_, string),
    [nowarn_dialyzer_attr(FnName, 2, Opts),
     gpb_codegen:format_fn(
       FnName,
       fun(S, Path) when is_list(S); is_binary(S) ->
               try unicode:characters_to_binary(S) of
                   B when is_binary(B) ->
                       ok;
                   {error, _, _} -> %% a non-UTF-8 binary
                       mk_type_error(bad_unicode_string, S, Path)
               catch error:badarg ->
                       mk_type_error(bad_unicode_string, S, Path)
               end;
          (X, Path) ->
               mk_type_error(bad_unicode_string, X, Path)
       end)].

format_bytes_verifier(Opts) ->
    FnName = mk_fn(v_type_, bytes),
    [nowarn_dialyzer_attr(FnName, 2, Opts),
     gpb_codegen:format_fn(
       FnName,
       fun(B, _Path) when is_binary(B) ->
               ok;
          (B, _Path) when is_list(B) ->
               ok;
          (X, Path) ->
               mk_type_error(bad_binary_value, X, Path)
       end)].

format_map_verifiers(#anres{map_types=MapTypes}=AnRes, Opts) ->
    MapsOrTuples = get_2tuples_or_maps_for_maptype_fields_by_opts(Opts),
    [format_map_verifier(KeyType, ValueType, MapsOrTuples, AnRes, Opts)
     || {KeyType,ValueType} <- sets:to_list(MapTypes)].

format_map_verifier(KeyType, ValueType, MapsOrTuples, AnRes, Opts) ->
    MsgName = map_type_to_msg_name(KeyType, ValueType),
    FnName = mk_fn(v_, MsgName),
    KeyVerifierFn = mk_fn(v_type_, KeyType),
    ValueVerifierFn1 = case ValueType of
                           {msg,FMsgName}  -> mk_fn(v_msg_, FMsgName);
                           {enum,EnumName} -> mk_fn(v_enum_, EnumName);
                           Type            -> mk_fn(v_type_, Type)
                       end,
    ElemPath = [MsgName,value],
    ValueVerifierFn2 = find_translation(ElemPath, verify, AnRes,
                                        ValueVerifierFn1),

    TrUserDataVar = ?expr(TrUserData),
    TrUserDataReplacements =
        case {ValueType,{ValueVerifierFn1, ValueVerifierFn2}} of
            {{msg,_}, _} ->
                [replace_tree('MaybeTrUserDataArg', TrUserDataVar),
                 replace_tree('MaybeTrUserData', TrUserDataVar)];
            {_, {X,Y}} when X /= Y ->
                %% Translation exists
                [replace_tree('MaybeTrUserDataArg', TrUserDataVar),
                 replace_tree('MaybeTrUserData', TrUserDataVar)];
            _ ->
                [replace_tree('MaybeTrUserDataArg', ?expr(_)),
                 splice_trees('MaybeTrUserData', [])]
        end,
    [nowarn_dialyzer_attr(FnName, 3, Opts),
     case MapsOrTuples of
         '2tuples' ->
             gpb_codegen:format_fn(
               FnName,
               fun(KVs, Path, 'MaybeTrUserDataArg') when is_list(KVs) ->
                       [case X of
                            {Key, Value} ->
                                'VerifyKey'(Key, ['key' | Path]),
                                'VerifyValue'(Value, ['value' | Path],
                                             'MaybeTrUserData');
                            _ ->
                                mk_type_error(invalid_key_value_tuple, X, Path)
                        end
                        || X <- KVs],
                       ok;
                  (X, Path, _TrUserData) ->
                       mk_type_error(invalid_list_of_key_value_tuples, X, Path)
               end,
               [replace_term('VerifyKey', KeyVerifierFn),
                replace_term('VerifyValue', ValueVerifierFn2)]
               ++ TrUserDataReplacements);
         maps ->
             gpb_codegen:format_fn(
               FnName,
               fun(M, Path, 'MaybeTrUserDataArg') when is_map(M) ->
                       [begin
                            'VerifyKey'(Key, ['key' | Path]),
                            'VerifyValue'(Value, ['value' | Path],
                                         'MaybeTrUserData')
                        end
                        || {Key, Value} <- maps:to_list(M)],
                       ok;
                  (X, Path, _TrUserData) ->
                       mk_type_error(invalid_map, X, Path)
               end,
               [replace_term('VerifyKey', KeyVerifierFn),
                replace_term('VerifyValue', ValueVerifierFn2)]
               ++ TrUserDataReplacements)
     end].

format_verifier_auxiliaries(Defs) ->
    ["-spec mk_type_error(_, _, list()) -> no_return().\n",
     gpb_codegen:format_fn(
       mk_type_error,
       fun(Error, ValueSeen, Path) ->
               Path2 = prettify_path(Path),
               erlang:error({gpb_type_error,
                             {Error, [{value, ValueSeen},{path, Path2}]}})
       end),
     "\n",
     case contains_messages(Defs) of
         false ->
             gpb_codegen:format_fn(
               prettify_path,
               fun([]) -> top_level end);
         true ->
             gpb_codegen:format_fn(
               prettify_path,
               fun([]) ->
                       top_level;
                  (PathR) ->
                       list_to_atom(
                         string:join(
                           lists:map(fun atom_to_list/1, lists:reverse(PathR)),
                           "."))
               end)
     end].

nowarn_dialyzer_attr(FnName,Arity,Opts) ->
    %% Especially for the verifiers, dialyzer's success typing can
    %% think that some code paths in the verifiers can't be reached,
    %% and in a sense, it is right: the verifiers do much the same
    %% work as dialyzer. But I think their existence is still
    %% warranted because (a) they work-time rather than compile-time,
    %% and (b) provide for shorter turn-around times when dialyzer
    %% can take some time to analyze a non-trivial proto file.
    %%
    %% So mute dialyzer for the verifier functions.
    case can_do_dialyzer_attr(Opts) of
        true ->
            ?f("-dialyzer({nowarn_function,~p/~w}).~n", [FnName,Arity]);
        false ->
            %% Too old system (Erlang 17 or older), which will see
            %% the dialyzer attr as just another plain attr,
            %% which must be located before all functions.
            %% Just don't silence dialyzer on these systems.
            ""
    end.

can_do_dialyzer_attr(Opts) ->
    is_target_major_version_at_least(18, Opts).

%% -- translators ------------------------------------------------------

format_translators(_Defs, #anres{translations=Ts}=AnRes, Opts) ->
    [[[format_field_op_translator(ElemPath, Op, CallTemplate, Opts)
       || {Op, CallTemplate} <- OpTransls]
      || {ElemPath, OpTransls} <- dict:to_list(Ts)],
     format_default_translators(AnRes, Opts)].

format_merge_translators(_Defs, #anres{translations=Ts}=AnRes, Opts) ->
    [[[format_field_op_translator(ElemPath, Op, CallTemplate, Opts)
       || {Op, CallTemplate} <- OpTransls,
          Op == merge]
      || {ElemPath, OpTransls} <- dict:to_list(Ts)],
     format_default_merge_translators(AnRes, Opts)].

format_field_op_translator(ElemPath, Op, CallTemplate, Opts) ->
    ArgTemplate = last_tuple_element(CallTemplate),
    FnName = mk_tr_fn_name(ElemPath, Op),
    {InArgs, OutArgs0, Relations0} =
        if Op /= verify ->
                Ins = Outs = tr_in_args_by_op(Op),
                InOutNames = [Name || {Name,_Value} <- Outs],
                {Ins, Outs, mk_pass_straight_through_rel(InOutNames)};
           Op == verify ->
                [{_,V},{_,Path},{_,UserData}] = Ins = tr_in_args_by_op(Op),
                ErrorF = ?expr(fun(Reason) ->
                                       mk_type_error(Reason, 'Actual', 'Path')
                               end,
                               [replace_tree('Actual', V),
                                replace_tree('Path', Path)]),
                Outs = [{'$1',V},{'$errorf',ErrorF},{'$user_data',UserData}],
                Rels = [{'$1',['$1']},
                        %% $errorf uses $1,$2 if present, else $1,$2 are used
                        {'$errorf',['$1','$2'], ['$1','$2']},
                        {'$user_data',['$user_data']}],
                {Ins, Outs, Rels}
        end,
    OutArgs = OutArgs0 ++ [{'$op', erl_syntax:abstract(Op)}],
    Relations = Relations0 ++ [{'$op', []}],
    {InPatterns, OutParams, _UsedInNames, UsedOutNames} =
        process_tr_params(InArgs, Relations, OutArgs, ArgTemplate),
    Call = case CallTemplate of
               {Fn, ArgTemplate} ->
                   ?expr('$$Fn'('$$OutParams'),
                         [replace_term('$$Fn', Fn),
                          splice_trees('$$OutParams', OutParams)]);
               {Mod, Fn, ArgTemplate} ->
                   ?expr('$$Mod':'$$Fn'('$$OutParams'),
                         [replace_term('$$Mod', Mod),
                          replace_term('$$Fn', Fn),
                          splice_trees('$$OutParams', OutParams)])
           end,
    UsesErrorF = lists:member('$errorf', UsedOutNames),
    Body = if Op == verify, not UsesErrorF ->
                   [Actual,EPath|_] = InPatterns,
                   ?expr(try '$$Call', ok
                         catch _:Reason ->
                                 mk_type_error(Reason,'Actual','Path')
                         end,
                         [replace_tree('$$Call', Call),
                          replace_tree('Actual', Actual),
                          replace_tree('Path', EPath)]);
              true ->
                   Call
           end,
    [inline_attr(FnName,length(InArgs)),
     if Op == verify ->
             %% Dialyzer might complain that "The created fun has no
             %% local return", for a $errorf, which is true, but also
             %% not surprising, so shut this warning down.
             nowarn_dialyzer_attr(FnName,length(InArgs),Opts);
        true ->
             ""
     end,
     gpb_codegen:format_fn(
       FnName,
       fun('$$InPatterns') ->
               '$$Body'
       end,
       [splice_trees('$$InPatterns', InPatterns),
        replace_tree('$$Body', Body)])].


last_tuple_element(Tuple) ->
    element(tuple_size(Tuple), Tuple).

%% InArgs = [{Name, SyntaxTree}] % eg: [{'$1',?expr(ToPackForEncode)}, ...]
%%     Name = atom()
%% InOutArgRelations = [{OutParamName, [InArg1, InArg2, ...]}]
%%     Example if InOutArgRelations (for verify translators):
%%          [{'$1',['$1']},
%%           {'$errorf', ['$1','$2']},
%%           {'$user_data', ['$3']}]
%% Outs = [{Name, SyntaxTree}] % eg: [{'$1',?expr(ToPackForEncode)}, ...]
%%     Name = atom()
%% ArgsTemplate = [term()]     % eg: ['$1', '$2']
%%          ff                 % or  ['$user_data', ['$1', '$2', a, 4711]]
%% -> {InParams      :: [syntax_tree()],
%%     OutArgs       :: [syntax_tree()],
%%     UsedInArgs    :: [atom()],
%%     UsedOutParams :: [atom()]}
process_tr_params(InArgs, InOutArgRelations, Outs, ArgsTemplate) ->
    {OutArgs, UsedOutNames} =
        lists:mapfoldl(
          fun(ArgTempl, Used) ->
                  {Out, MoreUsed} = abstractify_tr_param(ArgTempl, Outs),
                  {Out, lists:usort(MoreUsed ++ Used)}
          end,
          [],
          ArgsTemplate),
    UnusedOutNames = [N || {N,_} <- Outs] -- UsedOutNames,
    UsedInArgs = compute_used_in_args(UsedOutNames, UnusedOutNames,
                                      InOutArgRelations),
    InParams = underscore_unused_params(InArgs, UsedInArgs),
    {InParams, OutArgs, UsedInArgs, UsedOutNames}.

abstractify_tr_param([H|T], Outs) ->
    {AbsH, UsedH} = abstractify_tr_param(H, Outs),
    {AbsT, UsedT} = abstractify_tr_param(T, Outs),
    {erl_syntax:cons(AbsH, AbsT), lists:usort(UsedH ++ UsedT)};
abstractify_tr_param([], _Outs) ->
    {erl_syntax:nil(), []};
abstractify_tr_param(Tuple, Outs) when is_tuple(Tuple) ->
    {AElems, AUsed} = lists:unzip([abstractify_tr_param(Elem, Outs)
                                   || Elem <- tuple_to_list(Tuple)]),
    {erl_syntax:tuple(AElems), lists:usort(lists:append(AUsed))};
abstractify_tr_param(I, _Outs) when is_integer(I) ->
    {erl_syntax:integer(I), []};
abstractify_tr_param(F, _Outs) when is_float(F) ->
    {erl_syntax:float(F), []};
abstractify_tr_param(A, Outs) when is_atom(A) ->
    case lists:keyfind(A, 1, Outs) of
        {A,Abstr} -> {Abstr, [A]};
        false     -> {erl_syntax:atom(A), []}
    end;
abstractify_tr_param(B, _Outs) when is_binary(B) ->
    {erl_syntax:abstract(B), []};
abstractify_tr_param(B, _Outs) when is_bitstring(B) ->
    %% Current version of erl_syntax (Erlang-18.3) can't do bitstrings,
    %% but erl_parse can. Maybe future erl_syntax versions will...
    try erl_syntax:abstract(B) of
        STree -> {STree, []}
    catch error:{badarg,_} ->
            erl_parse:abstract(B)
    end;
abstractify_tr_param(X, Outs) ->
    abstractify_tr_param_check_for_map(X, Outs).

-ifdef(NO_HAVE_MAPS).
abstractify_tr_param_check_for_map(X, _Outs) ->
    error({translator,cant_make_abstraxt_code_for,X}).
-else.
abstractify_tr_param_check_for_map(M, Outs) when is_map(M) ->
    {MItems, MUsed} =
        lists:unzip([begin
                         {AK,UK} = abstractify_tr_param(K, Outs),
                         {AV,UV} = abstractify_tr_param(V, Outs),
                         {erl_syntax:map_field_assoc(AK, AV), UK ++ UV}
                     end
                     || {K,V} <- maps:to_list(M)]),
    {erl_syntax:map_expr(MItems), lists:usort(lists:append(MUsed))};
abstractify_tr_param_check_for_map(X, _Outs) ->
    error({translator,cant_make_abstraxt_code_for,X}).
-endif. % NO_HAVE_MAPS.

mk_pass_straight_through_rel(Names) ->
    [{Name,[Name]} || Name <- Names].

compute_used_in_args(Used, Unused, InOutArgRelations) ->
    lists:usort(
      lists:append(
        [lists:append(
           [case lists:keyfind(U, 1, InOutArgRelations) of
                {U, Ins}         -> Ins;
                {U, Ins, _Elses} -> Ins;
                false            -> []
            end
            || U <- Used]),
         lists:append(
           [case lists:keyfind(Uu, 1, InOutArgRelations) of
                {Uu, _Ins}        -> [];
                {Uu, _Ins, Elses} -> Elses;
                false             -> []
            end
            || Uu <- Unused])])).

underscore_unused_params(InArgs, UsedInArgs) ->
    [case lists:member(InName, UsedInArgs) of
         true  -> InExpr;
         false -> ?expr(_)
     end
     || {InName, InExpr} <- InArgs].

dollar_i(Name) ->
    list_to_atom(?ff("$~w", [Name])).

tr_in_args_by_op(Op) ->
    [{dollar_i(I), A} || {I,A} <- index_seq(args_by_op2(Op))]
        ++ [{'$user_data', ?expr(TrUserData)}].

args_by_op2(encode)                   -> [?expr(X)];
args_by_op2(decode)                   -> [?expr(X)];
args_by_op2(decode_init_default)      -> [?expr(InitialValue)];
args_by_op2(decode_repeated_add_elem) -> [?expr(Elem), ?expr(L)];
args_by_op2(decode_repeated_finalize) -> [?expr(L)];
args_by_op2(merge)                    -> [?expr(X1), ?expr(X2)];
args_by_op2(verify)                   -> [?expr(V), ?expr(Path)].

format_aux_transl_helpers(#anres{default_transls=UsedDefaultTransls}) ->
    IsNeeded = fun(F,A) -> sets:is_element({F,A}, UsedDefaultTransls) end,
    [[[inline_attr(id,2),
       "id(X, _TrUserData) -> X.\n",
       "\n"] || IsNeeded(id,2)],
     [[inline_attr(cons,3),
       "cons(Elem, Acc, _TrUserData) -> [Elem | Acc].\n",
       "\n"] || IsNeeded(cons,3)],
     [[inline_attr('lists_reverse',2),
       "'lists_reverse'(L, _TrUserData) -> lists:reverse(L)."
       "\n"] || IsNeeded(lists_reverse,2)],
     [[inline_attr('erlang_++',3),
       "'erlang_++'(A, B, _TrUserData) -> A ++ B."
       "\n"] || IsNeeded('erlang_++',3)]].

format_default_translators(AnRes, Opts) ->
    [format_default_map_translators(AnRes, Opts),
     format_default_any_translators(AnRes, Opts)].

format_default_map_translators(#anres{map_types=MapTypes,
                                      map_value_types=MVT}=AnRes, Opts) ->
    HaveMaps = sets:size(MapTypes) > 0,
    {HaveMapSubmsgs, HaveMapNonSubmsgs} = MVT,
    [%% Auxiliary helpers in case of fields of type map<_,_>
     [case get_2tuples_or_maps_for_maptype_fields_by_opts(Opts) of
          '2tuples' ->
              [inline_attr(mt_maptuple_to_pseudomsg_r,2),
               gpb_codegen:format_fn(
                 mt_maptuple_to_pseudomsg_r,
                 fun({K,V},RName) -> {RName,K,V} end),
               "\n",
               inline_attr(mt_empty_map_r,0),
               gpb_codegen:format_fn(
                 mt_empty_map_r,
                 fun() -> dict:new() end),
               [[inline_attr(mt_add_item_r,2),
                 gpb_codegen:format_fn(
                   mt_add_item_r,
                   fun({_RName,K,V}, D) -> dict:store(K,V,D) end),
                 "\n"]
                || HaveMapNonSubmsgs],
               [[inline_attr(mt_add_item_r_verify_value,2),
                 gpb_codegen:format_fn(
                   mt_add_item_r_verify_value,
                   fun({_,_,undefined}, _) -> error({gpb_error, missing_value});
                      ({_RName,K,V}, D) -> dict:store(K,V,D)
                   end),
                 "\n"]
                || HaveMapSubmsgs],
               inline_attr(mt_finalize_items_r,1),
               gpb_codegen:format_fn(
                 mt_finalize_items_r,
                 fun(D) -> dict:to_list(D) end),
               "\n"];
          maps ->
              {M,K,V} = {?expr(M), ?expr(K), ?expr(V)},
              [inline_attr(mt_maptuple_to_pseudomsg_m,1),
               gpb_codegen:format_fn(
                 mt_maptuple_to_pseudomsg_m,
                 fun({K,V}) -> '#{key => K, value => V}' end,
                 [replace_tree('#{key => K, value => V}',
                               map_create([{key,K}, {value,V}]))]),
               "\n",
               inline_attr(mt_map_to_list_m,1),
               gpb_codegen:format_fn(
                 mt_map_to_list_m,
                 fun(M) -> maps:to_list(M) end),
               "\n",
               inline_attr(mt_empty_map_m,0),
               gpb_codegen:format_fn(
                 mt_empty_map_m,
                 fun() -> '#{}' end,
                 [replace_tree('#{}', map_create([]))]),
               "\n",
               [[inline_attr(mt_add_item_m,2),
                 case is_target_major_version_at_least(18, Opts) of
                     true ->
                         gpb_codegen:format_fn(
                           mt_add_item_m,
                           fun('#{key := K,value := V}', M) -> 'M#{K => V}' end,
                           [replace_tree('#{key := K,value := V}',
                                         map_match([{key,K}, {value,V}])),
                            replace_tree('M#{K => V}',
                                         map_set(M, [{K,V}]))]);
                     false ->
                         gpb_codegen:format_fn(
                           mt_add_item_m,
                           fun('#{key := K,value := V}', M) ->
                                   maps:put('K', 'V', 'M')
                           end,
                           [replace_tree('#{key := K,value := V}',
                                         map_match([{key,K}, {value,V}])),
                            replace_tree('K', K),
                            replace_tree('V', V),
                            replace_tree('M', M)])
                 end]
                || HaveMapNonSubmsgs],
               [[inline_attr(mt_add_item_m_verify_value,2),
                 case is_target_major_version_at_least(18, Opts) of
                     true ->
                         gpb_codegen:format_fn(
                           mt_add_item_m_verify_value,
                           fun('#{key := K,value := V}', M) ->
                                   if V =:= '$undef' ->
                                           error({gpb_error, missing_value});
                                      true ->
                                           'M#{K => V}'
                                   end
                           end,
                           [replace_tree('#{key := K,value := V}',
                                         map_match([{key,K}, {value,V}])),
                            replace_tree('M#{K => V}',
                                         map_set(M, [{K,V}]))]);
                     false ->
                         gpb_codegen:format_fn(
                           mt_add_item_m_verify_value,
                           fun('#{key := K,value := V}', M) ->
                                   if V =:= '$undef' ->
                                           error({gpb_error, missing_value});
                                      true ->
                                           maps:put('K', 'V', 'M')
                                   end
                           end,
                           [replace_tree('#{key := K,value := V}',
                                         map_match([{key,K}, {value,V}])),
                            replace_tree('K', K),
                            replace_tree('V', V),
                            replace_tree('M', M)])
                 end]
                || HaveMapSubmsgs],
               "\n"]
      end,
      format_default_merge_translators(AnRes, Opts)]
     || HaveMaps].

format_default_merge_translators(#anres{map_types=MapTypes}, Opts) ->
    HaveMaps = sets:size(MapTypes) > 0,
    [%% Auxiliary helpers in case of fields of type map<_,_>
     case get_2tuples_or_maps_for_maptype_fields_by_opts(Opts) of
         '2tuples' ->
             [inline_attr(mt_merge_maptuples_r,2),
              gpb_codegen:format_fn(
                mt_merge_maptuples_r,
                fun(L1, L2) ->
                        dict:to_list(dict:merge(fun(_Key, _V1, V2) -> V2 end,
                                                dict:from_list(L1),
                                                dict:from_list(L2)))
                end),
              "\n"];
         maps ->
             [inline_attr(mt_merge_maps_m,2),
              gpb_codegen:format_fn(
                mt_merge_maps_m,
                fun(M1, M2) -> maps:merge(M1,M2) end),
              "\n"]
     end
     || HaveMaps].

format_default_any_translators(#anres{translations=Translations}, _Opts) ->
    Defaults = [{merge, default_any_merge_translator()},
                {verify, default_any_verify_translator()}],
    Needs = compute_needed_default_translations(Translations, Defaults),
    [[[inline_attr(any_m_overwrite,2),
       gpb_codegen:format_fn(
         any_m_overwrite,
         fun(Any2,_) -> Any2 end),
       "\n"] || sets:is_element(merge, Needs)],
     [[gpb_codegen:format_fn(
         any_v_no_check,
         fun(_,_) -> ok end),
       "\n"] || sets:is_element(verify, Needs)]].

compute_needed_default_translations(Translations, Defaults) ->
    dict:fold(
      fun(_ElemPath, Ops, Acc) ->
              lists:foldl(
                fun({Op, Call}, Acc2) ->
                        case lists:member({Op, Call}, Defaults) of
                            true  -> sets:add_element(Op, Acc2);
                            false -> Acc2
                        end
                end,
                Acc,
                Ops)
      end,
      sets:new(),
      Translations).

inline_attr(FnName,Arity) ->
    ?f("-compile({inline,~p/~w}).~n", [FnName,Arity]).

%% -- message defs -----------------------------------------------------

format_introspection(Defs, Opts) ->
    MsgDefs  = [Item || {{msg, _}, _}=Item <- Defs],
    EnumDefs = [Item || {{enum, _}, _}=Item <- Defs],
    GroupDefs = [Item || {{group, _}, _}=Item <- Defs],
    ServiceDefs = [Item || {{service, _}, _}=Item <- Defs],
    [gpb_codegen:format_fn(
       get_msg_defs, fun() -> '<Defs>' end,
       [replace_tree('<Defs>', msg_def_trees(EnumDefs, MsgDefs, GroupDefs,
                                             Opts))]),
     "\n",
     gpb_codegen:format_fn(
       get_msg_names, fun() -> '<Names>' end,
       [replace_term('<Names>', [MsgName || {{msg,MsgName}, _} <- Defs])]),
     "\n",
     gpb_codegen:format_fn(
       get_group_names, fun() -> '<Names>' end,
       [replace_term('<Names>', [Name || {{group,Name}, _} <- Defs])]),
     "\n",
     gpb_codegen:format_fn(
       get_msg_or_group_names, fun() -> '<Names>' end,
       [replace_term('<Names>', msg_or_group_names(Defs))]),
     "\n",
     gpb_codegen:format_fn(
       get_enum_names, fun() -> '<Names>' end,
       [replace_term('<Names>', [EnumName || {{enum,EnumName}, _} <- Defs])]),
     "\n",
     format_fetch_msg_defs(msgs_or_groups(Defs)),
     ?f("~n"),
     format_fetch_enum_defs(EnumDefs),
     ?f("~n"),
     format_find_msg_defs(Defs, Opts),
     ?f("~n"),
     format_find_enum_defs(EnumDefs),
     ?f("~n"),
     format_enum_value_symbol_converters(EnumDefs),
     ?f("~n"),
     format_get_service_names(ServiceDefs),
     ?f("~n"),
     format_get_service_defs(ServiceDefs, Opts),
     ?f("~n"),
     format_get_rpc_names(ServiceDefs),
     ?f("~n"),
     format_find_rpc_defs(ServiceDefs),
     ?f("~n"),
     [format_find_service_rpc_defs(ServiceName, Rpcs, Opts) || {{service, ServiceName}, Rpcs} <- ServiceDefs],
     ?f("~n"),
     format_fetch_rpc_defs(ServiceDefs, Opts),
     ?f("~n"),
     format_get_package_name(Defs),
     ?f("~n"),
     format_descriptor(Defs, Opts)
    ].

msg_def_trees(EnumDefs, MsgDefs, GroupDefs, Opts) ->
    EnumDefTrees = [erl_parse:abstract(EnumDef) || EnumDef <- EnumDefs],
    MsgDefTrees = [msg_def_tree(MsgDef, Opts) || MsgDef <- MsgDefs],
    GroupDefTrees = [group_def_tree(GroupDef, Opts) || GroupDef <- GroupDefs],
    erl_syntax:list(EnumDefTrees ++ MsgDefTrees ++ GroupDefTrees).

msg_def_tree({{msg, MsgName}, Fields}, Opts) ->
    erl_syntax:tuple(
      [erl_syntax:tuple([erl_syntax:atom(msg), erl_syntax:atom(MsgName)]),
       fields_tree(Fields, Opts)]).

group_def_tree({{group, Name}, Fields}, Opts) ->
    erl_syntax:tuple(
      [erl_syntax:tuple([erl_syntax:atom(group), erl_syntax:atom(Name)]),
       fields_tree(Fields, Opts)]).

fields_tree(Fields, Opts) ->
    case get_field_format_by_opts(Opts) of
        fields_as_records ->
            erl_syntax:list([field_tree(Field, Opts) || Field <- Fields]);
        fields_as_maps ->
            erl_syntax:list([field_tree(Field, Opts) || Field <- Fields]);
        fields_as_proplists ->
            erl_parse:abstract(gpb:field_records_to_proplists(Fields))
    end.

get_field_format_by_opts(Opts) ->
    case proplists:get_bool(defs_as_proplists, proplists:unfold(Opts)) of
        false -> %% default
            case get_defs_as_maps_or_records(Opts) of
                records -> fields_as_records;
                maps    -> fields_as_maps
            end;
        true ->
            fields_as_proplists
    end.

field_tree(#?gpb_field{}=F, Opts) ->
    [?gpb_field | FValues] = tuple_to_list(F),
    FNames = record_info(fields, ?gpb_field),
    mapping_create(
      ?gpb_field,
      lists:zip(FNames,
                [erl_parse:abstract(FValue) || FValue <- FValues]),
      mk_get_defs_as_maps_or_records_fn(Opts));
field_tree(#gpb_oneof{fields=OFields}=F, Opts) ->
    [gpb_oneof | FValues] = tuple_to_list(F),
    FNames = record_info(fields, gpb_oneof),
    mapping_create(
      gpb_oneof,
      [if FName == fields -> {FName, fields_tree(OFields, Opts)};
          FName /= fields -> {FName, erl_parse:abstract(FValue)}
       end
       || {FName, FValue} <- lists:zip(FNames, FValues)],
      mk_get_defs_as_maps_or_records_fn(Opts)).

format_fetch_msg_defs([]) ->
    ["-spec fetch_msg_def(_) -> no_return().\n",
     gpb_codegen:format_fn(
       fetch_msg_def,
       fun(MsgName) -> erlang:error({no_such_msg, MsgName}) end)];
format_fetch_msg_defs(_MsgDefs) ->
    gpb_codegen:format_fn(
      fetch_msg_def,
      fun(MsgName) ->
              case find_msg_def(MsgName) of
                  Fs when is_list(Fs) -> Fs;
                  error               -> erlang:error({no_such_msg, MsgName})
              end
      end).

format_fetch_enum_defs([]) ->
    ["-spec fetch_enum_def(_) -> no_return().\n",
     gpb_codegen:format_fn(
       fetch_enum_def,
       fun(EnumName) -> erlang:error({no_such_enum, EnumName}) end)];
format_fetch_enum_defs(_EnumDefs) ->
    gpb_codegen:format_fn(
      fetch_enum_def,
      fun(EnumName) ->
              case find_enum_def(EnumName) of
                  Es when is_list(Es) -> Es;
                  error               -> erlang:error({no_such_enum, EnumName})
              end
      end).

format_find_msg_defs(Defs, Opts) ->
    gpb_codegen:format_fn(
      find_msg_def,
      fun('<Name>') -> '<Fields>';
         (_) -> error
      end,
      [repeat_clauses('<Name>',
                      [[replace_term('<Name>', Name),
                        replace_tree('<Fields>', fields_tree(Fields, Opts))]
                       || {_, Name, Fields} <- msgs_or_groups(Defs)])]).

format_find_enum_defs(Enums) ->
    gpb_codegen:format_fn(
      find_enum_def,
      fun('<EnumName>') -> '<Values>';
         (_) -> error
      end,
      [repeat_clauses('<EnumName>',
                      [[replace_term('<EnumName>', EnumName),
                        replace_term('<Values>', Values)]
                       || {{enum, EnumName}, Values} <- Enums])]).


format_enum_value_symbol_converter_exports(Defs) ->
    [?f("-export([enum_symbol_by_value/2, enum_value_by_symbol/2]).~n"),
     [begin
         ToSymFnName = mk_fn(enum_symbol_by_value_, EnumName),
         ToValFnName = mk_fn(enum_value_by_symbol_, EnumName),
         ?f("-export([~p/1, ~p/1]).~n", [ToSymFnName, ToValFnName])
     end
     || {{enum, EnumName}, _EnumDef} <- Defs]].

format_enum_value_symbol_converters(EnumDefs) when EnumDefs /= [] ->
    %% A difference between this function and `d_enum_X' as generated
    %% by `format_enum_decoders' is that this function generates
    %% value/symbol converters for all enums, not only for the ones
    %% that are used in messages.
    [gpb_codegen:format_fn(
       enum_symbol_by_value,
       fun('<EnumName>', Value) -> 'cvt'(Value) end,
       [repeat_clauses(
          '<EnumName>',
          [[replace_term('<EnumName>', EnumName),
            replace_term('cvt', mk_fn(enum_symbol_by_value_, EnumName))]
           || {{enum, EnumName}, _EnumDef} <- EnumDefs])]),
     "\n",
     gpb_codegen:format_fn(
       enum_value_by_symbol,
       fun('<EnumName>', Sym) -> 'cvt'(Sym) end,
       [repeat_clauses(
          '<EnumName>',
          [[replace_term('<EnumName>', EnumName),
            replace_term('cvt', mk_fn(enum_value_by_symbol_, EnumName))]
           || {{enum, EnumName}, _EnumDef} <- EnumDefs])]),
     "\n",
     [[gpb_codegen:format_fn(
         mk_fn(enum_symbol_by_value_, EnumName),
         fun('<Value>') -> '<Sym>' end,
         [repeat_clauses('<Value>',
                         [[replace_term('<Value>', EnumValue),
                           replace_term('<Sym>', EnumSym)]
                          || {EnumSym, EnumValue} <- unalias_enum(EnumDef)])]),
       "\n",
       gpb_codegen:format_fn(
         mk_fn(enum_value_by_symbol_, EnumName),
         fun('<Sym>') -> '<Value>' end,
         [repeat_clauses('<Sym>',
                         [[replace_term('<Value>', EnumValue),
                           replace_term('<Sym>', EnumSym)]
                          || {EnumSym, EnumValue} <- EnumDef])])]
      || {{enum, EnumName}, EnumDef} <- EnumDefs]];
format_enum_value_symbol_converters([]=_EnumDefs) ->
    ["-spec enum_symbol_by_value(_, _) -> no_return().\n",
     gpb_codegen:format_fn(
       enum_symbol_by_value,
       fun(E, V) -> erlang:error({no_enum_defs, E, V}) end),
     "\n",
     "-spec enum_value_by_symbol(_, _) -> no_return().\n",
     gpb_codegen:format_fn(
       enum_value_by_symbol,
       fun(E, V) -> erlang:error({no_enum_defs, E, V}) end),
     "\n"].

format_get_package_name(Defs) ->
    case lists:keyfind(package, 1, Defs) of
        false ->
            gpb_codegen:format_fn(
              get_package_name, fun() -> undefined end);
        {package, Package} ->
            gpb_codegen:format_fn(
              get_package_name, fun() -> '<Package>' end,
              [replace_term('<Package>', Package)])
    end.

format_descriptor(Defs, Opts) ->
    case get_gen_descriptor_by_opts(Opts) of
=======
possibly_format_descriptor(Defs, Opts) ->
    case gpb_lib:get_gen_descriptor_by_opts(Opts) of
>>>>>>> ff3c90d4
        true ->
            try gpb_compile_descr:encode_defs_to_descriptor(Defs) of
                Bin when is_binary(Bin) ->
                    gpb_codegen:format_fn(
                      descriptor, fun() -> 'bin' end,
                      [replace_term(bin, Bin)])
            catch error:undef ->
                    ST = erlang:get_stacktrace(),
                    case {element(1,hd(ST)), element(2,hd(ST))} of
                        {gpb_compile_descr, encode_defs_to_descriptor} ->
                            gpb_codegen:format_fn(
                              descriptor,
                              fun() -> erlang:error(descr_not_avail) end);
                        _ ->
                            %% other error
                            erlang:raise(error, undef, ST)
                    end
            end;
        false ->
            ""
    end.

%% -- hrl -----------------------------------------------------

possibly_format_hrl(Mod, Defs, Opts) ->
    case gpb_lib:get_records_or_maps_by_opts(Opts) of
        records -> format_hrl(Mod, Defs, Opts);
        maps    -> '$not_generated'
    end.

format_hrl(Mod, Defs, Opts) ->
    ModVsn = list_to_atom(atom_to_list(Mod) ++ "_gpb_version"),
    gpb_lib:iolist_to_utf8_or_escaped_binary(
      [?f("%% Automatically generated, do not edit~n"
          "%% Generated by ~p version ~s~n",
          [?MODULE, gpb:version_as_string()]),
       "\n",
       ?f("-ifndef(~p).~n", [Mod]),
       ?f("-define(~p, true).~n", [Mod]),
       "\n",
       ?f("-define(~p, \"~s\").~n", [ModVsn, gpb:version_as_string()]),
       "\n",
       string:join(
         [gpb_gen_types:format_msg_record(Msg, Fields, Opts, Defs)
          || {_,Msg,Fields} <- gpb_lib:msgs_or_groups(Defs)],
         "\n"),
       "\n",
       ?f("-endif.~n")],
      Opts).

%% -- nif c++ code -----------------------------------------------------

possibly_format_nif_cc(Mod, Defs, AnRes, Opts) ->
    case proplists:get_bool(nif, Opts) of
        true  -> gpb_gen_nif:format_nif_cc(Mod, Defs, AnRes, Opts);
        false -> '$not_generated'
    end.

%% -- compile to memory -----------------------------------------------------

compile_to_binary(Mod, HrlText, ErlCode, PossibleNifCode, Opts) ->
    ModAsStr = flatten_iolist(?f("~p", [Mod])),
    ErlCode2 = nano_epp(ErlCode, ModAsStr, HrlText),
    {ok, Toks, _EndLine} = erl_scan:string(ErlCode2),
    FormToks = split_toks_at_dot(Toks),
    Forms = [case erl_parse:parse_form(Ts) of
                 {ok, Form} ->
                     Form;
                 {error, Reason} ->
                     io:format(user, "Ts=~p~n", [Ts]),
                     erlang:error(
                       {internal_error,?MODULE,Mod,Ts,Reason,
                        {more_info,[{full_erl,ErlCode2},{hrl,HrlText},
                                    {nif,PossibleNifCode},{opts,Opts}]}})
             end
             || Ts <- FormToks],
    combine_erl_and_possible_nif(compile:noenv_forms(Forms, Opts),
                                 PossibleNifCode).

nano_epp(Code, ModAsStr, HrlText) ->
    %% nepp = nano-erlang-preprocessor. Couldn't find a way to run
    %% the epp from a string, and don't want or need to use the file
    %% system when everything is already in memory.
    D0 = dict:new(),
    {Txt, _EndLine, _Defs} = nepp1(Code, ModAsStr, HrlText, 1, D0, []),
    Txt.

nepp1(<<"%% -*- coding:",_/binary>>=B, ModAsStr, HrlText, N, Ds, Acc) ->
    %% First (non-coding) line must be a -file(...) directive,
    %% or else unused record definitions in included files will
    %% produce warnings: eg: {27,erl_lint,{unused_record,gpb_oneof}}.
    {CodingLine,Rest} = read_until(B, "\n", ""),
    Erl = (ModAsStr -- "''") ++ ".erl",
    CodingAndFileDirective = CodingLine ++ "\n" ++ file_directive(Erl, 1),
    Acc2 = lists:reverse(CodingAndFileDirective, Acc),
    nepp2_nl(Rest, ModAsStr, HrlText, N, Ds, Acc2);
nepp1(Rest, ModAsStr, HrlText, N, Ds, Acc) ->
    Erl = (ModAsStr -- "''") ++ ".erl",
    FileDirective = file_directive(Erl, 1),
    Acc2 = lists:reverse(FileDirective, Acc),
    nepp2_nl(Rest, ModAsStr, HrlText, N, Ds, Acc2).


nepp2(<<"?MODULE", Rest/binary>>, ModAsStr, Hrl, N, Ds, Acc) ->
    nepp2(Rest, ModAsStr, Hrl, N, Ds, lists:reverse(ModAsStr, Acc));
nepp2(<<$\n, Rest/binary>>, ModAsStr, Hrl, N, Ds, Acc) ->
    nepp2_nl(Rest, ModAsStr, Hrl, N+1, Ds, [$\n | Acc]);
nepp2(<<C, Rest/binary>>, ModAsStr, Hrl, N, Ds, Acc) ->
    nepp2(Rest, ModAsStr, Hrl, N, Ds, [C | Acc]);
nepp2(<<>>, _ModAsStr, _Hrl, N, Ds, Acc) ->
    {lists:reverse(Acc), N, Ds}.

nepp2_nl(<<"-include", Rest/binary>>, ModAsStr, Hrl, N, Ds, Acc) ->
    nepp2_inc(Rest, ModAsStr, Hrl, N, Ds, Acc);
nepp2_nl(<<"-include_lib", Rest/binary>>, ModAsStr, Hrl, N, Ds, Acc) ->
    nepp2_inc(Rest, ModAsStr, Hrl, N, Ds, Acc);
nepp2_nl(<<"-define", Rest/binary>>, ModAsStr, Hrl, N, Ds, Acc) ->
    nepp2_def(Rest, ModAsStr, Hrl, N, Ds, Acc);
nepp2_nl(<<"-ifdef", Rest/binary>>, ModAsStr, Hrl, N, Ds, Acc) ->
    nepp2_ifdef(Rest, ifdef, ModAsStr, Hrl, N, Ds, Acc);
nepp2_nl(<<"-ifndef", Rest/binary>>, ModAsStr, Hrl, N, Ds, Acc) ->
    nepp2_ifdef(Rest, ifndef, ModAsStr, Hrl, N, Ds, Acc);
nepp2_nl(<<"-endif.\n", Rest/binary>>, ModAsStr, Hrl, N, Ds, Acc) ->
    nepp2_nl(Rest, ModAsStr, Hrl, N+1, Ds, Acc);
nepp2_nl(X, ModAsStr, Hrl, N, Ds, Acc) ->
    nepp2(X, ModAsStr, Hrl, N, Ds, Acc).

nepp2_inc(Rest, ModAsStr, Hrl, N, Ds, Acc) ->
    {_,    Rest1} = read_until(Rest,  "(", ""),
    {Inc1, Rest2} = read_until(Rest1, ")", ""),
    {_,    Rest3} = read_until(Rest2, "\n", ""),
    Inc = parse_term(Inc1),
    Erl = (ModAsStr -- "''") ++ ".erl",
    case classify_inc(Inc) of
        gpb_hrl ->
            FieldDef = field_record_to_text(),
            OneofDef = oneof_record_to_text(),
            RpcDef   = rpc_record_to_text(),
            Txt = lists:flatten([file_directive(Inc, 1),
                                 FieldDef, OneofDef, RpcDef]),
            Acc2 = lists:reverse(Txt ++ file_directive(Erl, N+1), Acc),
            nepp2_nl(Rest3, ModAsStr, Hrl, N+1, Ds, Acc2);
        mod_hrl when Hrl /= '$not_generated' ->
            {Txt1, _End, Ds2} = nepp2_nl(Hrl, ModAsStr, Hrl, 1, Ds, []),
            Txt2 = lists:flatten([file_directive(Inc, 1), Txt1]),
            Acc2 = lists:reverse(Txt2 ++ file_directive(Erl, N+1), Acc),
            nepp2_nl(Rest3, ModAsStr, Hrl, N+1, Ds2, Acc2)
    end.

nepp2_def(Rest, ModAsStr, Hrl, N, Ds, Acc) ->
    {_,   Rest1} = read_until(Rest,  "(", ""),
    {Sym, Rest2} = read_until(Rest1, ",", ""),
    {Val, Rest3} = read_until(Rest2, ")", ""),
    {_,   Rest4} = read_until(Rest3, "\n", ""),
    Ds1 = dict:store(parse_term(Sym), parse_term(Val), Ds),
    nepp2_nl(Rest4, ModAsStr, Hrl, N+1, Ds1, Acc).

nepp2_ifdef(Rest, SkipCond, ModAsStr, Hrl, N, Ds, Acc) ->
    {_,   Rest1} = read_until(Rest,  "(", ""),
    {Sym, Rest2} = read_until(Rest1, ")", ""),
    {_,   Rest3} = read_until(Rest2, "\n", ""),
    case {dict:is_key(parse_term(Sym), Ds), SkipCond} of
        {true,  ifdef}  -> nepp2_nl(Rest3, ModAsStr, Hrl, N+1, Ds, Acc);
        {false, ifndef} -> nepp2_nl(Rest3, ModAsStr, Hrl, N+1, Ds, Acc);
        _ -> nepp2_skip(Rest3, 1, ModAsStr, Hrl, N+1, Ds, Acc)
    end.

nepp2_skip(<<"-endif.\n", Rest/binary>>, Depth, ModAsStr, Hrl, N, Ds, Acc) ->
    if Depth == 1 -> nepp2_nl(Rest, ModAsStr, Hrl, N+1, Ds, Acc);
       Depth >  1 -> nepp2_skip(Rest, Depth-1, ModAsStr, Hrl, N+1, Ds, Acc)
    end;
nepp2_skip(<<"-ifdef", Rest/binary>>, Depth, ModAsStr, Hrl, N, Ds, Acc) ->
    {_, Rest2} = read_until(Rest, "\n", ""),
    nepp2_skip(Rest2, Depth+1, ModAsStr, Hrl, N+1, Ds, Acc);
nepp2_skip(<<"-ifndef", Rest/binary>>, Depth, ModAsStr, Hrl, N, Ds, Acc) ->
    {_, Rest2} = read_until(Rest, "\n", ""),
    nepp2_skip(Rest2, Depth+1, ModAsStr, Hrl, N+1, Ds, Acc);
nepp2_skip(<<$\n, Rest/binary>>, Depth, ModAsStr, Hrl, N, Ds, Acc) ->
    nepp2_skip(Rest, Depth, ModAsStr, Hrl, N+1, Ds, Acc);
nepp2_skip(<<_, Rest/binary>>, Depth, ModAsStr, Hrl, N, Ds, Acc) ->
    nepp2_skip(Rest, Depth, ModAsStr, Hrl, N, Ds, Acc).

read_until(<<C, Rest/binary>>, Delims, Acc) ->
    case lists:member(C, Delims) of
        true  -> {lists:reverse(Acc), Rest};
        false -> read_until(Rest, Delims, [C | Acc])
    end.

parse_term(S) ->
    {ok, Tokens, _End} = erl_scan:string(S),
    {ok, Term} = erl_parse:parse_term(Tokens++[{dot,1}]),
    Term.

classify_inc(F) ->
    case lists:last(filename:split(F)) of
        "gpb.hrl" -> gpb_hrl;
        _         -> mod_hrl
    end.

file_directive(File, N) ->
    ?ff("-file(\"~s\", ~p).\n", [File, N]).

split_toks_at_dot(AllToks) ->
    case lists:splitwith(fun is_no_dot/1, AllToks) of
        {Toks, [{dot,_}=Dot]}      -> [Toks ++ [Dot]];
        {Toks, [{dot,_}=Dot | Tl]} -> [Toks ++ [Dot] | split_toks_at_dot(Tl)]
    end.

is_no_dot({dot,_}) -> false;
is_no_dot(_)       -> true.

field_record_to_text() ->
    record_to_text(?gpb_field, record_info(fields, ?gpb_field), #?gpb_field{}).

oneof_record_to_text() ->
    record_to_text(gpb_oneof, record_info(fields, gpb_oneof), #gpb_oneof{}).

rpc_record_to_text() ->
    record_to_text(?gpb_rpc, record_info(fields, ?gpb_rpc), #?gpb_rpc{}).

record_to_text(RecordName, Fields, DefaultR) ->
    FieldTexts =
        [if Default == undefined -> ?ff("~p", [FName]);
            Default /= undefined -> ?ff("~p = ~p", [FName, Default])
         end
         || {FName,Default} <- lists:zip(Fields, tl(tuple_to_list(DefaultR)))],
    ?f("-record(~p, {~s}).~n",
       [RecordName, string:join(FieldTexts, ", ")]).

combine_erl_and_possible_nif(ErlCompilationResult, '$not_generated'=_Nif) ->
    ErlCompilationResult;
combine_erl_and_possible_nif({ok, ModuleName, ErlCode}, NifTxt) ->
    {ok, ModuleName, combine_erlcode_with_niftxt(ErlCode, NifTxt)};
combine_erl_and_possible_nif({ok, ModuleName, ErlCode, Warnings}, NifTxt) ->
    {ok, ModuleName, combine_erlcode_with_niftxt(ErlCode, NifTxt), Warnings};
combine_erl_and_possible_nif(Error, _NifTxt) ->
    Error.

combine_erlcode_with_niftxt(ErlCode, NifTxt) ->
    [{erl, ErlCode},
     {nif, NifTxt}].

%% -- internal utilities -----------------------------------------------------

<<<<<<< HEAD
new_bindings(Tuples) ->
    lists:foldl(fun add_binding/2, new_bindings(), Tuples).

new_bindings() ->
    dict:new().

add_binding({Key, Value}, Bindings) ->
    dict:store(Key, Value, Bindings).

fetch_binding(Key, Bindings) ->
    dict:fetch(Key, Bindings).

%% a mapping is either a record or a map
%%
%%
mapping_match(RName, Fields, Opts) ->
    case get_records_or_maps_by_opts(Opts) of
        records -> record_match(RName, Fields);
        maps    -> map_match(Fields)
    end.

mapping_create(RName, Fields, Opts) when is_list(Opts) ->
    Fn = fun() -> get_records_or_maps_by_opts(Opts) end,
    mapping_create(RName, Fields, Fn);
mapping_create(RName, Fields, RecordsOrMaps) when is_function(RecordsOrMaps) ->
    case RecordsOrMaps() of
        records -> record_create(RName, Fields);
        maps    -> map_create(Fields)
    end.

mapping_update(Var, RName, FieldsValues, Opts) ->
    case get_records_or_maps_by_opts(Opts) of
        records ->
            record_update(Var, RName, FieldsValues);
        maps ->
            case get_mapping_and_unset_by_opts(Opts) of
                {maps, present_undefined} -> map_update(Var, FieldsValues);
                {maps, omitted}           -> map_set(Var, FieldsValues)
            end
    end.

get_records_or_maps_by_opts(Opts) ->
    Default = false,
    case proplists:get_value(msgs_as_maps, Opts, Default) of
        false -> records;
        true  -> maps
    end.

get_mapping_and_unset_by_opts(Opts) ->
    case get_records_or_maps_by_opts(Opts) of
        records ->
            records;
        maps ->
            Default = present_undefined,
            {maps, proplists:get_value(maps_unset_optional, Opts, Default)}
    end.

get_2tuples_or_maps_for_maptype_fields_by_opts(Opts) ->
    Default = false,
    case proplists:get_value(mapfields_as_maps, Opts, Default) of
        true  -> maps;
        false -> '2tuples'
    end.

mk_get_defs_as_maps_or_records_fn(Opts) ->
    fun() -> get_defs_as_maps_or_records(Opts) end.

get_defs_as_maps_or_records(Opts) ->
    Default = false,
    case proplists:get_value(defs_as_maps, Opts, Default) of
        false -> records;
        true  -> maps
    end.

%% records
record_match(RName, Fields) -> record_create_or_match(RName, Fields).
record_create(RName, Fields) -> record_create_or_match(RName, Fields).

record_create_or_match(RecordName, FieldsValueTrees) ->
    record_update(none, RecordName, FieldsValueTrees).

record_update(Var, _RecordName, []) when Var /= none ->
    %% No updates to be made, maybe no fields
    Var;
record_update(Var, RecordName, FieldsValueTrees) ->
    erl_syntax:record_expr(
      Var,
      erl_syntax:atom(RecordName),
      [erl_syntax:record_field(erl_syntax:atom(FName), ValueSyntaxTree)
       || {FName, ValueSyntaxTree} <- FieldsValueTrees]).

%% maps
-ifndef(NO_HAVE_MAPS).
map_match(Fields) ->
    erl_syntax:map_expr(
      [erl_syntax:map_field_exact(erl_syntax:atom(FName), Expr)
       || {FName, Expr} <- Fields]).

map_create(Fields) ->
    map_set(none, Fields).

map_update(Var, []) when Var /= none ->
    %% No updates to be made, maybe no fields
    Var;
map_update(Var, FieldsValueTrees) ->
    erl_syntax:map_expr(
      Var,
      [erl_syntax:map_field_exact(erl_syntax:atom(FName), Expr)
       || {FName, Expr} <- FieldsValueTrees]).

map_set(Var, []) when Var /= none ->
    %% No updates to be made, maybe no fields
    Var;
map_set(Var, FieldsValueTrees) ->
    erl_syntax:map_expr(
      Var,
      [if is_atom(FName) ->
               erl_syntax:map_field_assoc(erl_syntax:atom(FName), Expr);
          true -> % Key can be a variable or other type too.
               erl_syntax:map_field_assoc(FName, Expr)
       end
       || {FName, Expr} <- FieldsValueTrees]).

-else. %% on a pre Erlang 17 system

map_match(Fields) ->
    erl_syntax:text(
      ?ff("#{~s}", [string:join([?ff("~p := ~s", [FName, Var])
                                 || {FName, Var} <- map_kvars(Fields)],
                                ", ")])).

map_create(Fields) ->
    erl_syntax:text(
      ?ff("#{~s}", [string:join([?ff("~p => ~s", [FName, Val])
                                 || {FName, Val} <- map_kvalues(Fields)],
                                ", ")])).

map_update(Var, []) when Var /= none ->
    %% No updates to be made, maybe no fields
    Var;
map_update(Var, FieldsValueTrees) ->
    erl_syntax:text(
      ?ff("~s#{~s}",
          [var_literal(Var),
           string:join([?ff("~p := ~s", [FName, Val])
                        || {FName, Val} <- map_kvalues(FieldsValueTrees)],
                       ", ")])).

map_set(Var, []) when Var /= none ->
    %% No updates to be made, maybe no fields
    Var;
map_set(Var, FieldsValueTrees) ->
    erl_syntax:text(
      ?ff("~s#{~s}",
          [var_literal(Var),
           string:join([?ff("~p => ~s", [FName, Val])
                        || {FName, Val} <- map_kvalues(FieldsValueTrees)],
                       ", ")])).

%% -> [{atom(), string()}]
map_kvars(KVars) ->
    [{Key, var_literal(Var)} || {Key, Var} <- KVars].

var_literal(Var) ->
    variable = erl_syntax:type(Var),
    erl_syntax:variable_literal(Var).

%% -> [{atom(), string()}]
map_kvalues(KVars) ->
    [begin
         ExprAsStr = erl_prettypr:format(Expr),
         {Key, ExprAsStr}
     end
     || {Key, Expr} <- KVars].

-endif. %% NO_HAVE_MAPS

understands_coding(Opts) ->
    %% version   coding: X             default source encoding
    %% R15:      ignores               latin1
    %% R16:      understands           latin1
    %% 17:       understands           utf-8
    is_target_major_version_at_least(16, Opts).

is_target_major_version_at_least(VsnMin, Opts) ->
    case proplists:get_value(target_erlang_version, Opts, current) of
        current ->
            is_current_major_version_at_least(VsnMin);
        N when is_integer(N) ->
            N >= VsnMin
    end.

is_current_major_version_at_least(VsnMin) ->
    case erlang:system_info(otp_release) of
        "R"++Rest -> % R16 or ealier
            FirstChunkOfDigits = lists:takewhile(fun is_digit/1, Rest),
            list_to_integer(FirstChunkOfDigits) >= VsnMin;
        RelStr ->
            %% In Erlang 17 the leading "R" was dropped
            %% The exact format isn't super documented,
            %% so be prepared for some (future?) alternatives.
            try list_to_integer(RelStr) of
                N when is_integer(N) -> N >= VsnMin
            catch error:badarg ->
                    [NStr | _] = string:tokens(RelStr, ".-"),
                    try list_to_integer(NStr) of
                        N when is_integer(N) -> N >= VsnMin
                    catch error:badarg ->
                            false
                    end
            end
    end.

is_digit(C) when $0 =< C, C =< $9 -> true;
is_digit(_) -> false.

mk_find_tr_fn(MsgName, #?gpb_field{name=FName}, AnRes) ->
    ElemPath = [MsgName,FName],
    fun(Op) -> find_translation(ElemPath, Op, AnRes) end;
mk_find_tr_fn(MsgName, #gpb_oneof{name=CFName}, AnRes) ->
    fun({update_elem_path,FName}) ->
            fun(Op) ->
                    ElemPath = [MsgName,CFName,FName],
                    find_translation(ElemPath, Op, AnRes)
            end
    end.

mk_find_tr_fn_elem(MsgName, Field, IsOneof, AnRes) ->
    ElemPath = mk_elempath_elem(MsgName, Field, IsOneof),
    fun(Op) -> find_translation(ElemPath, Op, AnRes) end.

mk_find_tr_fn_elem_or_default(MsgName, {Field, IsOneof}=_XField, AnRes) ->
    mk_find_tr_fn_elem_or_default(MsgName, Field, IsOneof, AnRes).

mk_find_tr_fn_elem_or_default(MsgName, Field, IsOneof, AnRes) ->
    ElemPath = mk_elempath_elem(MsgName, Field, IsOneof),
    fun(Op, Default) -> find_translation(ElemPath, Op, AnRes, Default) end.

mk_elempath_elem(MsgName, #?gpb_field{name=FName,occurrence=Occ}, false) ->
    case Occ of
        repeated -> [MsgName,FName,[]];
        _        -> [MsgName,FName]
    end;
mk_elempath_elem(MsgName, #?gpb_field{name=FName}, {true, CFName}) ->
    [MsgName,CFName,FName].

find_translation(ElemPath, Op, AnRes) ->
    find_translation(ElemPath, Op, AnRes, undefined).
find_translation(ElemPath, Op, #anres{translations=Ts}, Default) ->
    case dict:find(ElemPath, Ts) of
        {ok, OpTransls} ->
            case lists:keyfind(Op, 1, OpTransls) of
                {Op, _Fn} ->
                    mk_tr_fn_name(ElemPath, Op);
                false ->
                    default_fn_by_op(Op, Default)
            end;
        error ->
            default_fn_by_op(Op, Default)
    end.

mk_tr_fn_name([MsgName,FieldName,[]], Op) ->
    list_to_atom(?ff("tr_~s_~s.~s[x]", [Op, MsgName,FieldName]));
mk_tr_fn_name([MsgName,FName,OneofName], Op) ->
    list_to_atom(?ff("tr_~s_~s.~s.~s", [Op, MsgName,FName,OneofName]));
mk_tr_fn_name([MsgName,FieldName], Op) ->
    list_to_atom(?ff("tr_~s_~s.~s", [Op, MsgName,FieldName])).

default_fn_by_op(decode_repeated_add_elem, undefined) ->
    cons;
default_fn_by_op(decode_repeated_finalize, undefined) ->
    lists_reverse;
default_fn_by_op(_, undefined) ->
    id;
default_fn_by_op(_, Fn) ->
    Fn.

exists_tr_for_msg(MsgName, Op, #anres{translations=Translations}) ->
    dict:fold(fun(_Key, _OpCalls, true) ->
                      true;
                 ([Name,_Field|_], OpCalls, false) when Name == MsgName ->
                      lists:keymember(Op, 1, OpCalls);
                 (_Key, _OpCalls, false) ->
                      false
              end,
              false,
              Translations).

%% The "option allow_alias = true;" inside an enum X { ... }
%% says it is ok to have multiple symbols that map to the same numeric value.
%% Appeared in protobuf 2.5.0.
unalias_enum([{_Sym,Value}=Enum | Rest]) ->
    [Enum | unalias_enum([E || {_,V}=E <- Rest, V /= Value])];
unalias_enum([{option,_Name,_Value} | Rest]) ->
    unalias_enum(Rest);
unalias_enum([]) ->
    [].

var_f_n(N) -> var_n("F", N).
var_b_n(N) -> var_n("B", N).

var_n(S, N) ->
    var("~s~w", [S, N]).

var(Fmt, Args) ->
    erl_syntax:variable(?ff(Fmt, Args)).

prefix_var(Prefix, Var) ->
    erl_syntax:variable(Prefix ++ erl_syntax:variable_literal(Var)).

match_bind_var(Pattern, Var) ->
    ?expr('Pattern' = 'Var',
          [replace_tree('Pattern', Pattern),
           replace_tree('Var', Var)]).

enum_to_binary_fields(Value) ->
    %% Encode as a 64 bit value, for interop compatibility.
    %% Some implementations don't decode 32 bits properly,
    %% and Google's protobuf (C++) encodes as 64 bits
    <<N:64/unsigned-native>> = <<Value:64/signed-native>>,
    varint_to_binary_fields(N).

key_to_binary_fields(FNum, {group,_}) ->
    key_to_binary_fields(FNum, group_start);
key_to_binary_fields(FNum, Type) ->
    Key = (FNum bsl 3) bor gpb:encode_wiretype(Type),
    varint_to_binary_fields(Key).

varint_to_binary_fields(IntValue) ->
    [erl_syntax:binary_field(?expr('<n>', [replace_term('<n>', N)]), [])
     || N <- binary_to_list(gpb:encode_varint(IntValue))].

get_field_name(#?gpb_field{name=FName}) -> FName;
get_field_name(#gpb_oneof{name=FName})  -> FName.

get_field_occurrence(#?gpb_field{occurrence=Occurrence}) -> Occurrence;
get_field_occurrence(#gpb_oneof{})                       -> optional.

get_field_rnum(#?gpb_field{rnum=RNum}) -> RNum;
get_field_rnum(#gpb_oneof{rnum=RNum})  -> RNum.

%% -> {Optionals, NonOptionals}
key_partition_on_optionality(Key, Items) ->
    key_partition_on_optionality(Key, Items, []).
key_partition_on_optionality(Key, Items, Opts) ->
    lists:partition(
      fun(Item) ->
              Field = element(Key, Item),
              case get_field_occurrence(Field) of
                  optional -> true;
                  required -> false;
                  repeated -> case mapfields_considered_required(Opts) of
                                  false -> true;
                                  true  -> not is_maptype_field(Field)
                              end
              end
      end,
      Items).

mapfields_considered_required(Opts) ->
    proplists:get_bool(mapfields_are_required, Opts).


is_packed(#?gpb_field{type=Type, opts=Opts}) ->
    gpb:is_type_packable(Type) andalso lists:member(packed, Opts).

%% Given a sequence, `Seq', of expressions, and an initial expression,
%% Construct:
%%     TmpVar1 = InitialExpr,
%%     TmpVar2 = <1st expression in sequence, possibly involving TmpVar1>
%%     TmpVar3 = <2st expression in sequence, possibly involving TmpVar2>
%%     ...
%%     <final expression in sequence, possibly involving TmpVarN-1>
do_exprs(F, InitExpr, Seq) ->
    {LastExpr, ExprsReversed, _N} =
        lists:foldl(
          fun(Elem, {PrevE,Es,N}) ->
                  Var = var_n("S", N),
                  BoundPrevE = assign_to_var(Var, PrevE),
                  E = F(Elem, Var),
                  {E, [BoundPrevE | Es], N+1}
          end,
          {InitExpr, [], 1},
          Seq),
    lists:reverse([LastExpr | ExprsReversed]).

get_field_pass(MsgName, #anres{d_field_pass_method=D}) ->
    dict:fetch(MsgName, D).

get_num_fields(MsgName, #anres{num_fields=D}) ->
    dict:fetch(MsgName, D).

smember(Elem, Set) -> %% set-member
    sets:is_element(Elem, Set).

smember_any(Elems, Set) -> %% is any elem a member in the set
    lists:any(fun(Elem) -> smember(Elem, Set) end,
              Elems).

contains_messages(Defs) ->
    lists:any(fun({{msg, _}, _}) -> true;
                 (_)             -> false
              end,
              Defs).

index_seq([]) -> [];
index_seq(L)  -> lists:zip(lists:seq(1,length(L)), L).

iolist_to_utf8_or_escaped_binary(IoList, Opts) ->
    case understands_coding(Opts) of
        true  ->
            unicode:characters_to_binary(IoList);
        false ->
            %% What to do if on Erlang R15 or earlier?  We can't utf8-encode
            %% the file, because Erlang R15 will read it as latin1.
            %%
            %% For now, Assume such encodings are in strings only.
            %% So far, this is safe, since neither message names nor field
            %% names nor enum symbols are allowed to be non-ascii.
            %%
            %% This means only place for non-ascii is in comments and
            %% in default strings. Hope I haven't overlooked some
            %% important place...
            iolist_to_binary(esc_non_ascii(IoList))
    end.

esc_non_ascii([H|T]) -> [esc_non_ascii(H) | esc_non_ascii(T)];
esc_non_ascii([])    -> [];
esc_non_ascii(B) when is_binary(B) -> B;
esc_non_ascii(C) when is_integer(C), C =< 127 -> C;
esc_non_ascii(C) when is_integer(C), C > 127  -> ?f("\\x{~.16b}", [C]).

%% lists_replace(N, List, New) -> NewList
%% Like erlang:setelement, but for a list:
%% Replace the Nth element in List with a New value.
lists_setelement(1, [_ | Rest], New) ->
    [New | Rest];
lists_setelement(N, [X | Rest], New) when N > 1 ->
    [X | lists_setelement(N - 1, Rest, New)].

zip4([A|T1], [B|T2], [C|T3], [D|T4]) -> [{A,B,C,D} | zip4(T1, T2, T3, T4)];
zip4([], [], [], [])                 -> [].

%% Parse tree transform instructions
replace_term(Marker, NewTerm) when is_atom(Marker) ->
    {replace_term, Marker, NewTerm}.

replace_tree(Marker, NewTree) when is_atom(Marker) ->
    {replace_tree, Marker, NewTree}.

splice_trees(Marker, Trees) when is_atom(Marker) ->
    {splice_trees, Marker, Trees}.

repeat_clauses(Marker, RepetitionReplacements) ->
    {repeat_clauses, Marker, RepetitionReplacements}.

get_strings_as_binaries_by_opts(Opts) ->
    proplists:get_bool(strings_as_binaries, Opts).

get_epb_functions_by_opts(Opts) ->
    proplists:get_bool(epb_functions, Opts).

proto2_type_default(Type, Defs, Opts) ->
    type_default(Type, Defs, Opts, fun gpb:proto2_type_default/2).

proto3_type_default(Type, Defs, Opts) ->
    type_default(Type, Defs, Opts, fun gpb:proto3_type_default/2).

type_default(Type, Defs, Opts, GetTypeDefault) ->
    if Type == string ->
            case get_strings_as_binaries_by_opts(Opts) of
                true ->
                    list_to_binary(GetTypeDefault(Type, Defs));
                false ->
                    GetTypeDefault(Type, Defs)
            end;
       Type /= string ->
            GetTypeDefault(Type, Defs)
    end.

msg_names(Defs) ->
    [Name || {{msg, Name}, _Fields} <- Defs].

msg_or_group_names(Defs) ->
    [Name || {_Type, Name, _Fields} <- msgs_or_groups(Defs)].

%% msgs(Defs) ->
%%     [{Name,Fields} || {{msg, Name}, Fields} <- msgs_or_groups(Defs)].

msgs_or_groups(Defs) ->
    [{Type,Name,Fields} || {{Type,Name},Fields} <- Defs,
                           Type =:= msg orelse Type =:= group].

=======
>>>>>>> ff3c90d4
flatten_iolist(IoList) ->
    binary_to_list(iolist_to_binary(IoList)).

file_read_file(FileName, Opts) ->
    file_op(read_file, [FileName], Opts).

file_read_file_info(FileName, Opts) ->
    file_op(read_file_info, [FileName], Opts).

file_write_file(FileName, Bin, Opts) ->
    file_op(write_file, [FileName, Bin], Opts).

possibly_write_file(FileName, Bin, Opts) when is_binary(Bin) ->
    file_op(write_file, [FileName, Bin], Opts);
possibly_write_file(_FileName, '$not_generated', _Opts) ->
    ok.

file_op(FnName, Args, Opts) ->
    case proplists:get_value(file_op, Opts) of
        undefined ->
            apply(file, FnName, Args);
        Ops ->
            case proplists:get_value(FnName, Ops) of
                undefined ->
                    apply(file, FnName, Args);
                Fn ->
                    apply(Fn, Args)
            end
    end.

possibly_probe_defs(Defs, Opts) ->
    case proplists:get_value(probe_defs, Opts, '$no') of
        '$no' -> ok;
        Fn    -> Fn(Defs)
    end.<|MERGE_RESOLUTION|>--- conflicted
+++ resolved
@@ -570,15 +570,10 @@
 do_proto_defs_aux1(Mod, Defs0, Opts0) ->
     {IsAcyclic, Defs} = try_topsort_defs(Defs0),
     possibly_probe_defs(Defs, Opts0),
-<<<<<<< HEAD
     Warns0 = check_unpackables_marked_as_packed(Defs),
     {Warns1, Opts1} = possibly_adjust_typespec_opt(IsAcyclic, Opts0),
     Warns = Warns0 ++ Warns1,
-    AnRes = analyze_defs(Defs, Opts1),
-=======
-    {Warns, Opts1} = possibly_adjust_typespec_opt(IsAcyclic, Opts0),
     AnRes = gpb_analyzer:analyze_defs(Defs, Opts1),
->>>>>>> ff3c90d4
     case verify_opts(Defs, Opts1) of
         ok ->
             Res1 = do_proto_defs_aux2(Defs, clean_module_name(Mod), AnRes,
@@ -1686,9 +1681,8 @@
             {error, {invalid_proto_byte_order_mark, Enc}}
     end.
 
-<<<<<<< HEAD
 check_unpackables_marked_as_packed(Defs) ->
-    fold_msg_or_group_fields(
+    gpb_lib:fold_msg_or_group_fields(
       fun(_, MsgName, #?gpb_field{name=FName, type=Type, opts=Opts}, Acc) ->
               case {lists:member(packed, Opts), gpb:is_type_packable(Type)} of
                   {true, false} ->
@@ -1702,674 +1696,6 @@
       [],
       Defs).
 
-%% -- analysis -----------------------------------------------------
-
-analyze_defs(Defs, Opts) ->
-    MapTypes = find_map_types(Defs),
-    MapsAsMsgs = map_types_to_msgs(MapTypes),
-    MapMsgEnums = enums_for_maps_as_msgs(MapTypes, Defs),
-    Translations = compute_translations(Defs, Opts),
-    KnownMsgSize = find_msgsizes_known_at_compile_time(MapsAsMsgs ++ Defs),
-    #anres{used_types          = find_used_types(Defs),
-           known_msg_size      = KnownMsgSize,
-           fixlen_types        = find_fixlen_types(MapsAsMsgs ++ Defs),
-           num_packed_fields   = find_num_packed_fields(MapsAsMsgs ++ Defs),
-           num_fields          = find_num_fields(MapsAsMsgs ++ Defs),
-           d_field_pass_method = compute_decode_field_pass_methods(
-                                   MapsAsMsgs ++ Defs, Opts),
-           maps_as_msgs        = MapsAsMsgs ++ MapMsgEnums,
-           translations        = Translations,
-           default_transls     = compute_used_default_translators(
-                                   Defs, Translations, KnownMsgSize, Opts),
-           map_types           = MapTypes,
-           map_value_types     = compute_map_value_types(MapTypes),
-           group_occurrences   = find_group_occurrences(Defs),
-           has_p3_opt_strings  = has_p3_opt_strings(Defs)}.
-
-find_map_types(Defs) ->
-    fold_msg_or_group_fields(
-      fun(_, _MsgName, #?gpb_field{type={map,KeyType,ValueType}}, Acc) ->
-              sets:add_element({KeyType,ValueType}, Acc);
-         (_, _MsgName, _Field, Acc) ->
-              Acc
-      end,
-      sets:new(),
-      Defs).
-
-map_types_to_msgs(MapTypes) ->
-    sets:fold(fun({KeyType, ValueType}, Acc) ->
-                      [{{msg, map_type_to_msg_name(KeyType,ValueType)},
-                        gpb:map_item_pseudo_fields(KeyType, ValueType)} | Acc]
-              end,
-              [],
-              MapTypes).
-
-map_type_to_msg_name(KeyType, {msg,MsgName}) ->
-    list_to_atom(?ff("map<~s,~s>", [KeyType, MsgName]));
-map_type_to_msg_name(KeyType, {enum,EnumName}) ->
-    list_to_atom(?ff("map<~s,~s>", [KeyType, EnumName]));
-map_type_to_msg_name(KeyType, ValueType) ->
-    list_to_atom(?ff("map<~s,~s>", [KeyType, ValueType])).
-
-enums_for_maps_as_msgs(MapTypes, Defs) ->
-    MapEnumNames = sets:fold(fun({_Key, {enum, EName}}, Acc) -> [EName | Acc];
-                                ({_KeyType, _ValueType}, Acc) -> Acc
-                             end,
-                             [],
-                             MapTypes),
-    [Enum || {{enum, EnumName}, _}=Enum <- Defs,
-             lists:member(EnumName, MapEnumNames)].
-
-compute_map_value_types(MapTypes) ->
-    sets:fold(
-      fun({_KT, {msg,_}}, {_SubMsgs, NonSubMsgs})  -> {true, NonSubMsgs};
-         ({_KT, _VT},     {SubMsgs,  _NonSubMsgs}) -> {SubMsgs, true}
-      end,
-      {false, false},
-      MapTypes).
-
-find_used_types(Defs) ->
-    fold_msg_or_group_fields(
-      fun(_Type, _MsgName, #?gpb_field{type={map,KeyType,ValueType}}, Acc) ->
-              Acc1 = sets:add_element(KeyType, Acc),
-              sets:add_element(ValueType, Acc1);
-         (_Type, _MsgName, #?gpb_field{type=Type}, Acc) ->
-              sets:add_element(Type, Acc)
-      end,
-      sets:new(),
-      Defs).
-
-find_fixlen_types(Defs) ->
-    fold_msg_or_group_fields(
-      fun(_, _, #?gpb_field{type=Type, occurrence=Occ}=FieldDef, Acc) ->
-              IsPacked = is_packed(FieldDef),
-              FixlenTypeInfo = #ft{type       = Type,
-                                   occurrence = Occ,
-                                   is_packed  = IsPacked},
-              case Type of
-                  fixed32  -> sets:add_element(FixlenTypeInfo, Acc);
-                  sfixed32 -> sets:add_element(FixlenTypeInfo, Acc);
-                  float    -> sets:add_element(FixlenTypeInfo, Acc);
-                  fixed64  -> sets:add_element(FixlenTypeInfo, Acc);
-                  sfixed64 -> sets:add_element(FixlenTypeInfo, Acc);
-                  double   -> sets:add_element(FixlenTypeInfo, Acc);
-                  _        -> Acc
-              end
-      end,
-      sets:new(),
-      Defs).
-
-find_num_packed_fields(Defs) ->
-    fold_msg_or_group_fields(
-      fun(_, _MsgName, FieldDef, Acc) ->
-              case is_packed(FieldDef) of
-                  true  -> Acc + 1;
-                  false -> Acc
-              end
-      end,
-      0,
-      Defs).
-
-%% Loop over all message fields, including oneof-fields
-%% Call Fun for all #?gpb_fields{}, skip over non-msg defs
-fold_msg_fields(Fun, InitAcc, Defs) ->
-    fold_msg_fields_o(
-      fun(MsgName, Field, _IsOneOf, Acc) -> Fun(MsgName, Field, Acc) end,
-      InitAcc,
-      Defs).
-
-fold_msg_or_group_fields(Fun, InitAcc, Defs) ->
-    fold_msg_or_group_fields_o(
-      fun(Type, Name, Field, _IsOneOf, Acc) -> Fun(Type, Name, Field, Acc) end,
-      InitAcc,
-      Defs).
-
-fold_msgdef_fields(Fun, InitAcc, Fields) ->
-    fold_msgdef_fields_o(
-      fun(Field, _IsOneOf, Acc) -> Fun(Field, Acc) end,
-      InitAcc,
-      Fields).
-
-%% The fun takes 4 args: Fun(Msgname, #?gpb_field{}, IsOneof, Acc) -> Acc1
-fold_msg_fields_o(Fun, InitAcc, Defs) ->
-    lists:foldl(
-      fun({{msg, MsgName}, Fields}, Acc) ->
-              FFun = fun(Field, IsOneOf, FAcc) ->
-                             Fun(MsgName, Field, IsOneOf, FAcc)
-                     end,
-              fold_msgdef_fields_o(FFun, Acc, Fields);
-         (_Def, Acc) ->
-              Acc
-      end,
-      InitAcc,
-      Defs).
-
-%% The fun takes 5 args:
-%% Fun(msg | group, Name, #?gpb_field{}, IsOneof, Acc) -> Acc1
-fold_msg_or_group_fields_o(Fun, InitAcc, Defs) ->
-    lists:foldl(
-      fun({{Type, Name}, Fields}, Acc) when Type =:= msg;
-                                            Type =:= group ->
-              FFun = fun(Field, IsOneOf, FAcc) ->
-                             Fun(Type, Name, Field, IsOneOf, FAcc)
-                     end,
-              fold_msgdef_fields_o(FFun, Acc, Fields);
-         (_Def, Acc) ->
-              Acc
-      end,
-      InitAcc,
-      Defs).
-
-
-
-%% The fun takes 3 args: Fun(#?gpb_field{}, IsOneof, Acc) -> Acc1
-fold_msgdef_fields_o(Fun, InitAcc, Fields) ->
-    lists:foldl(
-      fun(#?gpb_field{}=Field, Acc) ->
-              Fun(Field, false, Acc);
-         (#gpb_oneof{name=CFName, fields=OFields}, Acc) ->
-              IsOneOf = {true, CFName},
-              lists:foldl(fun(OField, OAcc) -> Fun(OField, IsOneOf, OAcc) end,
-                          Acc,
-                          OFields)
-      end,
-      InitAcc,
-      Fields).
-
-%% The fun takes two args: Fun(#?gpb_field{}, IsOneofField) -> term()
-map_msgdef_fields_o(Fun, Fields) ->
-    lists:reverse(
-      lists:foldl(
-        fun(#?gpb_field{}=Field, Acc) ->
-                [Fun(Field, false) | Acc];
-           (#gpb_oneof{name=CFName, fields=OFields}, Acc) ->
-                IsOneOf = {true, CFName},
-                lists:foldl(fun(OField, OAcc) -> [Fun(OField, IsOneOf) | OAcc]
-                            end,
-                            Acc,
-                            OFields)
-        end,
-        [],
-        Fields)).
-
-find_num_fields(Defs) ->
-    lists:foldl(fun({_msg_or_group, MsgName, MsgDef}, Acc) ->
-                        dict:store(MsgName, length(MsgDef), Acc)
-                end,
-                dict:new(),
-                msgs_or_groups(Defs)).
-
-find_msgsizes_known_at_compile_time(Defs) ->
-    T = ets:new(gpb_msg_sizes, [set, public]),
-    [find_msgsize(MsgName, Defs, T) || {{msg,MsgName},_Fields} <- Defs],
-    Result = dict:from_list(ets:tab2list(T)),
-    ets:delete(T),
-    Result.
-
-find_msgsize(MsgName, Defs, T) ->
-    case ets:lookup(T, MsgName) of
-        [] ->
-            {{msg,MsgName}, Fields} = lists:keyfind({msg,MsgName}, 1, Defs),
-            Result = find_msgsize_2(Fields, 0, Defs, T),
-            ets:insert(T, {MsgName, Result}),
-            Result;
-        [{MsgName, Result}] ->
-            Result
-    end.
-
-find_groupsize(GroupName, Defs, T) ->
-    {{group,GroupName}, Fields} = lists:keyfind({group,GroupName}, 1, Defs),
-    find_msgsize_2(Fields, 0, Defs, T).
-
-find_msgsize_2([#gpb_oneof{} | _], _AccSize, _Defs, _T) ->
-    undefined;
-find_msgsize_2([#?gpb_field{occurrence=repeated} | _], _AccSize, _Defs, _T) ->
-    undefined;
-find_msgsize_2([#?gpb_field{occurrence=optional} | _], _AccSize, _Defs, _T) ->
-    undefined;
-find_msgsize_2([#?gpb_field{type=Type, fnum=FNum} | Rest], AccSize, Defs, T) ->
-    FKeySize =
-        case Type of
-            {group, _} ->
-                not_applicable;
-            _ ->
-                FKey = (FNum bsl 3) bor gpb:encode_wiretype(Type),
-                byte_size(gpb:encode_varint(FKey))
-        end,
-    case Type of
-        sint32   -> undefined;
-        sint64   -> undefined;
-        int32    -> undefined;
-        int64    -> undefined;
-        uint32   -> undefined;
-        uint64   -> undefined;
-        bool     -> find_msgsize_2(Rest, AccSize+FKeySize+1, Defs, T);
-        {enum,EnumName} ->
-            case all_enum_values_encode_to_same_size(EnumName, Defs) of
-                {yes, ESize} ->
-                    find_msgsize_2(Rest, AccSize+FKeySize+ESize, Defs, T);
-                no ->
-                    undefined
-            end;
-        fixed64  -> find_msgsize_2(Rest, AccSize+FKeySize+8, Defs, T);
-        sfixed64 -> find_msgsize_2(Rest, AccSize+FKeySize+8, Defs, T);
-        double   -> find_msgsize_2(Rest, AccSize+FKeySize+8, Defs, T);
-        string   -> undefined;
-        bytes    -> undefined;
-        {msg,MsgName} ->
-            case find_msgsize(MsgName, Defs, T) of
-                MsgSize when is_integer(MsgSize) ->
-                    SizeOfLength = byte_size(gpb:encode_varint(MsgSize)),
-                    SubMsgFieldSize = FKeySize + SizeOfLength + MsgSize,
-                    find_msgsize_2(Rest, AccSize + SubMsgFieldSize, Defs, T);
-                undefined ->
-                    undefined
-            end;
-        {group,GroupName} ->
-            case find_groupsize(GroupName, Defs, T) of
-                GroupSize when is_integer(GroupSize) ->
-                    StartTag = (FNum bsl 3) + gpb:encode_wiretype(group_start),
-                    EndTag   = (FNum bsl 3) + gpb:encode_wiretype(group_end),
-                    SizeOfStartTag = byte_size(gpb:encode_varint(StartTag)),
-                    SizeOfEndTag = byte_size(gpb:encode_varint(EndTag)),
-                    GroupFieldSize = SizeOfStartTag + GroupSize + SizeOfEndTag,
-                    find_msgsize_2(Rest, AccSize + GroupFieldSize, Defs, T);
-                undefined ->
-                    undefined
-            end;
-        fixed32  -> find_msgsize_2(Rest, AccSize+FKeySize+4, Defs, T);
-        sfixed32 -> find_msgsize_2(Rest, AccSize+FKeySize+4, Defs, T);
-        float    -> find_msgsize_2(Rest, AccSize+FKeySize+4, Defs, T)
-    end;
-find_msgsize_2([], AccSize, _Defs, _T) ->
-    AccSize.
-
-
-all_enum_values_encode_to_same_size(EnumName, Defs) ->
-    {{enum,EnumName}, EnumDef} = lists:keyfind({enum,EnumName}, 1, Defs),
-    EnumSizes = [begin
-                     <<N:64/unsigned-native>> = <<Value:64/signed-native>>,
-                     byte_size(gpb:encode_varint(N))
-                 end
-                 || {_EnumSym, Value} <- EnumDef],
-    case lists:usort(EnumSizes) of
-        [Size] -> {yes, Size};
-        _      -> no
-    end.
-
-compute_decode_field_pass_methods(Defs, Opts) ->
-    lists:foldl(fun({_Type, Name, Fields}, D) ->
-                        PassHow = d_field_pass_method(Name, Fields, Opts),
-                        %% FIXME:GROUP: are all group+msg names unique?
-                        dict:store(Name, PassHow, D)
-                end,
-                dict:new(),
-                msgs_or_groups(Defs)).
-
-d_field_pass_method(MsgName, MsgDef, Opts) ->
-    %% Allow overriding options, mainly intended for testing
-    case proplists:get_value({field_pass_method,MsgName}, Opts) of
-        undefined ->
-            case proplists:get_value(field_pass_method, Opts) of
-                undefined ->
-                    d_field_pass_method(MsgDef);
-                Method when Method==pass_as_record; Method==pass_as_params ->
-                    Method
-            end;
-        Method when Method==pass_as_record; Method==pass_as_params ->
-            Method
-    end.
-
-d_field_pass_method(MsgDef) ->
-    %% Compute estimated costs:
-    %% Either passing a message record, or pass the fields as parameters
-    %% to the functions, one parameter for each field, then as the last
-    %% operation, stuff all parameters into a record.
-    %%
-    %% There are different advantages and disadvantages:
-    %% - Updating fields in a record means the vm will have to verify
-    %%   that the term is a record (for each time a field is parsed/added)
-    %% - Passing the fields eliminates the cost above, but for each
-    %%   (non-tail-recursive) function call, the field-parameters will
-    %%   be saved to the stack, then restored after the call.
-    %%   Such function calls, are: call to unicode:characters_to_list
-    %%   for strings, calls to parse sub messages or packed fields and
-    %%   final top-level calls to lists:reverse for repeated fields.
-    NF = length(MsgDef), %% num fields (awk-istic terminology)
-    if NF >= 250 ->
-            pass_as_record; %% Functions can take at most 255 arguments
-       NF == 0 ->
-            pass_as_params;
-       true ->
-            NumSubMsgFields = count_submsg_fields(MsgDef),
-            NumMapFields = count_map_fields(MsgDef),
-            NumGroupFields = count_group_fields(MsgDef),
-            IsMsgDominatedBySubMsgsOrMaps =
-                (NumSubMsgFields + NumMapFields + NumGroupFields) / NF > 0.5,
-            if IsMsgDominatedBySubMsgsOrMaps, NF >= 100 ->
-                    pass_as_record;
-               true ->
-                    pass_as_params
-            end
-    end.
-
-count_submsg_fields(MsgDef) ->
-    fold_msgdef_fields(fun(#?gpb_field{type={msg,_}}, N) -> N+1;
-                          (#?gpb_field{}, N)             -> N
-                       end,
-                       0,
-                       MsgDef).
-
-count_map_fields(MsgDef) ->
-    fold_msgdef_fields(fun(#?gpb_field{type={map,_,_}}, N) -> N+1;
-                          (#?gpb_field{}, N)               -> N
-                       end,
-                       0,
-                       MsgDef).
-
-count_group_fields(MsgDef) ->
-    fold_msgdef_fields(fun(#?gpb_field{type={group,_}}, N) -> N+1;
-                          (#?gpb_field{}, N)               -> N
-                       end,
-                       0,
-                       MsgDef).
-
-compute_translations(Defs, Opts) ->
-    remove_empty_translations(
-      remove_merge_translations_for_repeated_elements(
-        lists:foldl(
-          fun({Name, Dict}, D) ->
-                  %% For now it is an (internal) error if translations overlap,
-                  %% (don't expect that to happen with current translations)
-                  %% but in the future (eg with user-specified translations)
-                  %% they might stack instead: ie Ts1 ++ Ts2 instead of error.
-                  dict:merge(
-                    fun(Key, Ts1, Ts2) ->
-                            error({error,{duplicate_translation,
-                                          {when_adding_transls_for,Name},
-                                          {key,Key},
-                                          {translations,Ts1,Ts2}}})
-                    end,
-                    Dict, D)
-          end,
-          dict:new(),
-          [{map_translations, compute_map_translations(Defs, Opts)},
-           {any_translations, compute_any_translations(Defs, Opts)}]))).
-
-remove_merge_translations_for_repeated_elements(D) ->
-    dict:map(fun(Key, Ops) ->
-                     case is_repeated_element_path(Key) of
-                         true -> lists:keydelete(merge, 1, Ops);
-                         false -> Ops
-                     end
-             end,
-             D).
-
-is_repeated_element_path([_, _, []]) -> true;
-is_repeated_element_path(_) -> false.
-
-remove_empty_translations(D) ->
-    dict:filter(fun(_Key, Ops) -> Ops /= [] end, D).
-
-compute_map_translations(Defs, Opts) ->
-    MapInfos =
-        fold_msg_fields(
-          fun(MsgName, #?gpb_field{name=FName, type={map,KType,VType}}, Acc) ->
-                  [{{MsgName, FName}, {KType, VType}} | Acc];
-             (_MsgName, _Field, Acc) ->
-                  Acc
-          end,
-          [],
-          Defs),
-    MapFieldFormat = get_2tuples_or_maps_for_maptype_fields_by_opts(Opts),
-    dict:from_list(
-      lists:append(
-        [mk_map_transls(MsgName, FName, KeyType, ValueType, MapFieldFormat)
-         || {{MsgName, FName}, {KeyType, ValueType}} <- MapInfos])).
-
-mk_map_transls(MsgName, FName, KeyType, ValueType, '2tuples')->
-    MapAsMsgName = map_type_to_msg_name(KeyType, ValueType),
-    AddItemTrFn = case ValueType of
-                    {msg,_} -> mt_add_item_r_verify_value;
-                    _       -> mt_add_item_r
-                  end,
-    [{[MsgName,FName,[]],
-      [{encode, {mt_maptuple_to_pseudomsg_r, ['$1', MapAsMsgName]}}]},
-     {[MsgName,FName],
-      [{decode_init_default,      {mt_empty_map_r,       []}},
-       {decode_repeated_add_elem, {AddItemTrFn,          ['$1', '$2']}},
-       {decode_repeated_finalize, {mt_finalize_items_r,  ['$1']}},
-       {merge,                    {mt_merge_maptuples_r, ['$1', '$2']}}]}];
-mk_map_transls(MsgName, FName, _KeyType, ValueType, maps)->
-    AddItemTrFn = case ValueType of
-                    {msg,_} -> mt_add_item_m_verify_value;
-                    _       -> mt_add_item_m
-                  end,
-    [{[MsgName,FName,[]],
-      [{encode,                   {mt_maptuple_to_pseudomsg_m, ['$1']}}]},
-     {[MsgName,FName],
-      [{encode,                   {mt_map_to_list_m, ['$1']}},
-       {decode_init_default,      {mt_empty_map_m,   []}},
-       {decode_repeated_add_elem, {AddItemTrFn,      ['$1', '$2']}},
-       {decode_repeated_finalize, {id,               ['$1', '$user_data']}},
-       {merge,                    {mt_merge_maps_m,  ['$1', '$2']}}]}].
-
-compute_any_translations(Defs, Opts) ->
-    case proplists:get_value(any_translate,Opts) of
-        undefined ->
-            dict:new();
-        AnyTranslations ->
-            compute_any_translations_2(Defs, AnyTranslations)
-    end.
-
-compute_any_translations_2(Defs, AnyTranslations) ->
-    P3AnyInfos =
-        fold_msg_or_group_fields_o(
-          fun(_Type,
-              MsgName, #?gpb_field{name=FName, type={msg,Any}, occurrence=Occ},
-              Oneof,
-              Acc) when Any == 'google.protobuf.Any' ->
-                  Path = case {Oneof, Occ} of
-                             {false, repeated}  -> [MsgName,FName,[]];
-                             {false, _}         -> [MsgName,FName];
-                             {{true,CFName}, _} -> [MsgName,CFName,FName]
-                         end,
-                  [Path | Acc];
-             (_Type,
-              _MsgName, #?gpb_field{type={map,KeyType,{msg,Any}=ValueType}},
-              _Oneof,
-              Acc) when Any == 'google.protobuf.Any' ->
-                  MsgAsMapName = map_type_to_msg_name(KeyType, ValueType),
-                  Path = [MsgAsMapName,value],
-                  [Path | Acc];
-             (_Type, _MsgName, _Field, _Oneof, Acc) ->
-                  Acc
-          end,
-          [],
-          Defs),
-    Encode = {encode, fetch_any_translation(encode, AnyTranslations)},
-    Decode = {decode, fetch_any_translation(decode, AnyTranslations)},
-    Merge  = {merge,  fetch_any_translation(merge,  AnyTranslations,
-                                            default_any_merge_translator())},
-    Verify = {verify, fetch_any_translation(verify, AnyTranslations,
-                                            default_any_verify_translator())},
-    dict:from_list(
-      [{Path, ([Encode,Decode,Verify]
-               ++ [Merge || not is_repeated_elem_path(Path)])}
-       || Path <- P3AnyInfos]).
-
-fetch_any_translation(Op, Translations) ->
-    fetch_any_translation(Op, Translations, undefined).
-fetch_any_translation(Op, Translations, Default) ->
-    case proplists:get_value(Op, Translations, Default) of
-        undefined ->
-            error({error, {missing_any_translation, {op,Op}, Translations}});
-        {M,F,ArgTempl} ->
-            {M,F,ArgTempl};
-        {F,ArgTempl} ->
-            {F,ArgTempl}
-    end.
-
-is_repeated_elem_path([_MsgName,_FName,[]]) -> true;
-is_repeated_elem_path(_) -> false.
-
-default_any_merge_translator() -> {any_m_overwrite,['$2','$user_data']}.
-
-default_any_verify_translator() -> {any_v_no_check,['$1', '$user_data']}.
-
-compute_used_default_translators(Defs, Translations, KnownMsgSize, Opts) ->
-    fold_fields_and_paths(
-      fun(Field, Path, _IsOneOf, Acc) ->
-              Calls = get_translations(Field,Path, Translations,
-                                       KnownMsgSize, Opts),
-              lists:foldl(
-                fun({FnName,ArgsTmpl}, A) when is_list(ArgsTmpl) ->
-                        Arity = length(ArgsTmpl),
-                        sets:add_element({FnName, Arity}, A);
-                   ({FnName,Arity}, A) when is_integer(Arity) ->
-                        sets:add_element({FnName, Arity}, A);
-                   (_, A) -> % remote call (ie: to other module)
-                        A
-                end,
-                Acc,
-                Calls)
-      end,
-      sets:new(),
-      Defs).
-
-get_translations(#gpb_oneof{}, _Path, _Translations, _KnownMsgSize, _Opts) ->
-    [];
-get_translations(#?gpb_field{type=Type, occurrence=Occ},
-                 Path, Translations, KnownMsgSize, Opts) ->
-    {IsRepeated, IsKnownSizeElem} =
-        if Occ == repeated ->
-                {true, is_known_size_element(Type, KnownMsgSize)};
-           true ->
-                {false, false}
-        end,
-    IsElem = IsRepeated andalso lists:last(Path) == [],
-    DoNif = proplists:get_bool(nif, Opts),
-    Ops = if DoNif ->
-                  [merge, verify];
-             IsElem ->
-                  [encode,decode,merge,verify];
-             IsRepeated, IsKnownSizeElem ->
-                  [encode,
-                   decode_repeated_add_elem,
-                   decode_repeated_finalize,
-                   merge,
-                   verify];
-             IsRepeated, not IsKnownSizeElem ->
-                  [encode,
-                   decode_init_default,
-                   decode_repeated_add_elem,
-                   decode_repeated_finalize,
-                   merge,
-                   verify];
-             true ->
-                  [encode,decode,merge,verify]
-          end,
-    PathTransls = case dict:find(Path, Translations) of
-                      {ok, Ts} -> Ts;
-                      error    -> []
-                  end,
-    [case lists:keyfind(Op, 1, PathTransls) of
-         {Op, Transl} ->
-             Transl;
-         false ->
-             if Op == merge, IsRepeated, not IsElem ->
-                     {'erlang_++',3};
-                true ->
-                     FnName = default_fn_by_op(Op, undefined),
-                     Arity = length(args_by_op2(Op)) + 1,
-                     {FnName, Arity}
-             end
-     end
-     || Op <- Ops].
-
-is_known_size_element(fixed32, _) -> true;
-is_known_size_element(fixed64, _) -> true;
-is_known_size_element(sfixed32, _) -> true;
-is_known_size_element(sfixed64, _) -> true;
-is_known_size_element(float, _) -> true;
-is_known_size_element(double, _) -> true;
-is_known_size_element({msg,MsgName}, KnownMsgSize) ->
-    dict:find(MsgName, KnownMsgSize) /= error;
-is_known_size_element({group,Name}, KnownMsgSize) ->
-    dict:find(Name, KnownMsgSize) /= error;
-is_known_size_element({map,KeyType,ValueType}, KnownMsgSize) ->
-    MapAsMsgName = map_type_to_msg_name(KeyType, ValueType),
-    dict:find(MapAsMsgName, KnownMsgSize) /= error;
-is_known_size_element(_Type, _) ->
-    false.
-
-fold_fields_and_paths(F, InitAcc, Defs) ->
-    lists:foldl(
-      fun({{msg, MsgName}, Fields}, Acc) ->
-              fold_field_and_path(F, [MsgName], false, Acc, Fields);
-         ({{group, GroupName}, Fields}, Acc) ->
-              fold_field_and_path(F, [GroupName], false, Acc, Fields);
-         (_Def, Acc) ->
-              Acc
-      end,
-      InitAcc,
-      Defs).
-
-fold_field_and_path(F, Root, IsOneOf, InitAcc, Fields) ->
-    lists:foldl(
-      fun(#?gpb_field{name=FName, occurrence=repeated}=Field, Acc) ->
-              Path = Root ++ [FName],
-              EPath = Root ++ [FName, []],
-              F(Field, EPath, IsOneOf, F(Field, Path, IsOneOf, Acc));
-         (#?gpb_field{name=FName}=Field, Acc) ->
-              Path = Root ++ [FName],
-              F(Field, Path, IsOneOf, Acc);
-         (#gpb_oneof{name=CFName, fields=OFields}=Field, Acc) ->
-              Path = Root ++ [CFName],
-              fold_field_and_path(F, Path, {true, CFName},
-                                  F(Field, Path, IsOneOf, Acc),
-                                  OFields)
-      end,
-      InitAcc,
-      Fields).
-
-find_group_occurrences(Defs) ->
-    fold_msg_or_group_fields_o(
-      fun(_msg_or_group, _MsgName,
-          #?gpb_field{type={group,GroupName}, occurrence=Occurrence},
-          _IsOnoeof, D)->
-              dict:store(GroupName, Occurrence, D);
-         (_msg_or_group, _MsgName, _Field, _IsOnoeof, D) ->
-              D
-      end,
-      dict:new(),
-      Defs).
-
-has_p3_opt_strings(Defs) ->
-    P3Msgs = case lists:keyfind(proto3_msgs, 1, Defs) of
-                 {proto3_msgs, Names} -> Names;
-                 false                -> []
-             end,
-    try fold_msg_or_group_fields_o(
-          fun(_msg_or_group, MsgName, #?gpb_field{type=Type,occurrence=Occ},
-              _IsOneOf, Acc) ->
-                  if Type == string, Occ == optional ->
-                          case lists:member(MsgName, P3Msgs) of
-                              true -> throw(true);
-                              false -> Acc
-                          end;
-                     true ->
-                          Acc
-                  end
-          end,
-          false,
-          Defs)
-    catch throw:true ->
-            true
-    end.
-
-=======
->>>>>>> ff3c90d4
 %% -- generating code ----------------------------------------------
 
 format_erl(Mod, Defs, #anres{maps_as_msgs=MapsAsMsgs}=AnRes, Opts) ->
@@ -2554,3968 +1880,8 @@
 
 %% -- descr -----------------------------------------------------
 
-<<<<<<< HEAD
-format_encoders_top_function(Defs, Opts) ->
-    case contains_messages(Defs) of
-        true  -> format_encoders_top_function_msgs(Defs, Opts);
-        false -> format_encoders_top_function_no_msgs(Opts)
-    end.
-
-format_encoders_top_function_no_msgs(Opts) ->
-    Mapping = get_records_or_maps_by_opts(Opts),
-    MsgNameVars = case Mapping of
-                      records -> [];
-                      maps    -> [?expr(_MsgName)]
-                  end,
-    SpecExtraArgs = case Mapping of
-                        records -> "";
-                        maps    -> ",_"
-                    end,
-    [?f("-spec encode_msg(_~s) -> no_return().~n", [SpecExtraArgs]),
-     gpb_codegen:format_fn(
-       encode_msg,
-       fun(Msg, '<MsgName>') -> encode_msg(Msg, '<MsgName>', []) end,
-       [splice_trees('<MsgName>', MsgNameVars)]),
-     "\n",
-     ?f("-spec encode_msg(_,_~s) -> no_return().~n", [SpecExtraArgs]),
-     gpb_codegen:format_fn(
-       encode_msg,
-       fun(_Msg, '<MsgName>', _Opts) ->
-               erlang:error({gpb_error, no_messages})
-       end,
-       [splice_trees('<MsgName>', MsgNameVars)]),
-     "\n",
-     [[?f("%% epb compatibility\n"),
-       ?f("-spec encode(_) -> no_return().\n"),
-       gpb_codegen:format_fn(
-         encode,
-         fun(_Msg) -> erlang:error({gpb_error, no_messages}) end)]
-      || get_epb_functions_by_opts(Opts)]].
-
-format_encoders_top_function_msgs(Defs, Opts) ->
-    Verify  = proplists:get_value(verify, Opts, optionally),
-    Mapping = get_records_or_maps_by_opts(Opts),
-    MsgNames = msg_names(Defs),
-    {MsgNameVars, MsgType, SpecExtraArgs} =
-        case Mapping of
-            records ->
-                {[],
-                 string:join([?f("#~p{}", [M]) || M <- MsgNames],
-                             " | "),
-                 ""};
-            maps ->
-                MsgNameType = string:join([?f("~p", [M]) || M <- MsgNames],
-                                          " | "),
-                MsgMapType =
-                    case get_type_specs_by_opts(Opts) of
-                        false ->
-                            "map()";
-                        true ->
-                            string:join([?f("~p()", [M]) || M <- MsgNames],
-                                        " | ")
-                    end,
-                {[?expr(MsgName)],
-                 MsgMapType,
-                 "," ++ MsgNameType}
-    end,
-    DoNif    = proplists:get_bool(nif, Opts),
-    [?f("-spec encode_msg(~s~s) -> binary().~n", [MsgType, SpecExtraArgs]),
-     gpb_codegen:format_fn(
-       encode_msg,
-       fun(Msg, '<MsgName>') -> encode_msg(Msg, '<MsgName>', []) end,
-       [splice_trees('<MsgName>', MsgNameVars)]),
-     "\n",
-     ?f("-spec encode_msg(~s~s, list()) -> binary().~n",
-        [MsgType, SpecExtraArgs]),
-     gpb_codegen:format_fn(
-       encode_msg,
-       fun(Msg, '<MsgName>', '<Opts>') ->
-               '<possibly-verify-msg>',
-               'TrUserData = proplists:get_value(user_data, Opts)',
-               case '<MsgOrMsgName>' of
-                   '<msg-match>' -> 'encode'(Msg, 'TrUserData')
-               end
-       end,
-       [replace_tree('<Opts>', case {DoNif, Verify} of
-                                   {true,optionally} -> ?expr(Opts);
-                                   {true,always}     -> ?expr(Opts);
-                                   {true,never}      -> ?expr(_Opts);
-                                   {false,_}         -> ?expr(Opts)
-                               end),
-        splice_trees('<possibly-verify-msg>',
-                     case Verify of
-                         optionally ->
-                             [?expr(case proplists:get_bool(verify, Opts) of
-                                        true  -> verify_msg(Msg, '<MsgName>',
-                                                            Opts);
-                                        false -> ok
-                                    end)];
-                         always ->
-                             [?expr(verify_msg(Msg, '<MsgName>', Opts))];
-                         never ->
-                             []
-                     end),
-        splice_trees(
-          'TrUserData = proplists:get_value(user_data, Opts)',
-          if DoNif -> [];
-             true  -> [?expr(TrUserData = proplists:get_value(user_data, Opts))]
-          end),
-        repeat_clauses('<msg-match>',
-                       [[replace_tree('<msg-match>',
-                                      case Mapping of
-                                          records -> record_match(MsgName, []);
-                                          maps    -> erl_syntax:atom(MsgName)
-                                      end),
-                         replace_term('encode', mk_fn(e_msg_, MsgName))]
-                        || {{msg,MsgName}, _Fields} <- Defs]),
-        replace_tree('<MsgOrMsgName>', case Mapping of
-                                           records -> ?expr(Msg);
-                                           maps    -> ?expr(MsgName)
-                                       end),
-        splice_trees('<MsgName>', MsgNameVars),
-        splice_trees('TrUserData', if DoNif -> [];
-                                      true  -> [?expr(TrUserData)]
-                                   end)]),
-     "\n",
-     [[?f("%% epb compatibility\n"),
-       ?f("-spec encode(_) -> binary().~n"),
-       gpb_codegen:format_fn(
-         encode,
-         fun(Msg) -> encode_msg(Msg) end),
-       [[?f("-spec ~p(_) -> binary().~n", [mk_fn(encode_, MsgName)]),
-         gpb_codegen:format_fn(
-           mk_fn(encode_, MsgName),
-           fun(Msg) -> encode_msg(Msg) end)]
-        || {{msg,MsgName}, _Fields} <- Defs]]
-      || get_epb_functions_by_opts(Opts)]].
-
-format_aux_encoders(Defs, AnRes, _Opts) ->
-    [format_enum_encoders(Defs, AnRes),
-     format_type_encoders(AnRes),
-     format_is_empty_string(AnRes)
-    ].
-
-format_enum_encoders(Defs, #anres{used_types=UsedTypes}) ->
-    [gpb_codegen:format_fn(
-       mk_fn(e_enum_, EnumName),
-       fun('<EnumSym>', Bin) -> <<Bin/binary, '<varint-bytes>'>>;
-          (V, Bin) -> % integer (for yet unknown enums)
-               e_varint(V, Bin)
-       end,
-       [repeat_clauses('<EnumSym>',
-                       [begin
-                            ViBytes = enum_to_binary_fields(EnumValue),
-                            [replace_term('<EnumSym>', EnumSym),
-                             splice_trees('<varint-bytes>', ViBytes)]
-                        end
-                        || {EnumSym, EnumValue} <- EnumDef])])
-     || {{enum, EnumName}, EnumDef} <- Defs,
-        smember({enum,EnumName}, UsedTypes)].
-
-format_map_encoders(Defs, AnRes, Opts0, IncludeStarter) ->
-    Opts1 = case get_2tuples_or_maps_for_maptype_fields_by_opts(Opts0) of
-                '2tuples' -> [{msgs_as_maps, false} | Opts0];
-                maps      -> [{msgs_as_maps, true} | Opts0]
-            end,
-    format_msg_encoders(Defs, AnRes, Opts1, IncludeStarter).
-
-format_msg_encoders(Defs, AnRes, Opts, IncludeStarter) ->
-    [[format_msg_encoder(MsgName, MsgDef, Defs,
-                         AnRes, Opts,
-                         if Type =:= group -> false;
-                            true -> IncludeStarter
-                         end)
-      || {Type, MsgName, MsgDef} <- msgs_or_groups(Defs)],
-     format_special_field_encoders(Defs, AnRes)].
-
-format_msg_encoder(MsgName, [], _Defs, _AnRes, _Opts, IncludeStarter) ->
-    case IncludeStarter of
-        true ->
-            gpb_codegen:format_fn(
-              mk_fn(e_msg_, MsgName),
-              fun(_Msg, _TrUserData) ->
-                      <<>>
-              end);
-        false ->
-            gpb_codegen:format_fn(
-              mk_fn(e_msg_, MsgName),
-              fun(_Msg, Bin, _TrUserData) ->
-                      Bin
-              end)
-    end;
-format_msg_encoder(MsgName, MsgDef, Defs, AnRes, Opts, IncludeStarter) ->
-    FNames = get_field_names(MsgDef),
-    FVars = [var_f_n(I) || I <- lists:seq(1, length(FNames))],
-    BVars = [var_b_n(I) || I <- lists:seq(1, length(FNames)-1)] ++ [last],
-    MsgVar = ?expr(M),
-    TrUserDataVar = ?expr(TrUserData),
-    {EncodeExprs, _} =
-        lists:mapfoldl(
-          fun({NewBVar, Field, FVar}, PrevBVar) when NewBVar /= last ->
-                  Tr = mk_find_tr_fn(MsgName, Field, AnRes),
-                  EncExpr = field_encode_expr(MsgName, MsgVar, Field, FVar,
-                                              PrevBVar, TrUserDataVar,
-                                              Defs, Tr, AnRes, Opts),
-                  E = ?expr('<NewB>' = '<encode-expr>',
-                            [replace_tree('<NewB>', NewBVar),
-                             replace_tree('<encode-expr>', EncExpr)]),
-                  {E, NewBVar};
-             ({last, Field, FVar}, PrevBVar) ->
-                  Tr = mk_find_tr_fn(MsgName, Field, AnRes),
-                  EncExpr = field_encode_expr(MsgName, MsgVar, Field, FVar,
-                                              PrevBVar, TrUserDataVar,
-                                              Defs, Tr, AnRes, Opts),
-                  {EncExpr, dummy}
-          end,
-          ?expr(Bin),
-          lists:zip3(BVars, MsgDef, FVars)),
-    FnName = mk_fn(e_msg_, MsgName),
-    FieldMatching =
-        case get_mapping_and_unset_by_opts(Opts) of
-            X when X == records;
-                   X == {maps, present_undefined} ->
-                mapping_match(MsgName, lists:zip(FNames, FVars), Opts);
-            {maps, omitted} ->
-                FMap = zip_for_non_opt_fields(MsgDef, FVars),
-                if length(FMap) == length(FNames) ->
-                        map_match(FMap);
-                   length(FMap) < length(FNames) ->
-                        ?expr('mapmatch' = 'M',
-                              [replace_tree('mapmatch', map_match(FMap)),
-                               replace_tree('M', MsgVar)])
-                end
-        end,
-    [[[gpb_codegen:format_fn(
-         FnName,
-         fun(Msg, TrUserData) ->
-                 call_self(Msg, <<>>, TrUserData)
-         end),
-       "\n"] || IncludeStarter],
-     gpb_codegen:format_fn(
-       FnName,
-       fun('<msg-matching>', Bin, TrUserData) ->
-               '<encode-param-exprs>'
-       end,
-       [replace_tree('<msg-matching>', FieldMatching),
-        splice_trees('<encode-param-exprs>', EncodeExprs)])].
-
-get_field_names(MsgDef) ->
-    [case Field of
-         #?gpb_field{name=FName} -> FName;
-         #gpb_oneof{name=FName}  -> FName
-     end
-     || Field <- MsgDef].
-
-zip_for_non_opt_fields([#?gpb_field{name=FName, occurrence=Occurrence} | FRest],
-                       [Elem | ERest]) ->
-    case Occurrence of
-        optional -> zip_for_non_opt_fields(FRest, ERest);
-        required -> [{FName, Elem} | zip_for_non_opt_fields(FRest, ERest)];
-        repeated -> zip_for_non_opt_fields(FRest, ERest)
-    end;
-zip_for_non_opt_fields([#gpb_oneof{} | FRest], [_Elem | ERest]) ->
-    zip_for_non_opt_fields(FRest, ERest);
-zip_for_non_opt_fields([], []) ->
-    [].
-
-field_encode_expr(MsgName, MsgVar, #?gpb_field{name=FName}=Field,
-                  FVar, PrevBVar, TrUserDataVar, Defs, Tr, _AnRes, Opts)->
-    FEncoder = mk_field_encode_fn_name(MsgName, Field),
-    #?gpb_field{occurrence=Occurrence, type=Type, fnum=FNum, name=FName}=Field,
-    TrFVar = prefix_var("Tr", FVar),
-    Transforms = [replace_term('fieldname', FName),
-                  replace_tree('<F>', FVar),
-                  replace_tree('TrF', TrFVar),
-                  replace_term('Tr', Tr(encode)),
-                  replace_tree('TrUserData', TrUserDataVar),
-                  splice_trees('MaybeTrUserData',
-                               maybe_userdata_param(Field, TrUserDataVar)),
-                  replace_term('<enc>', FEncoder),
-                  replace_tree('<Bin>', PrevBVar),
-                  splice_trees('<Key>', key_to_binary_fields(FNum, Type))],
-    case Occurrence of
-        optional ->
-            EncodeExpr =
-                case gpb:is_msg_proto3(MsgName, Defs) of
-                    false ->
-                        ?expr(begin
-                                  'TrF' = 'Tr'('<F>', 'TrUserData'),
-                                  '<enc>'('TrF', <<'<Bin>'/binary, '<Key>'>>,
-                                          'MaybeTrUserData')
-                              end,
-                              Transforms);
-                    true when Type == string ->
-                        ?expr(begin
-                                  'TrF' = 'Tr'('<F>', 'TrUserData'),
-                                  case is_empty_string('TrF') of
-                                      true ->
-                                          '<Bin>';
-                                      false ->
-                                          '<enc>'('TrF',
-                                                  <<'<Bin>'/binary, '<Key>'>>,
-                                                  'MaybeTrUserData')
-                                  end
-                              end,
-                              Transforms);
-                    true when Type == bytes ->
-                        ?expr(begin
-                                  'TrF' = 'Tr'('<F>', 'TrUserData'),
-                                  case iolist_size('TrF') of
-                                      0 ->
-                                          '<Bin>';
-                                      _ ->
-                                          '<enc>'('TrF',
-                                                  <<'<Bin>'/binary, '<Key>'>>,
-                                                  'MaybeTrUserData')
-                                  end
-                              end,
-                              Transforms);
-                    true ->
-                        TypeDefault = gpb:proto3_type_default(Type, Defs),
-                        ?expr(
-                           begin
-                               'TrF' = 'Tr'('<F>', 'TrUserData'),
-                               if 'TrF' =:= '<TypeDefault>' ->
-                                       '<Bin>';
-                                  true ->
-                                       '<enc>'('TrF',
-                                               <<'<Bin>'/binary, '<Key>'>>,
-                                               'MaybeTrUserData')
-                               end
-                           end,
-                           [replace_term('<TypeDefault>', TypeDefault)
-                            | Transforms])
-                end,
-            case get_mapping_and_unset_by_opts(Opts) of
-                X when X == records;
-                       X == {maps, present_undefined} ->
-                    ?expr(
-                       if '<F>' == undefined ->
-                               '<Bin>';
-                          true ->
-                               '<encodeit>'
-                       end,
-                       [replace_tree('<encodeit>', EncodeExpr) | Transforms]);
-                {maps, omitted} ->
-                    ?expr(
-                       case 'M' of
-                           '#{fieldname := <F>}' ->
-                               '<encodeit>';
-                           _ ->
-                               '<Bin>'
-                       end,
-                       [replace_tree('M', MsgVar),
-                        replace_tree('#{fieldname := <F>}',
-                                     map_match([{FName,FVar}])),
-                        replace_tree('<encodeit>', EncodeExpr)
-                        | Transforms])
-            end;
-        repeated ->
-            case get_mapping_and_unset_by_opts(Opts) of
-                X when X == records;
-                       X == {maps, present_undefined} ->
-                    ?expr(
-                       begin
-                           'TrF' = 'Tr'('<F>', 'TrUserData'),
-                           if 'TrF' == [] -> '<Bin>';
-                              true -> '<enc>'('TrF', '<Bin>', 'TrUserData')
-                           end
-                       end,
-                   Transforms);
-                {maps, omitted} ->
-                    ?expr(
-                       case 'M' of
-                           '#{fieldname := <F>}' ->
-                               'TrF' = 'Tr'('<F>', 'TrUserData'),
-                               if 'TrF' == [] -> '<Bin>';
-                                  true -> '<enc>'('TrF', '<Bin>', 'TrUserData')
-                               end;
-                           _ ->
-                               '<Bin>'
-                       end,
-                       [replace_tree('M', MsgVar),
-                        replace_tree('#{fieldname := <F>}',
-                                     map_match([{FName,FVar}]))
-                        | Transforms])
-            end;
-        required ->
-            ?expr(
-               begin
-                   'TrF' = 'Tr'('<F>', 'TrUserData'),
-                   '<enc>'('TrF', <<'<Bin>'/binary, '<Key>'>>,
-                           'MaybeTrUserData')
-               end,
-               Transforms)
-    end;
-field_encode_expr(MsgName, MsgVar, #gpb_oneof{name=FName, fields=OFields},
-                  FVar, PrevBVar, TrUserDataVar, Defs, Tr, AnRes, Opts) ->
-    OFVar = prefix_var("O", FVar),
-    OneofClauseTransforms =
-        [begin
-             OFVal = ?expr({'<oneof-name>', '<OF>'},
-                           [replace_term('<oneof-name>', Name),
-                            replace_tree('<OF>', OFVar)]),
-             MatchPattern =
-                 case get_mapping_and_unset_by_opts(Opts) of
-                     X when X == records;
-                            X == {maps, present_undefined} ->
-                         OFVal;
-                     {maps, omitted} ->
-                         map_match([{FName, OFVal}])
-                 end,
-             %% undefined is already handled, we have a match,
-             %% the field occurs, as if it had been required
-             OField2 = OField#?gpb_field{occurrence=required},
-             Tr2 = Tr({update_elem_path,Name}),
-             EncExpr = field_encode_expr(MsgName, MsgVar, OField2, OFVar,
-                                         PrevBVar, TrUserDataVar,
-                                         Defs, Tr2, AnRes, Opts),
-             [replace_tree('<oneof...>', MatchPattern),
-              replace_tree('<expr>', EncExpr)]
-         end
-         || #?gpb_field{name=Name}=OField <- OFields],
-    case get_mapping_and_unset_by_opts(Opts) of
-        X when X == records;
-               X == {maps, present_undefined} ->
-            ?expr(case '<F>' of
-                      undefined    -> '<Bin>';
-                      '<oneof...>' -> '<expr>'
-                  end,
-                  [replace_tree('<F>', FVar),
-                   replace_tree('<Bin>', PrevBVar),
-                   repeat_clauses('<oneof...>', OneofClauseTransforms)]);
-        {maps, omitted} ->
-            ?expr(case 'M' of
-                      '<oneof...>' -> '<expr>';
-                      _ -> '<Bin>'
-                  end,
-                  [replace_term('fieldname', FName),
-                   replace_tree('M', MsgVar),
-                   replace_tree('<Bin>', PrevBVar),
-                   repeat_clauses('<oneof...>', OneofClauseTransforms)])
-    end.
-
-mk_field_encode_fn_name(MsgName, #?gpb_field{occurrence=repeated, name=FName})->
-    mk_fn(e_field_, MsgName, FName);
-mk_field_encode_fn_name(MsgName, #?gpb_field{type={msg,_Msg}, name=FName}) ->
-    mk_fn(e_mfield_, MsgName, FName);
-mk_field_encode_fn_name(MsgName, #?gpb_field{type={group,_Nm}, name=FName}) ->
-    mk_fn(e_mfield_, MsgName, FName);
-mk_field_encode_fn_name(_MsgName, #?gpb_field{type={enum,EnumName}}) ->
-    mk_fn(e_enum_, EnumName);
-mk_field_encode_fn_name(_MsgName, #?gpb_field{type=sint32}) ->
-    mk_fn(e_type_, sint);
-mk_field_encode_fn_name(_MsgName, #?gpb_field{type=sint64}) ->
-    mk_fn(e_type_, sint);
-mk_field_encode_fn_name(_MsgName, #?gpb_field{type=uint32}) ->
-    e_varint;
-mk_field_encode_fn_name(_MsgName, #?gpb_field{type=uint64}) ->
-    e_varint;
-mk_field_encode_fn_name(MsgName,  #?gpb_field{type=Type}=F) ->
-    case Type of
-        {map,KeyType,ValueType} ->
-            MapAsMsgMame = map_type_to_msg_name(KeyType, ValueType),
-            F2 = F#?gpb_field{type = {msg,MapAsMsgMame}},
-            mk_field_encode_fn_name(MsgName, F2);
-        _ ->
-            mk_fn(e_type_, Type)
-    end.
-
-format_special_field_encoders(Defs, AnRes) ->
-    lists:reverse( %% so generated auxiliary functions come in logical order
-      fold_msg_or_group_fields(
-        fun(_Type, MsgName, #?gpb_field{occurrence=repeated}=FieldDef, Acc) ->
-                [format_field_encoder(MsgName, FieldDef, AnRes) | Acc];
-           (_Type, MsgName, #?gpb_field{type={msg,_}}=FieldDef, Acc)->
-                [format_field_encoder(MsgName, FieldDef, AnRes) | Acc];
-           (_Type, MsgName, #?gpb_field{type={group,_}}=FieldDef, Acc)->
-                [format_field_encoder(MsgName, FieldDef, AnRes) | Acc];
-           (_Type, _MsgName, #?gpb_field{}, Acc) ->
-                Acc
-        end,
-        [],
-        Defs)).
-
-format_field_encoder(MsgName, FieldDef, AnRes) ->
-    #?gpb_field{occurrence=Occurrence} = FieldDef,
-    RFieldDef = FieldDef#?gpb_field{occurrence=required},
-    [possibly_format_mfield_encoder(MsgName, RFieldDef, AnRes),
-     case {Occurrence, is_packed(FieldDef)} of
-         {repeated, false} ->
-             format_repeated_field_encoder2(MsgName, FieldDef, AnRes);
-         {repeated, true} ->
-             format_packed_field_encoder2(MsgName, FieldDef, AnRes);
-         {optional, false} ->
-             [];
-         {required, false} ->
-             []
-     end].
-
-possibly_format_mfield_encoder(MsgName,
-                               #?gpb_field{type={msg,SubMsg}}=FieldDef,
-                               AnRes) ->
-    FnName = mk_field_encode_fn_name(MsgName, FieldDef),
-    case is_msgsize_known_at_generationtime(SubMsg, AnRes) of
-        no ->
-            gpb_codegen:format_fn(
-              FnName,
-              fun(Msg, Bin, TrUserData) ->
-                      SubBin = '<encode-msg>'(Msg, <<>>, TrUserData),
-                      Bin2 = e_varint(byte_size(SubBin), Bin),
-                      <<Bin2/binary, SubBin/binary>>
-              end,
-              [replace_term('<encode-msg>', mk_fn(e_msg_, SubMsg))]);
-        {yes, MsgSize} when MsgSize > 0 ->
-            MsgSizeBytes = varint_to_binary_fields(MsgSize),
-            gpb_codegen:format_fn(
-              FnName,
-              fun(Msg, Bin, TrUserData) ->
-                      Bin2 = <<Bin/binary, '<msg-size>'>>,
-                      '<encode-msg>'(Msg, Bin2, TrUserData)
-              end,
-              [splice_trees('<msg-size>', MsgSizeBytes),
-               replace_term('<encode-msg>', mk_fn(e_msg_, SubMsg))]);
-        {yes, 0} ->
-            %% special case, there will not be any e_msg_<MsgName>/2 function
-            %% generated, so don't call it.
-            gpb_codegen:format_fn(
-              FnName,
-              fun(_Msg, Bin, _TrUserData) -> <<Bin/binary, 0>> end)
-    end;
-possibly_format_mfield_encoder(MsgName,
-                               #?gpb_field{type={map,KType,VType}}=FieldDef,
-                               AnRes) ->
-    MapAsMsgName = map_type_to_msg_name(KType, VType),
-    FieldDef2 = FieldDef#?gpb_field{type = {msg,MapAsMsgName}},
-    possibly_format_mfield_encoder(MsgName, FieldDef2, AnRes);
-possibly_format_mfield_encoder(MsgName,
-                               #?gpb_field{type={group,GroupName},
-                                           fnum=FNum}=FieldDef,
-                               _AnRes) ->
-    FnName = mk_field_encode_fn_name(MsgName, FieldDef),
-    EndTagBytes = key_to_binary_fields(FNum, group_end),
-    gpb_codegen:format_fn(
-      FnName,
-      fun(Msg, Bin, TrUserData) ->
-              GroupBin = '<encode-msg>'(Msg, <<>>, TrUserData),
-              <<Bin/binary, GroupBin/binary, 'EndTagBytes'>>
-      end,
-      [replace_term('<encode-msg>', mk_fn(e_msg_, GroupName)),
-       splice_trees('EndTagBytes', EndTagBytes)]);
-possibly_format_mfield_encoder(_MsgName, _FieldDef, _Defs) ->
-    [].
-
-is_msgsize_known_at_generationtime(MsgName, #anres{known_msg_size=MsgSizes}) ->
-    case dict:fetch(MsgName, MsgSizes) of
-        MsgSize when is_integer(MsgSize) ->
-            {yes, MsgSize};
-        undefined ->
-            no
-    end.
-
-format_repeated_field_encoder2(MsgName, FDef, AnRes) ->
-    #?gpb_field{fnum=FNum, type=Type, name=FName} = FDef,
-    FnName = mk_field_encode_fn_name(MsgName, FDef),
-    ElemEncoderFn = mk_field_encode_fn_name(
-                      MsgName, FDef#?gpb_field{occurrence=required}),
-    KeyBytes = key_to_binary_fields(FNum, Type),
-    ElemPath = [MsgName,FName,[]],
-    Transl = find_translation(ElemPath, encode, AnRes),
-    gpb_codegen:format_fn(
-      FnName,
-      fun([Elem | Rest], Bin, TrUserData) ->
-              Bin2 = <<Bin/binary, '<KeyBytes>'>>,
-              Bin3 = '<encode-elem>'('Tr'(Elem, TrUserData), Bin2,
-                                     'MaybeTrUserData'),
-              call_self(Rest, Bin3, TrUserData);
-         ([], Bin, _TrUserData) ->
-              Bin
-      end,
-      [splice_trees('<KeyBytes>', KeyBytes),
-       replace_term('<encode-elem>', ElemEncoderFn),
-       replace_term('Tr', Transl),
-       splice_trees('MaybeTrUserData',
-                    maybe_userdata_param(FDef, ?expr(TrUserData)))]).
-
-format_packed_field_encoder2(MsgName, #?gpb_field{type=Type}=FDef, AnRes) ->
-    case packed_byte_size_can_be_computed(Type) of
-        {yes, BitLen, BitType} ->
-            format_knownsize_packed_field_encoder2(MsgName, FDef,
-                                                   BitLen, BitType);
-        no ->
-            format_unknownsize_packed_field_encoder2(MsgName, FDef, AnRes)
-    end.
-
-packed_byte_size_can_be_computed(fixed32)  -> {yes, 32, [little]};
-packed_byte_size_can_be_computed(sfixed32) -> {yes, 32, [little,signed]};
-packed_byte_size_can_be_computed(float)    -> {yes, 32, float};
-packed_byte_size_can_be_computed(fixed64)  -> {yes, 64, [little]};
-packed_byte_size_can_be_computed(sfixed64) -> {yes, 64, [little,signed]};
-packed_byte_size_can_be_computed(double)   -> {yes, 64, double};
-packed_byte_size_can_be_computed(_)        -> no.
-
-format_knownsize_packed_field_encoder2(MsgName, #?gpb_field{name=FName,
-                                                            fnum=FNum}=FDef,
-                                       BitLen, BitType) ->
-    FnName = mk_field_encode_fn_name(MsgName, FDef),
-    KeyBytes = key_to_binary_fields(FNum, bytes),
-    PackedFnName = mk_fn(e_pfield_, MsgName, FName),
-    [gpb_codegen:format_fn(
-       FnName,
-       fun(Elems, Bin, _TrUserData) when Elems =/= [] ->
-               Bin2 = <<Bin/binary, '<KeyBytes>'>>,
-               Bin3 = e_varint(length(Elems) * '<ElemLen>', Bin2),
-               '<encode-packed>'(Elems, Bin3);
-          ([], Bin, _TrUserData) ->
-               Bin
-       end,
-       [splice_trees('<KeyBytes>', KeyBytes),
-        replace_term('<ElemLen>', BitLen div 8),
-        replace_term('<encode-packed>', PackedFnName)]),
-     case BitType of
-         float ->
-             format_packed_float_encoder(PackedFnName);
-         double ->
-             format_packed_double_encoder(PackedFnName);
-         _ ->
-             gpb_codegen:format_fn(
-               PackedFnName,
-               fun([Value | Rest], Bin) ->
-                       Bin2 = <<Bin/binary, Value:'<Size>'/'<BitType>'>>,
-                       call_self(Rest, Bin2);
-                  ([], Bin) ->
-                       Bin
-               end,
-               [replace_term('<Size>', BitLen),
-                splice_trees('<BitType>',
-                             [erl_syntax:atom(T) || T <- BitType])])
-     end].
-
-
-format_unknownsize_packed_field_encoder2(MsgName,
-                                         #?gpb_field{name=FName,
-                                                     fnum=FNum}=FDef,
-                                         AnRes) ->
-    FnName = mk_field_encode_fn_name(MsgName, FDef),
-    ElemEncoderFn = mk_field_encode_fn_name(
-                      MsgName,
-                      FDef#?gpb_field{occurrence=required}),
-    KeyBytes = key_to_binary_fields(FNum, bytes),
-    PackedFnName = mk_fn(e_pfield_, MsgName, FName),
-    ElemPath = [MsgName,FName,[]],
-    Transl = find_translation(ElemPath, encode, AnRes),
-    [gpb_codegen:format_fn(
-       FnName,
-       fun(Elems, Bin, TrUserData) when Elems =/= [] ->
-               SubBin = '<encode-packed>'(Elems, <<>>, TrUserData),
-               Bin2 = <<Bin/binary, '<KeyBytes>'>>,
-               Bin3 = e_varint(byte_size(SubBin), Bin2),
-               <<Bin3/binary, SubBin/binary>>;
-          ([], Bin, _TrUserData) ->
-               Bin
-       end,
-       [splice_trees('<KeyBytes>', KeyBytes),
-        replace_term('<encode-packed>', PackedFnName)]),
-     gpb_codegen:format_fn(
-       PackedFnName,
-       fun([Value | Rest], Bin, TrUserData) ->
-               Bin2 = '<encode-elem>'('Tr'(Value, TrUserData), Bin,
-                                      'MaybeTrUserData'),
-               call_self(Rest, Bin2, TrUserData);
-          ([], Bin, _TrUserData) ->
-               Bin
-       end,
-       [replace_term('<encode-elem>', ElemEncoderFn),
-        replace_term('Tr', Transl),
-        splice_trees('MaybeTrUserData',
-                     maybe_userdata_param(FDef, ?expr(TrUserData)))])].
-
-format_type_encoders(AnRes) ->
-    [format_varlength_field_encoders(AnRes),
-     format_fixlength_field_encoders(AnRes),
-     [format_varint_encoder() || is_varint_encoder_needed(AnRes)]].
-
-format_varlength_field_encoders(#anres{used_types=UsedTypes}) ->
-    [[format_sint_encoder()         || smember_any([sint32,sint64], UsedTypes)],
-     [format_int_encoder(int32, 32) || smember(int32, UsedTypes)],
-     [format_int_encoder(int64, 64) || smember(int64, UsedTypes)],
-     [format_bool_encoder()         || smember(bool, UsedTypes)],
-     [format_string_encoder()       || smember(string, UsedTypes)],
-     [format_bytes_encoder()        || smember(bytes, UsedTypes)]].
-
-format_fixlength_field_encoders(AnRes) ->
-    NeedsFixed32  = needs_f_enc(fixed32, AnRes),
-    NeedsSFixed32 = needs_f_enc(sfixed32, AnRes),
-    NeedsFloat    = needs_f_enc(float, AnRes),
-    NeedsFixed64  = needs_f_enc(fixed64, AnRes),
-    NeedsSFixed64 = needs_f_enc(sfixed64, AnRes),
-    NeedsDouble   = needs_f_enc(double, AnRes),
-    [[format_fixed_encoder(fixed32,  32, [little])        || NeedsFixed32],
-     [format_fixed_encoder(sfixed32, 32, [little,signed]) || NeedsSFixed32],
-     [format_fixed_encoder(fixed64,  64, [little])        || NeedsFixed64],
-     [format_fixed_encoder(sfixed64, 64, [little,signed]) || NeedsSFixed64],
-     [format_float_encoder(float) || NeedsFloat],
-     [format_double_encoder(double) || NeedsDouble]].
-
-needs_f_enc(FixedType, #anres{used_types=UsedTypes, fixlen_types=FTypes}) ->
-    %% If a fixlength-type occurs _only_ as a packed repeated field,
-    %% we need not generate a special encoder-function for it
-    case [FT || FT <- sets:to_list(FTypes), FT#ft.type == FixedType] of
-        [#ft{occurrence=repeated, is_packed=true}] ->
-            false;
-        _ ->
-            smember(FixedType, UsedTypes)
-    end.
-
-is_varint_encoder_needed(#anres{used_types=UsedTypes}=AnRes) ->
-    TypesNeedingAVarintEncoder = [int32, int64, uint32, uint64, sint32, sint64,
-                                  string, bytes],
-    smember_any(TypesNeedingAVarintEncoder, UsedTypes) orelse
-        any_enum_field_exists(UsedTypes) orelse
-        any_packed_field_exists(AnRes) orelse
-        at_least_one_submsg_with_size_not_known_at_compile_time_exists(AnRes).
-
-any_enum_field_exists(UsedTypes) ->
-    sets:fold(fun({enum,_}, _Acc) -> true;
-                 (_, Acc)         -> Acc
-              end,
-              false,
-              UsedTypes).
-
-any_packed_field_exists(#anres{num_packed_fields=0}) -> false;
-any_packed_field_exists(#anres{num_packed_fields=_}) -> true.
-
-at_least_one_submsg_with_size_not_known_at_compile_time_exists(AnRes) ->
-    #anres{used_types=UsedTypes,
-           maps_as_msgs=MapsAsMsgs,
-           known_msg_size=KnownSize} = AnRes,
-    SubMsgNames = [MsgName || {msg,MsgName} <- sets:to_list(UsedTypes)],
-    MapMsgNames = [MsgName || {{msg,MsgName},_} <- MapsAsMsgs],
-    IsMsgSizeUnknown = fun(Nm) -> dict:fetch(Nm, KnownSize) == undefined end,
-    lists:any(IsMsgSizeUnknown, SubMsgNames) orelse
-        lists:any(IsMsgSizeUnknown, MapMsgNames).
-
-format_sint_encoder() ->
-    gpb_codegen:format_fn(
-      e_type_sint,
-      fun(Value, Bin) when Value >= 0 ->
-              e_varint(Value * 2, Bin);
-         (Value, Bin) ->
-              e_varint(Value * -2 - 1, Bin)
-      end).
-
-format_int_encoder(Type, _BitLen) ->
-    gpb_codegen:format_fn(
-      mk_fn(e_type_, Type),
-      fun(Value, Bin) when 0 =< Value, Value =< 127 ->
-              <<Bin/binary, Value>>; %% fast path
-         (Value, Bin) ->
-              %% Encode as a 64 bit value, for interop compatibility.
-              %% Some implementations don't decode 32 bits properly,
-              %% and Google's protobuf (C++) encodes as 64 bits
-              <<N:64/unsigned-native>> = <<Value:64/signed-native>>,
-              e_varint(N, Bin)
-      end,
-      []).
-
-format_bool_encoder() ->
-    gpb_codegen:format_fn(
-      e_type_bool,
-      fun(true, Bin)  -> <<Bin/binary, 1>>;
-         (false, Bin) -> <<Bin/binary, 0>>;
-         (1, Bin) -> <<Bin/binary, 1>>;
-         (0, Bin) -> <<Bin/binary, 0>>
-      end).
-
-format_fixed_encoder(Type, BitLen, BitType) ->
-    gpb_codegen:format_fn(
-      mk_fn(e_type_, Type),
-      fun(Value, Bin) ->
-              <<Bin/binary, Value:'<Sz>'/'<T>'>>
-      end,
-      [replace_term('<Sz>', BitLen),
-       splice_trees('<T>', [erl_syntax:atom(T) || T <- BitType])]).
-
-format_packed_float_encoder(FnName) ->
-    gpb_codegen:format_fn(
-      FnName,
-      fun([V | Rest], Bin) when is_number(V) ->
-              call_self(Rest, <<Bin/binary, V:32/little-float>>);
-         ([infinity | Rest], Bin) ->
-              call_self(Rest, <<Bin/binary, 0:16,128,127>>);
-         (['-infinity' | Rest], Bin) ->
-              call_self(Rest, <<Bin/binary, 0:16,128,255>>);
-         ([nan | Rest], Bin) ->
-              call_self(Rest, <<Bin/binary, 0:16,192,127>>);
-         ([], Bin) ->
-              Bin
-      end,
-      []).
-
-format_packed_double_encoder(FnName) ->
-    gpb_codegen:format_fn(
-      FnName,
-      fun([V | Rest], Bin) when is_number(V) ->
-              call_self(Rest, <<Bin/binary, V:64/float-little>>);
-         ([infinity | Rest], Bin) ->
-              call_self(Rest, <<Bin/binary, 0:48,240,127>>);
-         (['-infinity' | Rest], Bin) ->
-              call_self(Rest, <<Bin/binary, 0:48,240,255>>);
-         ([nan | Rest], Bin) ->
-              call_self(Rest, <<Bin/binary, 0:48,248,127>>);
-         ([], Bin) ->
-              Bin
-      end,
-      []).
-
-format_float_encoder(Type) ->
-    gpb_codegen:format_fn(
-      mk_fn(e_type_, Type),
-      fun(V, Bin) when is_number(V) -> <<Bin/binary, V:32/little-float>>;
-         (infinity, Bin)            -> <<Bin/binary, 0:16,128,127>>;
-         ('-infinity', Bin)         -> <<Bin/binary, 0:16,128,255>>;
-         (nan, Bin)                 -> <<Bin/binary, 0:16,192,127>>
-      end,
-      []).
-
-format_double_encoder(Type) ->
-    gpb_codegen:format_fn(
-      mk_fn(e_type_, Type),
-      fun(V, Bin) when is_number(V) -> <<Bin/binary, V:64/little-float>>;
-         (infinity, Bin)            -> <<Bin/binary, 0:48,240,127>>;
-         ('-infinity', Bin)         -> <<Bin/binary, 0:48,240,255>>;
-         (nan, Bin)                 -> <<Bin/binary, 0:48,248,127>>
-      end,
-      []).
-
-format_string_encoder() ->
-    gpb_codegen:format_fn(
-      e_type_string,
-      fun(S, Bin) ->
-              Utf8 = unicode:characters_to_binary(S),
-              Bin2 = e_varint(byte_size(Utf8), Bin),
-              <<Bin2/binary, Utf8/binary>>
-      end).
-
-format_bytes_encoder() ->
-    gpb_codegen:format_fn(
-      e_type_bytes,
-      fun(Bytes, Bin) when is_binary(Bytes) ->
-              Bin2 = e_varint(byte_size(Bytes), Bin),
-              <<Bin2/binary, Bytes/binary>>;
-         (Bytes, Bin) when is_list(Bytes) ->
-              BytesBin = iolist_to_binary(Bytes),
-              Bin2 = e_varint(byte_size(BytesBin), Bin),
-              <<Bin2/binary, BytesBin/binary>>
-      end).
-
-format_varint_encoder() ->
-    gpb_codegen:format_fn(
-      e_varint,
-      fun(N, Bin) when N =< 127 ->
-              <<Bin/binary, N>>;
-         (N, Bin) ->
-              Bin2 = <<Bin/binary, (N band 127 bor 128)>>,
-              call_self(N bsr 7, Bin2)
-      end).
-
-format_is_empty_string(#anres{has_p3_opt_strings=false}) ->
-    "";
-format_is_empty_string(#anres{has_p3_opt_strings=true}) ->
-    [gpb_codegen:format_fn(
-       is_empty_string,
-       fun("") -> true;
-          (<<>>) -> true;
-          (L) when is_list(L) -> not string_has_chars(L);
-          (B) when is_binary(B) -> false
-       end),
-     gpb_codegen:format_fn(
-       string_has_chars,
-       fun([C | _]) when is_integer(C) -> true; % common case
-          ([H | T]) ->
-               case string_has_chars(H) of
-                   true  -> true;
-                   false -> call_self(T)
-               end;
-          (B) when is_binary(B), byte_size(B) =/= 0 -> true;
-          (C) when is_integer(C) -> true;
-          (<<>>) -> false;
-          ([]) -> false
-       end)].
-
-format_nif_encoder_error_wrappers(Defs, _AnRes, _Opts) ->
-    [format_msg_nif_encode_error_wrapper(MsgName)
-     || {{msg, MsgName}, _MsgDef} <- Defs].
-
-format_msg_nif_encode_error_wrapper(MsgName) ->
-    gpb_codegen:format_fn(
-      mk_fn(e_msg_, MsgName),
-      fun(Msg) ->
-              erlang:nif_error({error,{nif_not_loaded,'<msg-name>'}}, [Msg])
-      end,
-      [replace_term('<msg-name>', MsgName)]).
-
-maybe_userdata_param(Field, Expr) ->
-    case is_primitive_type(Field) of
-        true -> [];
-        false -> [Expr]
-    end.
-
-is_primitive_type(#?gpb_field{type={msg,_}}) -> false;
-is_primitive_type(#?gpb_field{type={group,_}}) -> false;
-is_primitive_type(#?gpb_field{type={map,_,_}}) -> false;
-is_primitive_type(_) -> true.
-
-%% -- decoders -----------------------------------------------------
-
-format_decoders_top_function(Defs, Opts) ->
-    case contains_messages(Defs) of
-        true  -> format_decoders_top_function_msgs(Defs, Opts);
-        false -> format_decoders_top_function_no_msgs(Opts)
-    end.
-
-format_decoders_top_function_no_msgs(Opts) ->
-    ["-spec decode_msg(binary(), atom()) -> no_return().\n",
-     gpb_codegen:format_fn(
-       decode_msg,
-       fun(Bin, _MsgName) when is_binary(Bin) ->
-               erlang:error({gpb_error, no_messages})
-       end),
-     "-spec decode_msg(binary(), atom(), list()) -> no_return().\n",
-     gpb_codegen:format_fn(
-       decode_msg,
-       fun(Bin, _MsgName, _Opts) when is_binary(Bin) ->
-               erlang:error({gpb_error, no_messages})
-       end),
-     "\n",
-     [["%% epb compatibility\n",
-       ?f("-spec decode(atom(), binary()) -> no_return().\n"),
-       gpb_codegen:format_fn(
-         decode,
-         fun(MsgName, Bin) when is_atom(MsgName), is_binary(Bin) ->
-                 erlang:error({gpb_error, no_messages})
-         end)]
-      || get_epb_functions_by_opts(Opts)]].
-
-format_decoders_top_function_msgs(Defs, Opts) ->
-    DoNif = proplists:get_bool(nif, Opts),
-    [if DoNif -> "";
-        true ->
-             gpb_codegen:format_fn(
-               decode_msg,
-               fun(Bin, MsgName) when is_binary(Bin) ->
-                       call_self(Bin, MsgName, [])
-               end,
-               [])
-     end,
-     gpb_codegen:format_fn(
-       decode_msg,
-       fun(Bin, MsgName, 'Opts') when is_binary(Bin) ->
-               'TrUserData = proplists:get_value(user_data, Opts)',
-               case MsgName of
-                   '<MsgName>' ->
-                       try '<decode-call>'(Bin, 'TrUserData')
-                       catch Class:Reason ->
-                               StackTrace = erlang:get_stacktrace(),
-                               error({gpb_error,
-                                      {decoding_failure,
-                                       {Bin, '<MsgName>',
-                                        {Class, Reason, StackTrace}}}})
-                       end
-               end
-       end,
-       [splice_trees('Opts', if DoNif -> [];
-                                true  -> [?expr(Opts)]
-                             end),
-        splice_trees(
-          'TrUserData = proplists:get_value(user_data, Opts)',
-          if DoNif -> [];
-             true  -> [?expr(TrUserData = proplists:get_value(user_data, Opts))]
-          end),
-        repeat_clauses('<MsgName>',
-                       [[replace_term('<MsgName>', MsgName),
-                         replace_term('<decode-call>', mk_fn(d_msg_, MsgName))]
-                        || {{msg,MsgName}, _Fields} <- Defs]),
-        splice_trees('TrUserData', if DoNif -> [];
-                                      true  -> [?expr(TrUserData)]
-                                   end)]),
-     [["\n",
-       "%% epb compatibility\n",
-       gpb_codegen:format_fn(
-         decode,
-         fun(MsgName, Bin) when is_atom(MsgName), is_binary(Bin) ->
-                 decode_msg(Bin, MsgName)
-         end),
-       [gpb_codegen:format_fn(
-          mk_fn(decode_, MsgName),
-          fun(Bin) when is_binary(Bin) ->
-                  decode_msg(Bin, 'MsgName')
-          end,
-          [replace_term('MsgName', MsgName)])
-        || {{msg,MsgName}, _Fields} <- Defs]]
-      || get_epb_functions_by_opts(Opts)]].
-
-format_aux_decoders(Defs, AnRes, _Opts) ->
-    [format_enum_decoders(Defs, AnRes),
-     [format_read_group_fn() || contains_messages(Defs)]].
-
-format_enum_decoders(Defs, #anres{used_types=UsedTypes}) ->
-    %% FIXME: enum values can be negative, but "raw" varints are positive
-    %%        insert a 2-complement in the mapping in order to move computations
-    %%        from run-time to compile-time??
-    [gpb_codegen:format_fn(
-       mk_fn(d_enum_, EnumName),
-       fun('<EnumValue>') -> '<EnumSym>';
-          (V) -> V % for yet unknown enums
-       end,
-       [repeat_clauses('<EnumValue>',
-                       [[replace_term('<EnumValue>', EnumValue),
-                         replace_term('<EnumSym>', EnumSym)]
-                        || {EnumSym, EnumValue} <- unalias_enum(EnumDef)])])
-     || {{enum, EnumName}, EnumDef} <- Defs,
-        smember({enum,EnumName}, UsedTypes)].
-
-format_map_decoders(Defs, AnRes, Opts0) ->
-    Opts1 = case get_2tuples_or_maps_for_maptype_fields_by_opts(Opts0) of
-                '2tuples' -> [{msgs_as_maps, false} | Opts0];
-                maps      -> [{msgs_as_maps, true} | Opts0]
-            end,
-    format_msg_decoders(Defs, AnRes, Opts1).
-
-format_msg_decoders(Defs, AnRes, Opts) ->
-    [format_msg_decoder(Name, MsgDef, Defs, AnRes, Opts)
-     || {_Type, Name, MsgDef} <- msgs_or_groups(Defs)].
-
-format_msg_decoder(MsgName, MsgDef, Defs, AnRes, Opts) ->
-    [format_msg_decoder_read_field(MsgName, MsgDef, Defs, AnRes, Opts),
-     format_field_decoders(MsgName, MsgDef, AnRes, Opts),
-     format_field_skippers(MsgName, AnRes)].
-
-format_msg_decoder_read_field(MsgName, MsgDef, Defs, AnRes, Opts) ->
-    Key = ?expr(Key),
-    Rest = ?expr(Rest),
-    {Params, FParams, FParamBinds} =
-        decoder_read_field_params(MsgName, MsgDef, AnRes, Opts),
-    Bindings = new_bindings([{'<Params>', Params},
-                             {'<FParams>', FParams},
-                             {'<FFields>', FParamBinds},
-                             {'<Key>', Key},
-                             {'<Rest>', Rest},
-                             {'<TrUserData>', ?expr(TrUserData)}]),
-    [format_msg_init_decoder(MsgName, MsgDef, Defs, AnRes, Opts),
-     format_msg_fastpath_decoder(Bindings, MsgName, MsgDef, AnRes, Opts),
-     format_msg_generic_decoder(Bindings, MsgName, MsgDef, AnRes, Opts)].
-
-format_msg_init_decoder(MsgName, MsgDef, Defs, AnRes, Opts) ->
-    gpb_codegen:format_fn(
-      mk_fn(d_msg_, MsgName),
-      fun(Bin, TrUserData) ->
-              '<decode-field-fp>'(Bin, 0, 0, '<initial-params>', TrUserData)
-      end,
-      [replace_term('<decode-field-fp>', mk_fn(dfp_read_field_def_, MsgName)),
-       splice_trees('<initial-params>',
-                    msg_decoder_initial_params(MsgName, MsgDef, Defs,
-                                               ?expr(TrUserData),
-                                               AnRes, Opts))]).
-
-format_msg_fastpath_decoder(Bindings, MsgName, MsgDef, AnRes, Opts) ->
-    %% The fast-path decoder directly matches the minimal varint form
-    %% of the field-number combined with the wiretype.
-    %% Unrecognized fields fall back to the more generic decoder-loop
-    Params = fetch_binding('<Params>', Bindings),
-    FParams = fetch_binding('<FParams>', Bindings),
-    FFields = fetch_binding('<FFields>', Bindings),
-    gpb_codegen:format_fn(
-      mk_fn(dfp_read_field_def_, MsgName),
-      fun('<precomputed-binary-match>', Z1, Z2, '<Params>', TrUserData) ->
-              '<calls-to-field-decoding>';
-         (<<>>, 0, 0, '<FParams>', 'MaybeTrUserData') ->
-              '<finalize-result>';
-         (Other, Z1, Z2, '<Params>', TrUserData) ->
-              '<decode-general>'(Other, Z1, Z2, '<Params>', TrUserData)
-      end,
-      [splice_trees('<Params>', Params),
-       splice_trees('<FParams>', FParams),
-       repeat_clauses(
-         '<precomputed-binary-match>',
-         [[replace_tree('<precomputed-binary-match>', BinMatch),
-           replace_tree('<calls-to-field-decoding>', FnCall)]
-          || {BinMatch, FnCall} <- decoder_fp(Bindings, MsgName, MsgDef)]),
-       splice_trees('<finalize-result>',
-                    decoder_finalize_result(Params, FFields,
-                                            MsgName, MsgDef, ?expr(TrUserData),
-                                            AnRes, Opts)),
-       replace_term('<decode-general>', mk_fn(dg_read_field_def_, MsgName)),
-       replace_tree('MaybeTrUserData',
-                    case decode_finalizer_needs_tr_userdata(
-                           MsgName, MsgDef, AnRes) of
-                        true  -> ?expr(TrUserData);
-                        false -> ?expr(_)
-                    end)]).
-
-decode_finalizer_needs_tr_userdata(MsgName, Fields, AnRes) ->
-    any_field_is_repeated(Fields) orelse
-        exists_tr_for_msg(MsgName, decode_repeated_finalize, AnRes).
-
-any_field_is_repeated(Fields) ->
-    lists:any(fun(#?gpb_field{occurrence=Occ}) -> Occ == repeated;
-                 (#gpb_oneof{}) -> false
-              end,
-              Fields).
-
-format_msg_generic_decoder(Bindings, MsgName, MsgDef, AnRes, Opts) ->
-    %% The more general field selecting decoder
-    %% Stuff that ends up here: non-minimal varint forms and field to skip
-    Key = fetch_binding('<Key>', Bindings),
-    Rest = fetch_binding('<Rest>', Bindings),
-    Params = fetch_binding('<Params>', Bindings),
-    FParams = fetch_binding('<FParams>', Bindings),
-    FFields = fetch_binding('<FFields>', Bindings),
-    gpb_codegen:format_fn(
-      mk_fn(dg_read_field_def_, MsgName),
-      fun(<<1:1, X:7, '<Rest>'/binary>>, N, Acc, '<Params>', TrUserData)
-            when N < (32-7) ->
-              call_self('<Rest>', N+7, X bsl N + Acc, '<Params>', TrUserData);
-         (<<0:1, X:7, '<Rest>'/binary>>, N, Acc, '<Params>', TrUserData) ->
-              '<Key>' = X bsl N + Acc,
-              '<calls-to-field-decoding-or-skip>';
-         (<<>>, 0, 0, '<FParams>', 'MaybeTrUserData') ->
-              '<finalize-result>'
-      end,
-      [replace_tree('<Key>', Key),
-       replace_tree('<Rest>', Rest),
-       splice_trees('<Params>', Params),
-       splice_trees('<FParams>', FParams),
-       replace_tree('<calls-to-field-decoding-or-skip>',
-                    decoder_field_calls(Bindings, MsgName, MsgDef, AnRes)),
-       splice_trees('<finalize-result>',
-                    decoder_finalize_result(Params, FFields,
-                                            MsgName, MsgDef, ?expr(TrUserData),
-                                            AnRes, Opts)),
-       replace_tree('MaybeTrUserData',
-                   case decode_finalizer_needs_tr_userdata(
-                          MsgName,MsgDef,AnRes) of
-                       true  -> ?expr(TrUserData);
-                       false -> ?expr(_)
-                   end)]).
-
-msg_decoder_initial_params(MsgName, MsgDef, Defs, TrUserDataVar, AnRes, Opts)->
-    IsProto3 = gpb:is_msg_proto3(MsgName, Defs),
-    IsMapMsg = is_map_msg(MsgName, AnRes),
-    UseDefaults = proplists:get_bool(defaults_for_omitted_optionals, Opts),
-    UseTypeDefaults = proplists:get_bool(type_defaults_for_omitted_optionals,
-                                         Opts),
-    ExprInfos1 =
-        [case Field of
-             #?gpb_field{name=FName, occurrence=Occurrence0, type=Type,
-                         opts=FOpts} ->
-                 HasDefault = lists:keymember(default, 1, FOpts),
-                 SubMsgType = is_msg_type(Type),
-                 Occurrence = if IsMapMsg, not SubMsgType -> optional;
-                                 true -> Occurrence0
-                              end,
-                 {Undefined, Undef, P} =
-                     if IsProto3 ->
-                             TD = proto3_type_default(Type, Defs, Opts),
-                             ATD = erl_syntax:abstract(TD),
-                             {ATD, ATD, m};
-                        IsMapMsg, not SubMsgType ->
-                             TD = proto3_type_default(Type, Defs, Opts),
-                             ATD = erl_syntax:abstract(TD),
-                             {ATD, ATD, o};
-                        UseDefaults, HasDefault ->
-                             {default,D} = lists:keyfind(default, 1, FOpts),
-                             AD = erl_syntax:abstract(D),
-                             {AD, AD, m};
-                        UseTypeDefaults ->
-                             TD = proto2_type_default(Type, Defs, Opts),
-                             ATD = erl_syntax:abstract(TD),
-                             {ATD, ATD, m};
-                        true ->
-                             Pr = if HasDefault -> d;
-                                     true -> o
-                                  end,
-                             {?expr(undefined), ?expr('$undef'), Pr}
-                     end,
-                 case Occurrence of
-                     repeated -> {FName, m, ?expr([]),        ?expr([])};
-                     required -> {FName, o, ?expr(undefined), ?expr('$undef')};
-                     optional -> {FName, P, Undefined,        Undef}
-                 end;
-             #gpb_oneof{name=FName} ->
-                 {FName, o, ?expr(undefined), ?expr('$undef')}
-         end
-         || Field <- MsgDef],
-    ExprInfos2 =
-        [begin
-             ElemPath = [MsgName, FName],
-             TranslFn = find_translation(ElemPath, decode_init_default, AnRes),
-             TrInitExpr = ?expr('Tr'('InitExpr', 'TrUserData'),
-                                [replace_tree('InitExpr', InitExpr),
-                                 replace_term('Tr', TranslFn),
-                                 replace_tree('TrUserData', TrUserDataVar)]),
-             TrMOExpr = ?expr('Tr'('MOExpr', 'TrUserData'),
-                              [replace_tree('MOExpr', MOExpr),
-                               replace_term('Tr', TranslFn),
-                               replace_tree('TrUserData', TrUserDataVar)]),
-             {FName, Presence, TrInitExpr, TrMOExpr}
-         end
-         || {FName, Presence, InitExpr, MOExpr} <- ExprInfos1],
-    case get_field_pass(MsgName, AnRes) of
-        pass_as_params ->
-            case get_mapping_and_unset_by_opts(Opts) of
-                X when X == records;
-                       X == {maps, present_undefined} ->
-                    [Expr || {_FName, _, Expr, _MOExpr} <- ExprInfos2];
-                {maps, omitted} ->
-                    [MapsOmittedExpr
-                     || {_FName, _, _Expr, MapsOmittedExpr} <- ExprInfos2]
-            end;
-        pass_as_record ->
-            case get_mapping_and_unset_by_opts(Opts) of
-                records ->
-                    [record_create(
-                       MsgName,
-                       [{FName, Expr} || {FName, P, Expr, _} <- ExprInfos2,
-                                         P == m orelse P == d])];
-                {maps, present_undefined} ->
-                    [map_create(
-                       [{FName, Expr} || {FName, _, Expr, _} <- ExprInfos2])];
-                {maps, omitted} ->
-                    [map_create(
-                       [{FName, Expr} || {FName, m, Expr, _} <- ExprInfos2])]
-            end
-    end.
-
-is_map_msg(MsgName, #anres{maps_as_msgs=MapsAsMsgs}) ->
-    lists:keymember({msg,MsgName}, 1, MapsAsMsgs).
-
-is_msg_type({msg,_}) -> true;
-is_msg_type(_)       -> false.
-
-decoder_read_field_params(MsgName, MsgDef, AnRes, Opts) ->
-    case get_field_pass(MsgName, AnRes) of
-        pass_as_params ->
-            Params = decoder_params(MsgName, AnRes),
-            {Params, Params, []};
-        pass_as_record ->
-            %% Maps currently don't support single value access, ie: M#{f},
-            %% so when passing as records/maps, in the end, we must reverse
-            %% repeated fields to get a linear amortized cost of
-            %% reading/adding elements)
-            %%
-            %% So instead of generating code that looks
-            %% like below for the maps case (similar for records):
-            %%
-            %%    d_read_field_m_f(<<>>, _, _, M) ->
-            %%      M#{f1 = lists:reverse(M#{f1})
-            %%
-            %% we generate code like this:
-            %%
-            %%    d_read_field_m_f(<<>>, _, _, #{f1 := F1}=M) ->
-            %%      M#{f1 := lists:reverse(F1)
-            %%
-            %% Here we must provide enough info to generate
-            %% the finalizing code (ie: the function body in the example above)
-            %%
-            Params = decoder_params(MsgName, AnRes),
-            MappingVar = hd(Params),
-            FFields = [{FName, var_n("R", I)}
-                       || {I,FName} <- index_seq(repeated_field_names(MsgDef))],
-            FMatch = mapping_match(MsgName, FFields, Opts),
-            FParam = ?expr(matching = '<Var>',
-                           [replace_tree(matching, FMatch),
-                            replace_tree('<Var>', MappingVar)]),
-            {Params, [FParam], FFields}
-    end.
-
-repeated_field_names(MsgDef) ->
-    [FName || #?gpb_field{name=FName, occurrence=repeated} <- MsgDef].
-
-decoder_params(MsgName, AnRes) ->
-    NumFields = get_num_fields(MsgName, AnRes),
-    case get_field_pass(MsgName, AnRes) of
-        pass_as_params -> [var_f_n(I) || I <- lists:seq(1, NumFields)];
-        pass_as_record -> [?expr(Msg)]
-    end.
-
-%% compute info for the fast-path field recognition/decoding-call
-decoder_fp(Bindings, MsgName, MsgDef) ->
-    Rest = fetch_binding('<Rest>', Bindings),
-    Params = fetch_binding('<Params>', Bindings),
-    TrUserDataVar = fetch_binding('<TrUserData>', Bindings),
-    [begin
-         BMatch = ?expr(<<'<field-and-wiretype-bytes>', '<Rest>'/binary>>,
-                        [splice_trees('<field-and-wiretype-bytes>',
-                                      varint_to_binary_fields(Selector)),
-                         replace_tree('<Rest>', Rest)]),
-         FnCall = ?expr('decode_field'('<Rest>', Z1, Z2, '<Params>',
-                                       'TrUserData'),
-                        [replace_term('decode_field', DecodeFn),
-                         replace_tree('<Rest>', Rest),
-                         splice_trees('<Params>', Params),
-                         replace_tree('TrUserData', TrUserDataVar)]),
-         {BMatch, FnCall}
-     end
-     || {Selector, DecodeFn} <- decoder_field_selectors(MsgName, MsgDef)].
-
-decoder_field_calls(Bindings, MsgName, []=_MsgDef, _AnRes) ->
-    Key = fetch_binding('<Key>', Bindings),
-    WiretypeExpr = ?expr('<Key>' band 7, [replace_tree('<Key>', Key)]),
-    Bindings1 = add_binding({'<wiretype-expr>', WiretypeExpr}, Bindings),
-    decoder_skip_calls(Bindings1, MsgName);
-decoder_field_calls(Bindings, MsgName, MsgDef, AnRes) ->
-    Key = fetch_binding('<Key>', Bindings),
-    Rest = fetch_binding('<Rest>', Bindings),
-    Params = fetch_binding('<Params>', Bindings),
-    SkipCalls = decoder_field_calls(Bindings, MsgName, [], AnRes),
-    TrUserDataVar = fetch_binding('<TrUserData>', Bindings),
-    FieldSelects = decoder_field_selectors(MsgName, MsgDef),
-    ?expr(case '<Key>' of
-              '<selector>' -> 'decode_field'('<Rest>', 0, 0, '<Params>',
-                                             'TrUserData');
-              _            -> '<skip-calls>'
-       end,
-       [replace_tree('<Key>', Key),
-        repeat_clauses('<selector>',
-                       [[replace_term('<selector>', Selector),
-                         replace_term('decode_field', DecodeFn),
-                         replace_tree('<Rest>', Rest),
-                         splice_trees('<Params>', Params)]
-                        || {Selector, DecodeFn} <- FieldSelects]),
-        replace_tree('<skip-calls>', SkipCalls),
-        replace_tree('TrUserData', TrUserDataVar)]).
-
-decoder_skip_calls(Bindings, MsgName) ->
-    KeyExpr = fetch_binding('<Key>', Bindings),
-    FieldNumExpr = ?expr('<Key>' bsr 3, [replace_tree('<Key>', KeyExpr)]),
-    WiretypeExpr = fetch_binding('<wiretype-expr>', Bindings),
-    RestExpr = fetch_binding('<Rest>', Bindings),
-    Params = fetch_binding('<Params>', Bindings),
-    TrUserDataVar = fetch_binding('<TrUserData>', Bindings),
-    ?expr(case '<wiretype-expr>' of
-              0 -> skip_vi('<Rest>', 0, 0, '<Params>', 'TrUserData');
-              1 -> skip_64('<Rest>', 0, 0, '<Params>', 'TrUserData');
-              2 -> skip_ld('<Rest>', 0, 0, '<Params>', 'TrUserData');
-              3 -> skip_gr('<Rest>', 'FNum', 0, '<Params>', 'TrUserData');
-              5 -> skip_32('<Rest>', 0, 0, '<Params>', 'TrUserData')
-          end,
-          [replace_tree('<wiretype-expr>', WiretypeExpr),
-           replace_tree('<Rest>', RestExpr),
-           splice_trees('<Params>', Params),
-           replace_tree('TrUserData', TrUserDataVar),
-           replace_term(skip_vi, mk_fn(skip_varint_, MsgName)),
-           replace_term(skip_64, mk_fn(skip_64_, MsgName)),
-           replace_term(skip_ld, mk_fn(skip_length_delimited_, MsgName)),
-           replace_term(skip_gr, mk_fn(skip_group_, MsgName)),
-           replace_tree('FNum', FieldNumExpr),
-           replace_term(skip_32, mk_fn(skip_32_, MsgName))]).
-
-decoder_field_selectors(MsgName, MsgDef) ->
-    lists:append(
-      map_msgdef_fields_o(
-        fun(#?gpb_field{name=FName, fnum=FNum, type=Type, occurrence=Occ},
-            _IsOneof) ->
-                case Occ == repeated andalso gpb:is_type_packable(Type) of
-                    true ->
-                        %% "Protocol buffer parsers must be able to parse
-                        %% repeated fields that were compiled as packed
-                        %% as if they were not packed, and vice versa."
-                        %%
-                        %% So generate selectors for recognizing both
-                        %% the packed and unpacked case.
-                        PWiretype = gpb:encode_wiretype(bytes),
-                        UWiretype = gpb:encode_wiretype(Type),
-                        [begin
-                             Selector = (FNum bsl 3) bor Wiretype,
-                             DecodeFn = mk_fn(Prefix, MsgName, FName),
-                             {Selector, DecodeFn}
-                         end
-                         || {Wiretype, Prefix} <- [{PWiretype, d_pfield_},
-                                                   {UWiretype, d_field_}]];
-                    false ->
-                        Wiretype = case Type of
-                                       {group, _} ->
-                                           gpb:encode_wiretype(group_start);
-                                       _ ->
-                                           gpb:encode_wiretype(Type)
-                                   end,
-                        Selector = (FNum bsl 3) bor Wiretype,
-                        DecodeFn = mk_fn(d_field_, MsgName, FName),
-                        [{Selector, DecodeFn}]
-                end
-        end,
-        MsgDef)).
-
-decoder_finalize_result(Params, FFields, MsgName, MsgDef,
-                        TrUserDataVar, AnRes, Opts) ->
-    case get_field_pass(MsgName, AnRes) of
-        pass_as_params ->
-            case get_mapping_and_unset_by_opts(Opts) of
-                X when X == records;
-                       X == {maps, present_undefined} ->
-                    decoder_finalize_params_all_present(Params, MsgName, MsgDef,
-                                                        TrUserDataVar,
-                                                        AnRes, Opts);
-                {maps, omitted} ->
-                    decoder_finalize_params_opt_omitted(Params, MsgName, MsgDef,
-                                                        TrUserDataVar,
-                                                        AnRes, Opts)
-            end;
-        pass_as_record ->
-            MsgVar = hd(Params),
-            [mapping_update(
-               MsgVar,
-               MsgName,
-               [begin
-                    ElemPath = [MsgName, FName],
-                    Finalizer = find_translation(ElemPath,
-                                                 decode_repeated_finalize,
-                                                 AnRes),
-                    FValueExpr = ?expr('lists:reverse'('<FVar>', 'TrUserData'),
-                                       [replace_term('lists:reverse',Finalizer),
-                                        replace_tree('<FVar>', FVar),
-                                        replace_tree('TrUserData',
-                                                     TrUserDataVar)]),
-                    {FName, FValueExpr}
-                end
-                || {FName, FVar} <- FFields],
-               Opts)]
-    end.
-
-decoder_finalize_params_all_present(Params, MsgName, MsgDef, TrUserDataVar,
-                                    AnRes, Opts) ->
-    [mapping_create(
-       MsgName,
-       [decoder_finalize_param_for_mapping(Field, Param, MsgName,
-                                           TrUserDataVar, AnRes)
-        || {Field, Param} <- lists:zip(MsgDef, Params)],
-       Opts)].
-
-decoder_finalize_params_opt_omitted(Params, MsgName, MsgDef, TrUserDataVar,
-                                    AnRes, _Opts) ->
-    {Optionals, NonOptionals} = key_partition_on_optionality(
-                                  1, lists:zip(MsgDef, Params),
-                                  [mapfields_are_required]),
-    NonOptionalsMap = map_create(
-                        [decoder_finalize_param_for_mapping(
-                           Field, Param, MsgName, TrUserDataVar, AnRes)
-                         || {Field, Param} <- NonOptionals]),
-    do_exprs(fun({Field, Param}, Var) ->
-                     FV = decoder_finalize_param_for_mapping(
-                            Field, Param, MsgName, TrUserDataVar, AnRes),
-                     ?expr(if 'Param' == '$undef' -> 'Var';
-                              true -> 'Var#{field => Param}'
-                           end,
-                           [replace_tree('Param', Param),
-                            replace_tree('Var', Var),
-                            replace_tree('Var#{field => Param}',
-                                         map_set(Var, [FV]))])
-             end,
-             NonOptionalsMap,
-             Optionals).
-
-decoder_finalize_param_for_mapping(Field, Param, MsgName, TrUserDataVar,
-                                   AnRes) ->
-    FName = get_field_name(Field),
-    ElemPath = [MsgName, FName],
-    Finalizer = find_translation(ElemPath, decode_repeated_finalize, AnRes),
-    FValueExpr = case get_field_occurrence(Field) of
-                     required -> Param;
-                     optional -> Param;
-                     repeated -> ?expr('lists:reverse'('Param', 'TrUserData'),
-                                       [replace_term('lists:reverse',Finalizer),
-                                        replace_tree('Param', Param),
-                                        replace_tree('TrUserData',
-                                                     TrUserDataVar)])
-                 end,
-    {FName, FValueExpr}.
-
-format_field_decoders(MsgName, MsgDef, AnRes, Opts) ->
-    map_msgdef_fields_o(
-      fun(Field, IsOneof) ->
-              [format_field_decoder(MsgName, Field, IsOneof, AnRes, Opts), "\n"]
-      end,
-      MsgDef).
-
-format_field_decoder(MsgName, Field, IsOneof, AnRes, Opts) ->
-    XField = {Field, IsOneof},
-    case Field of
-        #?gpb_field{occurrence=repeated, type=Type} ->
-            case gpb:is_type_packable(Type) of
-                true ->
-                    %% Generate decoder functions for both the packed
-                    %% and unpacked case
-                    [format_non_packed_field_decoder(MsgName, XField, AnRes,
-                                                     Opts),
-                     %% A packed field can never be one of a `oneof' fields
-                     %% So pass Field and not XField
-                     format_packed_field_decoder(MsgName, Field, AnRes, Opts)];
-                false ->
-                    format_non_packed_field_decoder(MsgName, XField, AnRes,
-                                                    Opts)
-            end;
-        _ ->
-            format_non_packed_field_decoder(MsgName, XField, AnRes, Opts)
-    end.
-
-format_non_packed_field_decoder(MsgName, XField, AnRes, Opts) ->
-    {#?gpb_field{type=Type}, _IsOneof} = XField,
-    case Type of
-        sint32   -> format_vi_based_field_decoder(MsgName, XField, AnRes, Opts);
-        sint64   -> format_vi_based_field_decoder(MsgName, XField, AnRes, Opts);
-        int32    -> format_vi_based_field_decoder(MsgName, XField, AnRes, Opts);
-        int64    -> format_vi_based_field_decoder(MsgName, XField, AnRes, Opts);
-        uint32   -> format_vi_based_field_decoder(MsgName, XField, AnRes, Opts);
-        uint64   -> format_vi_based_field_decoder(MsgName, XField, AnRes, Opts);
-        bool     -> format_vi_based_field_decoder(MsgName, XField, AnRes, Opts);
-        {enum,_} -> format_vi_based_field_decoder(MsgName, XField, AnRes, Opts);
-        fixed32  -> format_fixlen_field_decoder(MsgName, XField, AnRes, Opts);
-        sfixed32 -> format_fixlen_field_decoder(MsgName, XField, AnRes, Opts);
-        float    -> format_floating_point_field_decoder(MsgName, XField,
-                                                        float, AnRes, Opts);
-        fixed64  -> format_fixlen_field_decoder(MsgName, XField, AnRes, Opts);
-        sfixed64 -> format_fixlen_field_decoder(MsgName, XField, AnRes, Opts);
-        double   -> format_floating_point_field_decoder(MsgName, XField,
-                                                        double, AnRes, Opts);
-        string   -> format_vi_based_field_decoder(MsgName, XField, AnRes, Opts);
-        bytes    -> format_vi_based_field_decoder(MsgName, XField, AnRes, Opts);
-        {msg,_}  -> format_vi_based_field_decoder(MsgName, XField, AnRes, Opts);
-        {map,_,_}-> format_vi_based_field_decoder(MsgName, XField, AnRes, Opts);
-        {group,_}-> format_group_field_decoder(MsgName, XField, AnRes, Opts)
-    end.
-
-format_packed_field_decoder(MsgName, FieldDef, AnRes, Opts) ->
-    #?gpb_field{name=FName, rnum=RNum} = FieldDef,
-    Params = decoder_params(MsgName, AnRes),
-    InParams = case get_field_pass(MsgName, AnRes) of
-                   pass_as_params ->
-                       Params;
-                   pass_as_record ->
-                       MMatch = mapping_match(MsgName, [{FName, ?expr(E)}],
-                                              Opts),
-                       [?expr(matching = '<Var>',
-                              [replace_tree(matching, MMatch),
-                               replace_tree('<Var>', hd(Params))])]
-               end,
-    Param = case get_field_pass(MsgName, AnRes) of
-                pass_as_params ->
-                    lists:nth(RNum - 1, Params);
-                pass_as_record ->
-                    ?expr(E)
-            end,
-    OutParams = case get_field_pass(MsgName, AnRes) of
-                    pass_as_params ->
-                        lists_setelement(RNum - 1, Params, ?expr(NewSeq));
-                    pass_as_record ->
-                        [mapping_update(hd(Params), MsgName,
-                                           [{FName, ?expr(NewSeq)}],
-                                           Opts)]
-                end,
-    [gpb_codegen:format_fn(
-       mk_fn(d_pfield_, MsgName, FName),
-       fun(<<1:1, X:7, Rest/binary>>, N, Acc, '<Params>', TrUserData)
-             when N < ?NB ->
-               call_self(Rest, N + 7, X bsl N + Acc, '<Params>', TrUserData);
-          (<<0:1, X:7, Rest/binary>>, N, Acc, '<InParams>', TrUserData) ->
-               Len = X bsl N + Acc,
-               <<PackedBytes:Len/binary, Rest2/binary>> = Rest,
-               NewSeq = decode_packed(PackedBytes, 0, 0, '<Param>',
-                                      'MaybeTrUserData'),
-               '<call-read-field>'(Rest2, 0, 0, '<OutParams>', TrUserData)
-       end,
-       [splice_trees('<Params>', Params),
-        splice_trees('<InParams>', InParams),
-        replace_term(decode_packed, mk_fn(d_packed_field_, MsgName, FName)),
-        replace_tree('<Param>', Param),
-        replace_term('<call-read-field>', mk_fn(dfp_read_field_def_, MsgName)),
-        splice_trees('<OutParams>', OutParams),
-        splice_trees('MaybeTrUserData',
-                     maybe_userdata_param(FieldDef, ?expr(TrUserData)))]),
-     "\n",
-     format_packed_field_seq_decoder(MsgName, FieldDef, AnRes, Opts)].
-
-format_packed_field_seq_decoder(MsgName, #?gpb_field{type=Type}=Field,
-                                AnRes, Opts) ->
-    case Type of
-        fixed32  -> format_dpacked_nonvi(MsgName, Field, 32, [little]);
-        sfixed32 -> format_dpacked_nonvi(MsgName, Field, 32, [little,signed]);
-        float    -> format_dpacked_nonvi(MsgName, Field, 32, float);
-        fixed64  -> format_dpacked_nonvi(MsgName, Field, 64, [little]);
-        sfixed64 -> format_dpacked_nonvi(MsgName, Field, 64, [little,signed]);
-        double   -> format_dpacked_nonvi(MsgName, Field, 64, double);
-        _        -> format_dpacked_vi(MsgName, Field, AnRes, Opts)
-    end.
-
-format_dpacked_nonvi(MsgName, #?gpb_field{name=FName}, 32, float) ->
-    gpb_codegen:format_fn(
-      mk_fn(d_packed_field_, MsgName, FName),
-      fun(<<0:16,128,127, Rest/binary>>, Z1, Z2, AccSeq) ->
-              call_self(Rest, Z1, Z2, [infinity | AccSeq]);
-         (<<0:16,128,255, Rest/binary>>, Z1, Z2, AccSeq) ->
-              call_self(Rest, Z1, Z2, ['-infinity' | AccSeq]);
-         (<<_:16,1:1,_:7,_:1,127:7, Rest/binary>>, Z1, Z2, AccSeq) ->
-              call_self(Rest, Z1, Z2, [nan | AccSeq]);
-         (<<Value:32/little-float, Rest/binary>>, Z1, Z2, AccSeq) ->
-              call_self(Rest, Z1, Z2, [Value | AccSeq]);
-         (<<>>, _, _, AccSeq) ->
-              AccSeq
-      end,
-      []);
-format_dpacked_nonvi(MsgName, #?gpb_field{name=FName}, 64, double) ->
-    gpb_codegen:format_fn(
-      mk_fn(d_packed_field_, MsgName, FName),
-      fun(<<0:48,240,127, Rest/binary>>, Z1, Z2, AccSeq) ->
-              call_self(Rest, Z1, Z2, [infinity | AccSeq]);
-         (<<0:48,240,255, Rest/binary>>, Z1, Z2, AccSeq) ->
-              call_self(Rest, Z1, Z2, ['-infinity' | AccSeq]);
-         (<<_:48,15:4,_:4,_:1,127:7, Rest/binary>>, Z1, Z2, AccSeq) ->
-              call_self(Rest, Z1, Z2, [nan | AccSeq]);
-         (<<Value:64/little-float, Rest/binary>>, Z1, Z2, AccSeq) ->
-              call_self(Rest, Z1, Z2, [Value | AccSeq]);
-         (<<>>, _, _, AccSeq) ->
-              AccSeq
-      end,
-      []);
-format_dpacked_nonvi(MsgName, #?gpb_field{name=FName}, BitLen, BitTypes) ->
-    gpb_codegen:format_fn(
-      mk_fn(d_packed_field_, MsgName, FName),
-      fun(<<Value:'<N>'/'<T>', Rest/binary>>, Z1, Z2, AccSeq) ->
-              call_self(Rest, Z1, Z2, [Value | AccSeq]);
-         (<<>>, _, _, AccSeq) ->
-              AccSeq
-      end,
-      [replace_term('<N>', BitLen),
-       splice_trees('<T>', [erl_syntax:atom(BT) || BT <- BitTypes])]).
-
-format_dpacked_vi(MsgName, #?gpb_field{name=FName}=FieldDef, AnRes, Opts) ->
-    ExtValue = ?expr(X bsl N + Acc),
-    FVar = ?expr(NewFValue), %% result is to be put in this variable
-    Rest = ?expr(Rest),
-    TrUserDataVar = ?expr(TrUserData),
-    Bindings = new_bindings([{'<Value>', ExtValue},
-                             {'<Rest>', Rest},
-                             {'<TrUserData>', TrUserDataVar}]),
-    BodyTailFn =
-        fun(DecodeExprs, Rest2Var) ->
-                C = ?exprs(call_self('<Rest2>', 0, 0, ['<Res>' | AccSeq],
-                                    'MaybeTrUserData'),
-                           [replace_tree('<Rest2>', Rest2Var),
-                            replace_tree('<Res>', FVar),
-                            splice_trees(
-                              'MaybeTrUserData',
-                              maybe_userdata_param(FieldDef, TrUserDataVar))]),
-                DecodeExprs ++ C
-        end,
-    Tr = mk_find_tr_fn_elem(MsgName, FieldDef, false, AnRes),
-    Body = decode_int_value(FVar, Bindings, FieldDef, Tr, TrUserDataVar,
-                            Opts, BodyTailFn),
-    gpb_codegen:format_fn(
-      mk_fn(d_packed_field_, MsgName, FName),
-      fun(<<1:1, X:7, Rest/binary>>, N, Acc, AccSeq, 'MaybeTrUserData')
-            when N < ?NB ->
-              call_self(Rest, N + 7, X bsl N + Acc, AccSeq, 'MaybeTrUserData');
-         (<<0:1, X:7, Rest/binary>>, N, Acc, AccSeq, 'MaybeTrUserData') ->
-              '<body>';
-         (<<>>, 0, 0, AccSeq, 'Maybe_TrUserData') ->
-              AccSeq
-      end,
-      [splice_trees('<body>', Body),
-       splice_trees('MaybeTrUserData',
-                    maybe_userdata_param(FieldDef, TrUserDataVar)),
-       splice_trees('Maybe_TrUserData',
-                    maybe_userdata_param(FieldDef, ?expr(_TrUserData)))]).
-
-format_vi_based_field_decoder(MsgName, XFieldDef, AnRes, Opts) ->
-    {#?gpb_field{name=FName}=FieldDef, IsOneof}=XFieldDef,
-    ExtValue = ?expr(X bsl N + Acc),
-    FVar = ?expr(NewFValue), %% result is to be put in this variable
-    Rest = ?expr(Rest),
-    TrUserDataVar = ?expr(TrUserData),
-    Bindings = new_bindings([{'<Value>', ExtValue},
-                             {'<Rest>', Rest},
-                             {'<TrUserData>', TrUserDataVar}]),
-    Params = decoder_params(MsgName, AnRes),
-    {InParams, PrevValue} = decoder_in_params(Params, MsgName, XFieldDef, AnRes,
-                                              Opts),
-    BodyTailFn =
-        fun(DecodeExprs, Rest2Var) ->
-                ReadFieldDefFn = mk_fn(dfp_read_field_def_, MsgName),
-                Params2 = updated_merged_params(MsgName, XFieldDef, AnRes,
-                                                FVar, PrevValue, Params,
-                                                TrUserDataVar, Opts),
-                C = ?exprs('<call-read-field>'('<Rest2>', 0, 0, '<Params2>',
-                                               'TrUserData'),
-                           [replace_term('<call-read-field>', ReadFieldDefFn),
-                            replace_tree('<Rest2>', Rest2Var),
-                            splice_trees('<Params2>', Params2),
-                            replace_tree('TrUserData', TrUserDataVar)]),
-                DecodeExprs ++ C
-        end,
-    Tr = mk_find_tr_fn_elem(MsgName, FieldDef, IsOneof, AnRes),
-    Body = decode_int_value(FVar, Bindings, FieldDef, Tr, TrUserDataVar,
-                            Opts, BodyTailFn),
-    gpb_codegen:format_fn(
-      mk_fn(d_field_, MsgName, FName),
-      fun(<<1:1, X:7, Rest/binary>>, N, Acc, '<Params>', TrUserData)
-            when N < ?NB ->
-              call_self(Rest, N + 7, X bsl N + Acc, '<Params>', TrUserData);
-         (<<0:1, X:7, Rest/binary>>, N, Acc, '<InParams>', TrUserData) ->
-              '<body>'
-      end,
-      [splice_trees('<Params>', Params),
-       splice_trees('<InParams>', InParams),
-       splice_trees('<body>', Body)]).
-
-%% -> {[Expr], Rest2VarExpr}
-%% where [Expr] is a list of exprs to calculate the resulting decoded value
-decode_int_value(ResVar, Bindings, #?gpb_field{type=Type}=F,
-                 Tr, TrUserDataVar, Opts, TailFn) ->
-    Value = fetch_binding('<Value>', Bindings),
-    Rest = fetch_binding('<Rest>', Bindings),
-    StringsAsBinaries = get_strings_as_binaries_by_opts(Opts),
-    case Type of
-        sint32 ->
-            TailFn(decode_zigzag_to_var(ResVar, Value), Rest);
-        sint64 ->
-            TailFn(decode_zigzag_to_var(ResVar, Value), Rest);
-        int32 ->
-            TailFn([uint_to_int_to_var(ResVar, Value, 32)], Rest);
-        int64 ->
-            TailFn([uint_to_int_to_var(ResVar, Value, 64)], Rest);
-        uint32 ->
-            TailFn([assign_to_var(ResVar, Value)], Rest);
-        uint64 ->
-            TailFn([assign_to_var(ResVar, Value)], Rest);
-        bool ->
-            Bool = ?expr('<Res>' = ('<Value>') =/= 0,
-                         [replace_tree('<Res>', ResVar),
-                          replace_tree('<Value>', Value)]),
-            TailFn([Bool], Rest);
-        {enum, EnumName} ->
-            Tmp = ?expr(Tmp),
-            ToSym = [uint_to_int_to_var(Tmp, Value, 32),
-                     ?expr('<Res>' = decode_enum('<Int>'),
-                           [replace_tree('<Res>', ResVar),
-                            replace_term(decode_enum, mk_fn(d_enum_, EnumName)),
-                            replace_tree('<Int>', Tmp)])],
-            TailFn(ToSym, Rest);
-        string when StringsAsBinaries ->
-            Rest2 = ?expr(Rest2),
-            TailFn(unpack_bytes(ResVar, Value, Rest, Rest2, Opts),
-                   Rest2);
-        string when not StringsAsBinaries ->
-            Rest2 = ?expr(Rest2),
-            TailFn(?exprs(Len = '<Value>',
-                          <<Utf8:Len/binary, Rest2/binary>> = '<Rest>',
-                          '<Res>' = unicode:characters_to_list(Utf8, unicode),
-                          [replace_tree('<Value>', Value),
-                           replace_tree('<Rest>', Rest),
-                           replace_tree('<Res>', ResVar)]),
-                   Rest2);
-        bytes ->
-            Rest2 = ?expr(Rest2),
-            TailFn(unpack_bytes(ResVar, Value, Rest, Rest2, Opts),
-                   Rest2);
-        {msg, Msg2Name} ->
-            Rest2 = ?expr(Rest2),
-            TailFn(?exprs(Len = '<Value>',
-                          <<Bs:Len/binary, Rest2/binary>> = '<Rest>',
-                          '<Res>' = 'Tr'('d_msg_X'(Bs, 'TrUserData'),
-                                         'TrUserData'),
-                          [replace_tree('<Value>', Value),
-                           replace_tree('<Rest>', Rest),
-                           replace_tree('<Res>', ResVar),
-                           replace_term('d_msg_X', mk_fn(d_msg_, Msg2Name)),
-                           replace_term('Tr', Tr(decode)),
-                           replace_tree('TrUserData', TrUserDataVar)]),
-                   Rest2);
-        {map, KeyType, ValueType} ->
-            MapAsMsgMame = map_type_to_msg_name(KeyType, ValueType),
-            F2 = F#?gpb_field{type={msg,MapAsMsgMame}},
-            decode_int_value(ResVar, Bindings, F2, Tr, TrUserDataVar,
-                             Opts, TailFn)
-    end.
-
-unpack_bytes(ResVar, Value, Rest, Rest2, Opts) ->
-    CompilerHasBinary = (catch binary:copy(<<1>>)) == <<1>>,
-    Copy = case proplists:get_value(copy_bytes, Opts, auto) of
-               auto when not CompilerHasBinary -> false;
-               auto when CompilerHasBinary     -> true;
-               true                            -> true;
-               false                           -> false;
-               N when is_integer(N)            -> N;
-               N when is_float(N)              -> N
-           end,
-    Transforms = [replace_tree('<Value>', Value),
-                  replace_tree('<Res>', ResVar),
-                  replace_tree('<Rest>', Rest),
-                  replace_tree('<Rest2>', Rest2),
-                  replace_term('<Copy>', Copy)],
-    if Copy == false ->
-            ?exprs(Len = '<Value>',
-                   <<'<Res>':Len/binary, '<Rest2>'/binary>> = '<Rest>',
-                   Transforms);
-       Copy == true ->
-            ?exprs(Len = '<Value>',
-                   <<Bytes:Len/binary, '<Rest2>'/binary>> = '<Rest>',
-                   '<Res>' = binary:copy(Bytes),
-                   Transforms);
-       is_integer(Copy); is_float(Copy) ->
-            ?exprs(Len = '<Value>',
-                   <<Bytes:Len/binary, '<Rest2>'/binary>> = '<Rest>',
-                   '<Res>' = case binary:referenced_byte_size(Bytes) of
-                                 LB when LB >= byte_size(Bytes) * '<Copy>' ->
-                                     binary:copy(Bytes);
-                                 _ ->
-                                     Bytes
-                             end,
-                   Transforms)
-    end.
-
-format_group_field_decoder(MsgName, XFieldDef, AnRes, Opts) ->
-    {#?gpb_field{name=FName, fnum=FNum, type={group,GroupName}}=FieldDef,
-     IsOneof}=XFieldDef,
-    ResVar = ?expr(NewFValue), %% result is to be put in this variable
-    TrUserDataVar = ?expr(TrUserData),
-    Params = decoder_params(MsgName, AnRes),
-    {InParams, PrevValue} = decoder_in_params(Params, MsgName, XFieldDef,
-                                              AnRes, Opts),
-    OutParams = updated_merged_params(MsgName, XFieldDef, AnRes,
-                                      ResVar, PrevValue, Params,
-                                      TrUserDataVar, Opts),
-    Tr = mk_find_tr_fn_elem(MsgName, FieldDef, IsOneof, AnRes),
-    gpb_codegen:format_fn(
-      mk_fn(d_field_, MsgName, FName),
-      fun(Bin, _, _, 'InParams', TrUserData) ->
-              {GroupBin, Rest} = read_group(Bin, 'FieldNum'),
-              'Res' = 'Tr'('d_msg_X'(GroupBin, TrUserData), TrUserData),
-              'call-read-field'(Rest, 0, 0, 'OutParams', TrUserData)
-      end,
-      [splice_trees('InParams', InParams),
-       replace_term('call-read-field', mk_fn(dfp_read_field_def_, MsgName)),
-       replace_term('Tr', Tr(decode)),
-       replace_tree('Res', ResVar),
-       replace_tree('FieldNum', erl_syntax:integer(FNum)),
-       replace_term('d_msg_X', mk_fn(d_msg_, GroupName)),
-       splice_trees('OutParams', OutParams)]).
-
-updated_merged_params(MsgName, XFieldDef, AnRes, NewValue, PrevValue,
-                      Params, TrUserDataVar, Opts) ->
-    Tr = mk_find_tr_fn_elem_or_default(MsgName, XFieldDef, AnRes),
-    case {get_field_pass(MsgName, AnRes), XFieldDef} of
-        {pass_as_params, {#?gpb_field{rnum=RNum}, _IsOneof}} ->
-            MergedValue = merge_field_expr(XFieldDef, PrevValue, NewValue,
-                                           MsgName, Tr, TrUserDataVar,
-                                           AnRes, Opts),
-            lists_setelement(RNum - 1, Params, MergedValue);
-        {pass_as_record, {#?gpb_field{name=FName}, false}} ->
-            MsgVar = hd(Params),
-            MergedValue = merge_field_expr(XFieldDef, PrevValue, NewValue,
-                                           MsgName, Tr, TrUserDataVar,
-                                           AnRes, Opts),
-            [mapping_update(MsgVar, MsgName, [{FName, MergedValue}], Opts)];
-        {pass_as_record, {_OField, {true, CFName}}} ->
-            MsgVar = hd(Params),
-            MergedValue = merge_field_expr(XFieldDef, PrevValue, NewValue,
-                                           MsgName, Tr, TrUserDataVar,
-                                           AnRes, Opts),
-            [mapping_update(MsgVar, MsgName, [{CFName, MergedValue}], Opts)]
-    end.
-
-merge_field_expr({FieldDef, false}, PrevValue, NewValue,
-                 MsgName, Tr, TrUserDataVar, AnRes, Opts) ->
-    case classify_field_merge_action(FieldDef) of
-        overwrite ->
-            NewValue;
-        seqadd ->
-            ElemPath = [MsgName, get_field_name(FieldDef)],
-            Cons = find_translation(ElemPath, decode_repeated_add_elem, AnRes),
-            ?expr('[New|Acc]'('<New>', '<Acc>', 'TrUserData'),
-                  [replace_term('[New|Acc]', Cons),
-                   replace_tree('<New>', NewValue),
-                   replace_tree('<Acc>', PrevValue),
-                   replace_tree('TrUserData', TrUserDataVar)]);
-        msgmerge ->
-            FMsgName = case FieldDef of
-                           #?gpb_field{type={msg,Nm}} -> Nm;
-                           #?gpb_field{type={group,Nm}} -> Nm
-                       end,
-            MergeFn = mk_fn(merge_msg_, FMsgName),
-            case get_mapping_and_unset_by_opts(Opts) of
-                X when X == records;
-                       X == {maps, present_undefined} ->
-                    ?expr(if 'Prev' == undefined -> 'New';
-                             true -> 'merge_msg_X'('Prev', 'New', 'TrUserData')
-                          end,
-                          [replace_term('merge_msg_X', Tr(merge, MergeFn)),
-                           replace_tree('Prev', PrevValue),
-                           replace_tree('New', NewValue),
-                           replace_tree('TrUserData', TrUserDataVar)]);
-                {maps, omitted} ->
-                    case get_field_pass(MsgName, AnRes) of
-                        pass_as_params ->
-                            ?expr(if 'Prev' =:= '$undef' -> 'New';
-                                     true -> 'merge_msg_X'('Prev', 'New',
-                                                           'TrUserData')
-                                  end,
-                                  [replace_tree('Prev', PrevValue),
-                                   replace_term('merge_msg_X',
-                                                Tr(merge, MergeFn)),
-                                   replace_tree('New', NewValue),
-                                   replace_tree('TrUserData', TrUserDataVar)]);
-                        pass_as_record ->
-                            FName = get_field_name(FieldDef),
-                            ?expr(case 'Msg' of
-                                      '#{fieldname := Prev}' ->
-                                          'merge_msg_X'(Prev, 'New',
-                                                        'TrUserData');
-                                      _ ->
-                                          'New'
-                                  end,
-                                  [replace_tree(
-                                     '#{fieldname := Prev}',
-                                     map_match([{FName, ?expr(Prev)}])),
-                                   replace_tree('Msg', PrevValue),
-                                   replace_term('merge_msg_X',
-                                                Tr(merge, MergeFn)),
-                                   replace_tree('New', NewValue),
-                                   replace_tree('TrUserData', TrUserDataVar)])
-                    end
-            end
-    end;
-merge_field_expr({FieldDef, {true, CFName}}, PrevValue, NewValue,
-                 MsgName, Tr, TrUserDataVar, AnRes, Opts)->
-    #?gpb_field{name=FName, type=Type} = FieldDef,
-    if ?is_msg_or_group(Type) ->
-            {_, FMsgName} = Type,
-            MergeFn = mk_fn(merge_msg_, FMsgName),
-            case get_mapping_and_unset_by_opts(Opts) of
-                X when X == records;
-                       X == {maps, present_undefined} ->
-                    MVPrev = prefix_var("MV", PrevValue),
-                    ?expr(case 'Prev' of
-                              undefined ->
-                                  {'tag', 'New'};
-                              {'tag', 'MVPrev'} ->
-                                  {'tag', 'merge_msg_X'('MVPrev', 'New',
-                                                        'TrUserData')};
-                              _ ->
-                                  {'tag', 'New'}
-                          end,
-                          [replace_tree('Prev', PrevValue),
-                           replace_term('tag', FName),
-                           replace_tree('New', NewValue),
-                           replace_term('merge_msg_X', Tr(merge, MergeFn)),
-                           replace_tree('MVPrev', MVPrev),
-                           replace_tree('TrUserData', TrUserDataVar)]);
-                {maps, omitted} ->
-                    MsgVar = PrevValue,
-                    case get_field_pass(MsgName, AnRes) of
-                        pass_as_params ->
-                            ?expr(case 'Prev' of
-                                      '$undef' ->
-                                          {'tag', 'New'};
-                                      {'tag', MVPrev} ->
-                                          {'tag', 'merge_msg_X'(MVPrev, 'New',
-                                                               'TrUserData')};
-                                      _ ->
-                                          {'tag', 'New'}
-                                  end,
-                                  [replace_term('tag', FName),
-                                   replace_tree('Prev', PrevValue),
-                                   replace_term('merge_msg_X',
-                                                Tr(merge, MergeFn)),
-                                   replace_tree('New', NewValue),
-                                   replace_tree('TrUserData', TrUserDataVar)]);
-                        pass_as_record ->
-                            OFVal = ?expr({tag, MVPrev},
-                                          [replace_term(tag, FName)]),
-                            ?expr(case 'Msg' of
-                                      '#{fieldname := {tag,MVPrev}}' ->
-                                          {'tag', 'merge_msg_X'(MVPrev,'New',
-                                                               'TrUserData')};
-                                      _ ->
-                                          {'tag', 'New'}
-                                  end,
-                                  [replace_tree('#{fieldname := {tag,MVPrev}}',
-                                                map_match([{CFName, OFVal}])),
-                                   replace_term('tag', FName),
-                                   replace_tree('Msg', MsgVar),
-                                   replace_term('merge_msg_X',
-                                                Tr(merge, MergeFn)),
-                                   replace_tree('New', NewValue),
-                                   replace_tree('TrUserData', TrUserDataVar)])
-                    end
-            end;
-       true ->
-            %% Replace
-            ?expr({'fieldname', '<expr>'},
-                  [replace_term('fieldname', FName),
-                   replace_tree('<expr>', NewValue)])
-    end.
-
-decoder_in_params(Params, MsgName, {FieldDef, false}, AnRes, Opts) ->
-    #?gpb_field{name=FName}=FieldDef,
-    Any = ?expr(_),
-    case get_field_pass(MsgName, AnRes) of
-        pass_as_params ->
-            #?gpb_field{rnum=RNum} = FieldDef,
-            Prev = lists:nth(RNum-1, Params),
-            case classify_field_merge_action(FieldDef) of
-                overwrite -> {lists_setelement(RNum-1, Params, Any), Any};
-                seqadd    -> {Params, Prev};
-                msgmerge  -> {Params, Prev}
-            end;
-        pass_as_record ->
-            Prev = ?expr(Prev),
-            InParams = [match_bind_var(
-                          mapping_match(MsgName, [{FName, Prev}], Opts),
-                          hd(Params))],
-            case classify_field_merge_action(FieldDef) of
-                overwrite -> {Params, Any};
-                seqadd    -> {InParams, Prev};
-                msgmerge  ->
-                    case get_mapping_and_unset_by_opts(Opts) of
-                        X when X == records;
-                               X == {maps, present_undefined} ->
-                            {InParams, Prev};
-                        {maps, omitted} ->
-                            MsgVar = hd(Params),
-                            {[MsgVar], MsgVar}
-                    end
-            end
-    end;
-decoder_in_params(Params, MsgName, {FieldDef, {true, CFName}}, AnRes, Opts) ->
-    #?gpb_field{type=Type, rnum=RNum} = FieldDef,
-    if ?is_msg_or_group(Type) ->
-            %% oneof fields that of message type may need merging
-            case get_field_pass(MsgName, AnRes) of
-                pass_as_params ->
-                    Prev = lists:nth(RNum-1, Params),
-                    {Params, Prev};
-                pass_as_record ->
-                    case get_mapping_and_unset_by_opts(Opts) of
-                        X when X == records;
-                               X == {maps, present_undefined} ->
-                            Prev = ?expr(Prev),
-                            InParams = [match_bind_var(
-                                          mapping_match(MsgName,
-                                                        [{CFName, Prev}],
-                                                        Opts),
-                                          hd(Params))],
-                            {InParams, Prev};
-                        {maps, omitted} ->
-                            MsgVar = hd(Params),
-                            {[MsgVar], MsgVar}
-                    end
-            end;
-       true ->
-            %% Non-messages, treat as an optional field
-            Any = ?expr(_),
-            case get_field_pass(MsgName, AnRes) of
-                pass_as_params ->
-                    {lists_setelement(RNum-1, Params, Any), Any};
-                pass_as_record ->
-                    {Params, Any}
-            end
-    end.
-
-format_fixlen_field_decoder(MsgName, XFieldDef, AnRes, Opts) ->
-    {#?gpb_field{name=FName, type=Type}, _IsOneof} = XFieldDef,
-    {BitLen, BitTypes} = case Type of
-                             fixed32  -> {32, [little]};
-                             sfixed32 -> {32, [little,signed]};
-                             float    -> {32, [little,float]};
-                             fixed64  -> {64, [little]};
-                             sfixed64 -> {64, [little,signed]};
-                             double   -> {64, [little,float]}
-                         end,
-    Params = decoder_params(MsgName, AnRes),
-    {InParams, PrevValue} = decoder_in_params(Params, MsgName, XFieldDef, AnRes,
-                                              Opts),
-    Value = ?expr(Value),
-    TrUserDataVar = ?expr(TrUserData),
-    Params2 = updated_merged_params(MsgName, XFieldDef, AnRes,
-                                    Value, PrevValue, Params,
-                                    TrUserDataVar, Opts),
-    ReadFieldDefFnName = mk_fn(dfp_read_field_def_, MsgName),
-    gpb_codegen:format_fn(
-      mk_fn(d_field_, MsgName, FName),
-      fun(<<Value:'<N>'/'<T>', Rest/binary>>, Z1, Z2, '<InParams>',
-          'TrUserData') ->
-              '<call-read-field>'(Rest, Z1, Z2, '<OutParams>', 'TrUserData')
-      end,
-      [replace_term('<N>', BitLen),
-       splice_trees('<T>', [erl_syntax:atom(BT) || BT <- BitTypes]),
-       splice_trees('<InParams>', InParams),
-       replace_term('<call-read-field>', ReadFieldDefFnName),
-       splice_trees('<OutParams>', Params2),
-       replace_tree('TrUserData', TrUserDataVar)]).
-
-format_floating_point_field_decoder(MsgName, XFieldDef, Type, AnRes, Opts) ->
-    {#?gpb_field{name=FName}, _IsOneof} = XFieldDef,
-    TrUserDataVar = ?expr(TrUserData),
-    Params = decoder_params(MsgName, AnRes),
-    {InParams, PrevValue} = decoder_in_params(Params, MsgName, XFieldDef,
-                                              AnRes, Opts),
-    OutParamsReplacements =
-        [splice_trees(Marker, updated_merged_params(MsgName, XFieldDef, AnRes,
-                                                    OutExpr, PrevValue, Params,
-                                                    TrUserDataVar, Opts))
-         || {Marker, OutExpr} <- [{'OutParams', ?expr(Value)},
-                                  {'InfinityOutParams', ?expr(infinity)},
-                                  {'-InfinityOutParams', ?expr('-infinity')},
-                                  {'NanOutParams', ?expr(nan)}]],
-    ReadFieldDefFnName = mk_fn(dfp_read_field_def_, MsgName),
-    Replacements =
-        [splice_trees('InParams', InParams),
-         replace_term('<call-read-field>', ReadFieldDefFnName),
-         replace_tree('TrUserData', TrUserDataVar)] ++
-        OutParamsReplacements,
-    case Type of
-        float ->
-            gpb_codegen:format_fn(
-              mk_fn(d_field_, MsgName, FName),
-              fun(<<0:16,128,127, Rest/binary>>, Z1, Z2, 'InParams',
-                  'TrUserData') ->
-                      '<call-read-field>'(Rest, Z1, Z2, 'InfinityOutParams',
-                                          'TrUserData');
-                 (<<0:16,128,255, Rest/binary>>, Z1, Z2, 'InParams',
-                  'TrUserData') ->
-                      '<call-read-field>'(Rest, Z1, Z2, '-InfinityOutParams',
-                                          'TrUserData');
-                 (<<_:16,1:1,_:7,_:1,127:7, Rest/binary>>, Z1, Z2,
-                  'InParams', 'TrUserData') ->
-                      '<call-read-field>'(Rest, Z1, Z2, 'NanOutParams',
-                                          'TrUserData');
-                 (<<Value:32/little-float, Rest/binary>>, Z1, Z2,
-                  'InParams', 'TrUserData') ->
-                      '<call-read-field>'(Rest, Z1, Z2, 'OutParams',
-                                          'TrUserData')
-              end,
-              Replacements);
-        double ->
-            gpb_codegen:format_fn(
-              mk_fn(d_field_, MsgName, FName),
-              fun(<<0:48,240,127, Rest/binary>>, Z1, Z2, 'InParams',
-                  'TrUserData') ->
-                      '<call-read-field>'(Rest, Z1, Z2, 'InfinityOutParams',
-                                          'TrUserData');
-                 (<<0:48,240,255, Rest/binary>>, Z1, Z2, 'InParams',
-                  'TrUserData') ->
-                      '<call-read-field>'(Rest, Z1, Z2, '-InfinityOutParams',
-                                          'TrUserData');
-                 (<<_:48,15:4,_:4,_:1,127:7, Rest/binary>>, Z1, Z2,
-                  'InParams', 'TrUserData') ->
-                      '<call-read-field>'(Rest, Z1, Z2, 'NanOutParams',
-                                          'TrUserData');
-                 (<<Value:64/little-float, Rest/binary>>, Z1, Z2,
-                  'InParams', 'TrUserData') ->
-                      '<call-read-field>'(Rest, Z1, Z2, 'OutParams',
-                                          'TrUserData')
-              end,
-              Replacements)
-    end.
-
-assign_to_var(Var, Expr) ->
-    ?expr('<Var>' = '<Expr>',
-          [replace_tree('<Var>', Var),
-           replace_tree('<Expr>', Expr)]).
-
-decode_zigzag_to_var(ResVar, ValueExpr) ->
-    ?exprs(ZValue = '<Value>',
-           '<Res>' = if ZValue band 1 =:= 0 -> ZValue bsr 1;
-                        true                -> -((ZValue + 1) bsr 1)
-                     end,
-           [replace_tree('<Value>', ValueExpr),
-            replace_tree('<Res>', ResVar)]).
-
-uint_to_int_to_var(ResVar, ValueExpr, NumBits) ->
-    %% Contrary to the 64 bit encoding done for int32 (and enum),
-    %% decode the value as 32 bits, so we decode negatives
-    %% given both as 32 bits and as 64 bits wire encodings
-    %% to the same integer.
-    ?expr(
-       <<'<Res>':'<N>'/signed-native>> = <<('<Value>'):'<N>'/unsigned-native>>,
-       [replace_term('<N>', NumBits),
-        replace_tree('<Res>', ResVar),
-        replace_tree('<Value>', ValueExpr)]).
-
-format_read_group_fn() ->
-    ["read_group(Bin, FieldNum) ->\n"
-     "    {NumBytes, EndTagLen} = read_gr_b(Bin, 0, 0, 0, 0, FieldNum),\n"
-     "    <<Group:NumBytes/binary, _:EndTagLen/binary, Rest/binary>> = Bin,\n"
-     "    {Group, Rest}.\n"
-     "\n"
-     "%% Like skipping over fields, but record the total length,\n"
-     "%% Each field is <(FieldNum bsl 3) bor FieldType> ++ <FieldValue>\n"
-     "%% Record the length because varints may be non-optimally encoded.\n"
-     "%%\n"
-     "%% Groups can be nested, but assume the same FieldNum cannot be nested\n"
-     "%% because group field numbers are shared with the rest of the fields\n"
-     "%% numbers. Thus we can search just for an group-end with the same\n"
-     "%% field number.\n"
-     "%%\n"
-     "%% (The only time the same group field number could occur would\n"
-     "%% be in a nested sub message, but then it would be inside a\n"
-     "%% length-delimited entry, which we skip-read by length.)\n"
-     "read_gr_b(<<1:1, X:7, Tl/binary>>, N, Acc, NumBytes, TagLen, FieldNum)\n"
-     "  when N < (32-7) ->\n"
-     "    read_gr_b(Tl, N+7, X bsl N + Acc, NumBytes, TagLen+1, FieldNum);\n"
-     "read_gr_b(<<0:1, X:7, Tl/binary>>, N, Acc, NumBytes, TagLen,\n"
-     "          FieldNum) ->\n"
-     "    Key = X bsl N + Acc,\n"
-     "    TagLen1 = TagLen + 1,\n"
-     "    case {Key bsr 3, Key band 7} of\n"
-     "        {FieldNum, 4} -> % 4 = group_end\n"
-     "            {NumBytes, TagLen1};\n"
-     "        {_, 0} -> % 0 = varint\n"
-     "            read_gr_vi(Tl, 0, NumBytes + TagLen1, FieldNum);\n"
-     "        {_, 1} -> % 1 = bits64\n"
-     "            <<_:64, Tl2/binary>> = Tl,\n"
-     "            read_gr_b(Tl2, 0, 0, NumBytes + TagLen1 + 8, 0, FieldNum);\n"
-     "        {_, 2} -> % 2 = length_delimited\n"
-     "            read_gr_ld(Tl, 0, 0, NumBytes + TagLen1, FieldNum);\n"
-     "        {_, 3} -> % 3 = group_start\n"
-     "            read_gr_b(Tl, 0, 0, NumBytes + TagLen1, 0, FieldNum);\n"
-     "        {_, 4} -> % 4 = group_end\n"
-     "            read_gr_b(Tl, 0, 0, NumBytes + TagLen1, 0, FieldNum);\n"
-     "        {_, 5} -> % 5 = bits32\n"
-     "            <<_:32, Tl2/binary>> = Tl,\n"
-     "            read_gr_b(Tl2, 0, 0, NumBytes + TagLen1 + 4, 0, FieldNum)\n"
-     "    end.\n"
-     "\n"
-     "read_gr_vi(<<1:1, _:7, Tl/binary>>, N, NumBytes, FieldNum)\n"
-     "  when N < (64-7) ->\n"
-     "    read_gr_vi(Tl, N+7, NumBytes+1, FieldNum);\n"
-     "read_gr_vi(<<0:1, _:7, Tl/binary>>, _, NumBytes, FieldNum) ->\n"
-     "    read_gr_b(Tl, 0, 0, NumBytes+1, 0, FieldNum).\n"
-     "\n"
-     "read_gr_ld(<<1:1, X:7, Tl/binary>>, N, Acc, NumBytes, FieldNum)\n"
-     "  when N < (64-7) ->\n"
-     "    read_gr_ld(Tl, N+7, X bsl N + Acc, NumBytes+1, FieldNum);\n"
-     "read_gr_ld(<<0:1, X:7, Tl/binary>>, N, Acc, NumBytes, FieldNum) ->\n"
-     "    Len = X bsl N + Acc,\n"
-     "    NumBytes1 = NumBytes + 1,\n"
-     "    <<_:Len/binary, Tl2/binary>> = Tl,\n"
-     "    read_gr_b(Tl2, 0, 0, NumBytes1 + Len, 0, FieldNum).\n"].
-
-classify_field_merge_action(FieldDef) ->
-    case FieldDef of
-        #?gpb_field{occurrence=required, type={msg, _}}   -> msgmerge;
-        #?gpb_field{occurrence=optional, type={msg, _}}   -> msgmerge;
-        #?gpb_field{occurrence=required, type={group, _}} -> msgmerge;
-        #?gpb_field{occurrence=optional, type={group, _}} -> msgmerge;
-        #?gpb_field{occurrence=required}                  -> overwrite;
-        #?gpb_field{occurrence=optional}                  -> overwrite;
-        #?gpb_field{occurrence=repeated}                  -> seqadd
-    end.
-
-format_msg_merge_code(Defs, AnRes, Opts) ->
-    case contains_messages(Defs) of
-        true  -> format_msg_merge_code_msgs(Defs, AnRes, Opts);
-        false -> format_msg_merge_code_no_msgs(Opts)
-    end.
-
-format_msg_merge_code_no_msgs(Opts) ->
-    case get_records_or_maps_by_opts(Opts) of
-        records ->
-            ["-spec merge_msgs(_, _) -> no_return().\n",
-             gpb_codegen:format_fn(
-               merge_msgs,
-               fun(Prev, New) ->
-                       merge_msgs(Prev, New, [])
-               end),
-             "-spec merge_msgs(_, _, _) -> no_return().\n",
-             gpb_codegen:format_fn(
-               merge_msgs,
-               fun(_Prev, _New, _Opts) ->
-                       erlang:error({gpb_error, no_messages})
-               end)];
-        maps ->
-            ["-spec merge_msgs(_, _, _) -> no_return().\n",
-             gpb_codegen:format_fn(
-               merge_msgs,
-               fun(Prev, New, MsgName) ->
-                       merge_msgs(Prev, New, MsgName, [])
-               end),
-             "-spec merge_msgs(_, _, _, _) -> no_return().\n",
-             gpb_codegen:format_fn(
-               merge_msgs,
-               fun(_Prev, _New, _MsgName, _Opts) ->
-                       erlang:error({gpb_error, no_messages})
-               end)]
-    end.
-
-format_msg_merge_code_msgs(Defs, AnRes, Opts) ->
-    MsgNames = [MsgName || {{msg, MsgName}, _MsgDef} <- Defs],
-    [format_merge_msgs_top_level(MsgNames, Opts),
-     [case Type of
-          msg ->
-              format_msg_merger(Name, MsgDef, AnRes, Opts);
-          group ->
-              case is_repeated_group(Name, AnRes) of
-                  true ->
-                      %% merged with seq-add, not exported as top-level
-                      %% ==> such groups are never merged recursively,
-                      %%     thus never called
-                      [];
-                  false ->
-                      format_msg_merger(Name, MsgDef, AnRes, Opts)
-              end
-      end
-      || {Type, Name, MsgDef} <- msgs_or_groups(Defs)]].
-
-is_repeated_group(GroupName, #anres{group_occurrences=D}) ->
-    dict:fetch(GroupName, D) == repeated.
-
-format_merge_msgs_top_level(MsgNames, Opts) ->
-    case get_records_or_maps_by_opts(Opts) of
-        records ->
-            [gpb_codegen:format_fn(
-               merge_msgs,
-               fun(Prev, New) ->
-                       merge_msgs(Prev, New, [])
-               end),
-             gpb_codegen:format_fn(
-               merge_msgs,
-               fun(Prev, New, Opts) when element(1, Prev) =:= element(1, New) ->
-                       TrUserData = proplists:get_value(user_data, Opts),
-                       case Prev of
-                           '<msg-type>' -> '<merge-msg>'(Prev, New, TrUserData)
-                       end
-               end,
-               [repeat_clauses(
-                  '<msg-type>',
-                  [[replace_tree('<msg-type>', record_match(MsgName, [])),
-                    replace_term('<merge-msg>', mk_fn(merge_msg_, MsgName))]
-                   || MsgName <- MsgNames])])];
-        maps ->
-            [gpb_codegen:format_fn(
-               merge_msgs,
-               fun(Prev, New, MsgName) ->
-                       merge_msgs(Prev, New, MsgName, [])
-               end),
-             gpb_codegen:format_fn(
-               merge_msgs,
-               fun(Prev, New, MsgName, Opts) ->
-                       TrUserData = proplists:get_value(user_data, Opts),
-                       case MsgName of
-                           '<msg-type>' -> '<merge-msg>'(Prev, New, TrUserData)
-                       end
-               end,
-               [repeat_clauses(
-                  '<msg-type>',
-                  [[replace_tree('<msg-type>', erl_syntax:atom(MsgName)),
-                    replace_term('<merge-msg>', mk_fn(merge_msg_, MsgName))]
-                   || MsgName <- MsgNames])])]
-    end.
-
-format_msg_merger(MsgName, [], _AnRes, _Opts) ->
-    gpb_codegen:format_fn(
-      mk_fn(merge_msg_, MsgName),
-      fun(_Prev, New, _TrUserData) -> New end);
-format_msg_merger(MsgName, MsgDef, AnRes, Opts) ->
-    TrUserDataVar = ?expr(TrUserData),
-    {PrevMatch, NewMatch, ExtraInfo} =
-        format_msg_merger_fnclause_match(MsgName, MsgDef, Opts),
-    {MandatoryMergings, OptMergings} = compute_msg_field_mergers(
-                                         ExtraInfo, MsgName, AnRes),
-    gpb_codegen:format_fn(
-      mk_fn(merge_msg_, MsgName),
-      fun('Prev', 'New', 'MaybeTrUserData') ->
-              '<merge-it>'
-      end,
-      [replace_tree('Prev',  PrevMatch),
-       replace_tree('New',   NewMatch),
-       splice_trees(
-         '<merge-it>',
-         do_exprs(fun(Elem, Var) ->
-                          render_omissible_merger(Elem, Var, TrUserDataVar)
-                  end,
-                  render_field_mergers(MsgName, MandatoryMergings,
-                                       TrUserDataVar, Opts),
-                  OptMergings)),
-       replace_tree('TrUserData', TrUserDataVar), % needed by some field mergers
-       replace_tree('MaybeTrUserData',
-                    case any_field_is_sub_msg(MsgDef)
-                        orelse any_field_is_repeated(MsgDef)
-                        orelse exists_tr_for_msg(MsgName, merge, AnRes) of
-                        true  -> TrUserDataVar;
-                        false -> ?expr(_)
-                    end)]).
-
-any_field_is_sub_msg(Fields) ->
-    lists:any(fun(#?gpb_field{type={msg,_}}) -> true;
-                 (#?gpb_field{type={group,_}}) -> true;
-                 (#?gpb_field{type={map,_,_}}) -> true;
-                 (#gpb_oneof{fields=Fs}) -> any_field_is_sub_msg(Fs);
-                 (_) -> false
-              end,
-              Fields).
-
-format_msg_merger_fnclause_match(_MsgName, [], _Opts) ->
-    {?expr(PF), ?expr(_), no_fields};
-format_msg_merger_fnclause_match(MsgName, MsgDef, Opts) ->
-    FNames  = [get_field_name(Field) || Field <- MsgDef],
-    PFVars  = [case is_required_overwrite_merge(Field) of
-                   true  -> none;
-                   false -> var("PF~s", [get_field_name(Field)])
-               end
-               || Field <- MsgDef],
-    NFVars  = [var("NF~s", [FName]) || FName <- FNames],
-    PFields = lists:zip(FNames, PFVars),
-    NFields = lists:zip(FNames, NFVars),
-    Infos = zip4(FNames, PFVars, NFVars, MsgDef),
-    case get_mapping_and_unset_by_opts(Opts) of
-        X when X == records;
-               X == {maps, present_undefined} ->
-            PFields1 = [{FName,PFVar} || {FName,PFVar} <- PFields,
-                                         PFVar /= none],
-            P = mapping_match(MsgName, PFields1, Opts),
-            N = mapping_match(MsgName, NFields, Opts),
-            {P, N, {pr, Infos}};
-        {maps, omitted} ->
-            {OptInfos, MandInfos} = key_partition_on_optionality(4, Infos),
-            PMsg = ?expr(PMsg),
-            NMsg = ?expr(NMsg),
-            P = map_match([{FName, PFVar} || {FName,PFVar,_,_} <- MandInfos,
-                                             PFVar /= none]),
-            N = map_match([{FName, NFVar} || {FName,_,NFVar,_} <- MandInfos]),
-            PB = match_bind_var(P, PMsg),
-            NB = match_bind_var(N, NMsg),
-            XInfo = {om, {MandInfos, OptInfos, PMsg, NMsg}},
-            case {MandInfos, OptInfos} of
-                {_, []} -> {P, N, XInfo};
-                {[], _} -> {PMsg, NMsg, XInfo};
-                {_,  _} -> {PB, NB, XInfo}
-            end
-    end.
-
-is_required_overwrite_merge(#?gpb_field{occurrence=required}=Field) ->
-    classify_field_merge_action(Field) == overwrite;
-is_required_overwrite_merge(_Field) ->
-    false.
-
-compute_msg_field_mergers({pr, XInfo}, MsgName, AnRes) ->
-    Merges =
-        [{FName, format_field_merge_expr(Field, PFVar, NFVar, MsgName, AnRes)}
-         || {FName, PFVar, NFVar, Field} <- XInfo],
-    {Merges, []};
-compute_msg_field_mergers({om, {MandXInfo, OptXInfo, PMsg, NMsg}},
-                          MsgName, AnRes) ->
-    {MandMergs, []} = compute_msg_field_mergers({pr, MandXInfo},
-                                                MsgName, AnRes),
-    {OptMergs, []} = compute_msg_field_mergers({pr, OptXInfo},
-                                               MsgName, AnRes),
-    {MandMergs, reshape_cases_for_maps_find(OptMergs, PMsg, NMsg)}.
-
-format_field_merge_expr(#?gpb_field{name=FName, occurrence=Occur}=Field,
-                        PF, NF, MsgName, AnRes)->
-    case classify_field_merge_action(Field) of
-        overwrite when Occur == required ->
-            {required, {PF, NF}};
-        overwrite ->
-            {overwrite, {PF, NF}};
-        seqadd ->
-            ElemPath = [MsgName, FName],
-            Append = find_translation(ElemPath, merge, AnRes, 'erlang_++'),
-            Tr = fun (_,_) -> Append end,
-            {merge, {{PF, NF}, Tr, 'erlang_++'}};
-        msgmerge ->
-            Tr = mk_find_tr_fn_elem_or_default(MsgName, Field, false, AnRes),
-            #?gpb_field{type={_msg_or_group,SubMsgName}}=Field,
-            {merge, {{PF, NF}, Tr, mk_fn(merge_msg_, SubMsgName)}}
-    end;
-format_field_merge_expr(#gpb_oneof{name=CFName, fields=OFields},
-                        PF, NF, MsgName, AnRes) ->
-    case [OField || #?gpb_field{type={msg,_}}=OField <- OFields] of
-        [] ->
-            {overwrite, {PF, NF}};
-        MOFields ->
-            {oneof,
-             {{PF, NF},
-              [begin
-                   Tr = mk_find_tr_fn_elem_or_default(
-                          MsgName, F, {true, CFName}, AnRes),
-                   {OFName, Tr, mk_fn(merge_msg_, M2Name)}
-               end
-               || #?gpb_field{name=OFName, type={msg,M2Name}}=F <- MOFields]}}
-    end.
-
-reshape_cases_for_maps_find(Merges, PMsg, NMsg) ->
-    [{FName, case Merge of
-                 {overwrite, {_, _}} ->
-                     {overwrite, {PMsg, NMsg}};
-                 {merge, {{_, _}, Tr, MergeFn}} ->
-                     {merge, {{PMsg, NMsg}, Tr, MergeFn}};
-                 {oneof, {{_, _}, OFMerges}} ->
-                     {oneof, {{PMsg, NMsg}, OFMerges}};
-                 {expr, Expr} ->
-                     {expr, Expr}
-             end}
-     || {FName, Merge} <- Merges].
-
-render_field_mergers(MsgName, Mergings, TrUserDataVar, Opts) ->
-    Fields = [{FName, render_field_merger(Merge, TrUserDataVar)}
-              || {FName, Merge} <- Mergings],
-    mapping_create(MsgName, Fields, Opts).
-
-render_field_merger({required, {none, NF}}, _TrUserDataVar) ->
-    NF;
-render_field_merger({overwrite, {PF, NF}}, _TrUserDataVar) ->
-    ?expr(if 'NF' =:= undefined -> 'PF';
-             true               -> 'NF'
-          end,
-          [replace_tree('PF', PF),
-           replace_tree('NF', NF)]);
-render_field_merger({expr, Expr}, _TrUserDataVar) ->
-    Expr;
-render_field_merger({merge, {{PF, NF}, Tr, MergeFn}}, TrUserDataVar) ->
-    ?expr(if 'PF' /= undefined, 'NF' /= undefined -> 'merge'('PF', 'NF',
-                                                             'TrUserData');
-             'PF' == undefined -> 'NF';
-             'NF' == undefined -> 'PF'
-          end,
-          [replace_tree('PF', PF),
-           replace_tree('NF', NF),
-           replace_term('merge', Tr(merge, MergeFn)),
-           replace_tree('TrUserData', TrUserDataVar)]);
-render_field_merger({oneof, {{PF, NF}, OFMerges}}, TrUserDataVar) ->
-    Transforms = [replace_tree('PF', PF),
-                  replace_tree('NF', NF),
-                  replace_tree('OPF', prefix_var("O", PF)),
-                  replace_tree('ONF', prefix_var("O", NF)),
-                  replace_tree('TrUserData', TrUserDataVar)],
-    ?expr(case {'PF', 'NF'} of
-              '{{tag,OPF},{tag,ONF}}' -> {'tag', 'merge'('OPF','ONF',
-                                                         'TrUserData')};
-              {_, undefined}          -> 'PF';
-              _                       -> 'NF'
-          end,
-          [repeat_clauses(
-             '{{tag,OPF},{tag,ONF}}',
-             [[replace_tree('{{tag,OPF},{tag,ONF}}',
-                            ?expr({{'tag','OPF'},{'tag','ONF'}})),
-               replace_term('tag', OFName),
-               replace_term('merge', Tr(merge, OFMergeFn)) | Transforms]
-              || {OFName, Tr, OFMergeFn} <- OFMerges])
-           | Transforms]).
-
-render_omissible_merger({FName, {overwrite, {PMsg, NMsg}}}, Var,
-                        TrUserDataVar) ->
-    ?expr(case {'PMsg', 'NMsg'} of
-              {_, '#{fname := NF}'} -> 'Var#{fname=>NF}';
-              {'#{fname := PF}', _} -> 'Var#{fname=>PF}';
-              _                     -> 'Var'
-          end,
-          std_omitable_merge_transforms(PMsg, NMsg, FName, Var, TrUserDataVar));
-render_omissible_merger({FName, {merge, {{PMsg, NMsg}, Tr, MergeFn}}}, Var,
-                        TrUserDataVar) ->
-    Trs = std_omitable_merge_transforms(PMsg, NMsg, FName, Var, TrUserDataVar),
-    MergeCallTmpl = ?expr('merge'('PF','NF', 'TrUserData'), Trs),
-    ?expr(case {'PMsg', 'NMsg'} of
-              {'#{fname := PF}', '#{fname := NF}'} ->
-                  'Var#{fname=>merge(PF,NF)}';
-              {_, '#{fname := NF}'} ->
-                  'Var#{fname=>NF}';
-              {'#{fname := PF}', _} ->
-                  'Var#{fname=>PF}';
-              {_, _} ->
-                  'Var'
-          end,
-          [replace_tree('Var#{fname=>merge(PF,NF)}',
-                        map_set(Var, [{FName,MergeCallTmpl}]))]
-          ++ Trs
-          ++ [replace_term('merge', Tr(merge, MergeFn))]);
-render_omissible_merger({FName, {oneof, {{PMsg, NMsg}, OFMerges}}}, Var,
-                       TrUserDataVar) ->
-    OPF = var("OPF~s", [FName]),
-    ONF = var("ONF~s", [FName]),
-    OneofTransforms = [replace_tree('OPF', OPF),
-                       replace_tree('ONF', ONF)],
-    ?expr(case {'PMsg', 'NMsg'} of
-              '{#{fname := {tag,OPF}}, #{fname := {tag,ONF}}}' ->
-                  'Var#{fname=>{tag,merge(OPF,ONF)}}';
-              {_, '#{fname := NF}'} ->
-                  'Var#{fname=>NF}';
-              {'#{fname := PF}', _} ->
-                  'Var#{fname=>PF}';
-              {_, _} ->
-                  'Var'
-          end,
-          [repeat_clauses(
-             '{#{fname := {tag,OPF}}, #{fname := {tag,ONF}}}',
-             [begin
-                  Trs2 = [replace_term('tag', OFName),
-                          replace_term('merge', Tr(merge, OFMergeFn))]
-                      ++ OneofTransforms,
-                  MmO = map_match([{FName, ?expr({'tag', 'OPF'}, Trs2)}]),
-                  MmN = map_match([{FName, ?expr({'tag', 'ONF'}, Trs2)}]),
-                  MergeCall = ?expr({'tag','merge'('OPF','ONF', 'TrUserData')},
-                                    Trs2),
-                  [replace_tree(
-                     '{#{fname := {tag,OPF}}, #{fname := {tag,ONF}}}',
-                     ?expr({'#{fname := {tag,OPF}}', '#{fname := {tag,ONF}}'},
-                           [replace_tree('#{fname := {tag,OPF}}', MmO),
-                            replace_tree('#{fname := {tag,ONF}}', MmN)])),
-                   replace_tree('Var#{fname=>{tag,merge(OPF,ONF)}}',
-                                map_set(Var, [{FName,MergeCall}]))
-                   | Trs2]
-              end
-              || {OFName, Tr, OFMergeFn} <- OFMerges])
-           | std_omitable_merge_transforms(PMsg, NMsg, FName, Var,
-                                           TrUserDataVar)]).
-
-std_omitable_merge_transforms(PMsg, NMsg, FName, Var, TrUserDataVar) ->
-    PF = var("PF~s", [FName]),
-    NF = var("NF~s", [FName]),
-    [replace_term('fname', FName),
-     replace_tree('PMsg', PMsg),
-     replace_tree('NMsg', NMsg),
-     replace_tree('PF', PF),
-     replace_tree('NF', NF),
-     replace_tree('Var', Var),
-     replace_tree('Var#{fname=>NF}', map_set(Var, [{FName, NF}])),
-     replace_tree('Var#{fname=>PF}', map_set(Var, [{FName, PF}])),
-     replace_tree('#{fname := NF}', map_match([{FName, NF}])),
-     replace_tree('#{fname := PF}', map_match([{FName, PF}])),
-     replace_tree('TrUserData', TrUserDataVar)].
-
-format_field_skippers(MsgName, AnRes) ->
-    SkipVarintFnName = mk_fn(skip_varint_, MsgName),
-    SkipLenDelimFnName = mk_fn(skip_length_delimited_, MsgName),
-    SkipGroupFnName = mk_fn(skip_group_, MsgName),
-    ReadFieldFnName = mk_fn(dfp_read_field_def_, MsgName),
-    Params = decoder_params(MsgName, AnRes),
-    [%% skip_varint_<MsgName>/2,4
-     gpb_codegen:format_fn(
-       SkipVarintFnName,
-       fun(<<1:1, _:7, Rest/binary>>, Z1, Z2, '<Params>', TrUserData) ->
-               call_self(Rest, Z1, Z2, '<Params>', TrUserData);
-          (<<0:1, _:7, Rest/binary>>, Z1, Z2, '<Params>', TrUserData) ->
-               '<call-read-field>'(Rest, Z1,Z2, '<Params>', TrUserData)
-       end,
-       [replace_term('<call-read-field>', ReadFieldFnName),
-        splice_trees('<Params>', Params)]),
-     "\n",
-     %% skip_length_delimited_<MsgName>/4
-     gpb_codegen:format_fn(
-       SkipLenDelimFnName,
-       fun(<<1:1, X:7, Rest/binary>>, N, Acc, '<Params>', TrUserData)
-             when N < ?NB ->
-               call_self(Rest, N+7, X bsl N + Acc, '<Params>', TrUserData);
-          (<<0:1, X:7, Rest/binary>>, N, Acc, '<Params>', TrUserData) ->
-               Length = X bsl N + Acc,
-               <<_:Length/binary, Rest2/binary>> = Rest,
-               '<call-read-field>'(Rest2, 0, 0, '<Params>', TrUserData)
-       end,
-       [replace_term('<call-read-field>', ReadFieldFnName),
-        splice_trees('<Params>', Params)]),
-     "\n",
-     %% skip_group_<MsgName>/4
-     gpb_codegen:format_fn(
-       SkipGroupFnName,
-       fun(Bin, FNum, Z2, '<Params>', TrUserData) ->
-          {_, Rest} = read_group(Bin, FNum),
-          '<call-read-field>'(Rest, 0, Z2, '<Params>', TrUserData)
-       end,
-       [replace_term('<call-read-field>', ReadFieldFnName),
-        splice_trees('<Params>', Params)]),
-     "\n",
-     %% skip_32_<MsgName>/2,4
-     %% skip_64_<MsgName>/2,4
-     [[gpb_codegen:format_fn(
-         mk_fn(skip_, NumBits, MsgName),
-         fun(<<_:'<NumBits>', Rest/binary>>, Z1, Z2, '<Params>', TrUserData) ->
-                 '<call-read-field>'(Rest, Z1, Z2, '<Params>', TrUserData)
-         end,
-         [replace_term('<call-read-field>', ReadFieldFnName),
-          replace_term('<NumBits>', NumBits),
-          splice_trees('<Params>', Params)]),
-       "\n"]
-      || NumBits <- [32, 64]]].
-
-format_nif_decoder_error_wrappers(Defs, _AnRes, _Opts) ->
-    [format_msg_nif_decode_error_wrapper(MsgName)
-     || {{msg, MsgName}, _MsgDef} <- Defs].
-
-format_msg_nif_decode_error_wrapper(MsgName) ->
-    gpb_codegen:format_fn(
-      mk_fn(d_msg_, MsgName),
-      fun(Bin) ->
-              erlang:nif_error({error,{nif_not_loaded,'<msg-name>'}}, [Bin])
-      end,
-      [replace_term('<msg-name>', MsgName)]).
-
-%% -- verifiers -----------------------------------------------------
-
-format_verifiers_top_function(Defs, Opts) ->
-    case {contains_messages(Defs), get_records_or_maps_by_opts(Opts)} of
-        {false, records} -> format_verifiers_top_no_msgs_r();
-        {false, maps}    -> format_verifiers_top_no_msgs_m();
-        {true,  _}       -> format_verifiers_top_with_msgs(Defs, Opts)
-    end.
-
-format_verifiers_top_no_msgs_r() ->
-    [?f("-spec verify_msg(_) -> no_return().~n", []),
-     gpb_codegen:format_fn(
-       verify_msg,
-       fun(Msg) -> call_self(Msg, []) end),
-     ?f("-spec verify_msg(_,_) -> no_return().~n", []),
-     gpb_codegen:format_fn(
-       verify_msg,
-       fun(Msg,_Opts) -> mk_type_error(not_a_known_message, Msg, []) end),
-     "\n"].
-
-format_verifiers_top_no_msgs_m() ->
-    [?f("-spec verify_msg(_,_) -> no_return().~n", []),
-     gpb_codegen:format_fn(
-       verify_msg,
-       fun(Msg, MsgName) -> call_self(Msg, MsgName, []) end),
-     ?f("-spec verify_msg(_,_,_) -> no_return().~n", []),
-     gpb_codegen:format_fn(
-       verify_msg,
-       fun(Msg, _MsgName, _Opts) ->
-               mk_type_error(not_a_known_message, Msg, [])
-       end),
-     "\n"].
-
-format_verifiers_top_with_msgs(Defs, Opts) ->
-    Mapping = get_records_or_maps_by_opts(Opts),
-    MsgNameVars = case Mapping of
-                      records -> [];
-                      maps    -> [?expr(MsgName)]
-                  end,
-    [gpb_codegen:format_fn(
-       verify_msg,
-       fun(Msg, '<MsgName>') -> call_self(Msg, '<MsgName>', []) end,
-       [splice_trees('<MsgName>', MsgNameVars)]),
-     gpb_codegen:format_fn(
-       verify_msg,
-       fun(Msg, '<MsgName>', Opts) ->
-               TrUserData = proplists:get_value(user_data, Opts),
-               case '<MsgOrMsgName>' of
-                   '<msg-match>' -> '<verify-msg>'(Msg, ['<MsgName>'],
-                                                   TrUserData);
-                   _ -> mk_type_error(not_a_known_message, Msg, [])
-               end
-       end,
-       [repeat_clauses(
-          '<msg-match>',
-          [[replace_tree('<msg-match>',
-                         case Mapping of
-                             records -> record_match(MsgName, []);
-                             maps    -> erl_syntax:atom(MsgName)
-                         end),
-            replace_term('<verify-msg>', mk_fn(v_msg_, MsgName)),
-            replace_term('<MsgName>', MsgName)]
-           || {{msg, MsgName}, _MsgDef} <- Defs]),
-        replace_tree('<MsgOrMsgName>', case Mapping of
-                                           records -> ?expr(Msg);
-                                           maps    -> ?expr(MsgName)
-                                       end),
-        splice_trees('<MsgName>', MsgNameVars)])].
-
-format_verifiers(Defs, AnRes, Opts) ->
-    [format_msg_verifiers(Defs, AnRes, Opts),
-     format_enum_verifiers(Defs, AnRes, Opts),
-     format_type_verifiers(AnRes, Opts),
-     format_map_verifiers(AnRes, Opts),
-     format_verifier_auxiliaries(Defs)
-    ].
-
-format_msg_verifiers(Defs, AnRes, Opts) ->
-    [format_msg_verifier(MsgName, MsgDef, AnRes, Opts)
-     || {_Type, MsgName, MsgDef} <- msgs_or_groups(Defs)].
-
-format_msg_verifier(MsgName, MsgDef, AnRes, Opts) ->
-    FNames = get_field_names(MsgDef),
-    FVars = [var_f_n(I) || I <- lists:seq(1, length(FNames))],
-    MsgVar = ?expr(M),
-    {FieldMatching, NonOptKeys} =
-        case get_mapping_and_unset_by_opts(Opts) of
-            X when X == records;
-                   X == {maps, present_undefined} ->
-                {mapping_match(MsgName, lists:zip(FNames, FVars), Opts),
-                 FNames};
-            {maps, omitted} ->
-                FMap = zip_for_non_opt_fields(MsgDef, FVars),
-                {?expr('mapmatch' = 'M',
-                       [replace_tree('mapmatch', map_match(FMap)),
-                        replace_tree('M', MsgVar)]),
-                 [K || {K, _} <- FMap]}
-        end,
-    ExtraneousFieldsChecks =
-        case get_mapping_and_unset_by_opts(Opts) of
-            X2 when X2 == records;
-                    X2 == {maps, present_undefined} ->
-                [];
-            {maps, omitted} ->
-                [?expr(lists:foreach(
-                         fun('<Key>') ->
-                                 ok;
-                            (OtherKey) ->
-                                 mk_type_error({extraneous_key, OtherKey},
-                                               'M', Path)
-                         end,
-                         maps:keys('M')),
-                       [repeat_clauses('<Key>',
-                                       [[replace_term('<Key>', Key)]
-                                         || Key <- FNames]),
-                        replace_tree('M', MsgVar)])]
-        end,
-
-    NeedsMatchOther = case get_records_or_maps_by_opts(Opts) of
-                          records -> can_occur_as_sub_msg(MsgName, AnRes);
-                          maps    -> true
-                      end,
-    FnName = mk_fn(v_msg_, MsgName),
-    TrUserDataVar = ?expr(TrUserData),
-    [nowarn_dialyzer_attr(FnName,3,Opts),
-     gpb_codegen:format_fn(
-       FnName,
-       fun('<msg-match>', '<Path>', 'MaybeTrUserData') ->
-               '<verify-fields>',
-               '<maybe-verify-no-extraneous-fields>',
-               ok;
-          ('<M>', Path, _TrUserData) when is_map('<M>') ->
-               mk_type_error(
-                 {missing_fields, 'NonOptKeys'--maps:keys('<M>'), '<MsgName>'},
-                 '<M>', Path);
-          ('<X>', Path, _TrUserData) ->
-               mk_type_error({expected_msg,'<MsgName>'}, X, Path)
-       end,
-       [replace_tree('<msg-match>', FieldMatching),
-        replace_tree('<Path>', if MsgDef == [], ExtraneousFieldsChecks == [] ->
-                                       ?expr(_Path);
-                                  true ->
-                                       ?expr(Path)
-                               end),
-        replace_tree('MaybeTrUserData',
-                     case any_field_is_sub_msg(MsgDef)
-                         orelse exists_tr_for_msg(MsgName, verify, AnRes) of
-                         true  -> TrUserDataVar;
-                         false -> ?expr(_)
-                     end),
-        splice_trees('<verify-fields>',
-                     field_verifiers(MsgName, MsgDef, FVars, MsgVar,
-                                     TrUserDataVar,
-                                     AnRes, Opts)),
-        splice_trees('<maybe-verify-no-extraneous-fields>',
-                     ExtraneousFieldsChecks),
-        repeat_clauses('<X>', case NeedsMatchOther of
-                                  true  -> [[replace_tree('<X>', ?expr(X))]];
-                                  false -> [] %% omit the else clause
-                              end),
-        repeat_clauses('<M>',
-                       case get_records_or_maps_by_opts(Opts) of
-                           records ->
-                               []; % omit this clause
-                           maps ->
-                               [[replace_tree('<M>', ?expr(M)),
-                                 replace_term('NonOptKeys', NonOptKeys)]]
-                       end),
-        replace_term('<MsgName>', MsgName)])].
-
-field_verifiers(MsgName, Fields, FVars, MsgVar, TrUserDataVar, AnRes, Opts) ->
-    [field_verifier(MsgName, Field, FVar, MsgVar, TrUserDataVar, AnRes, Opts)
-     || {Field, FVar} <- lists:zip(Fields, FVars)].
-
-field_verifier(MsgName,
-               #?gpb_field{name=FName, type=Type, occurrence=Occurrence}=Field,
-               FVar, MsgVar, TrUserDataVar, AnRes, Opts) ->
-    FVerifierFn = case Type of
-                      {msg,FMsgName}  -> mk_fn(v_msg_, FMsgName);
-                      {group,GName}   -> mk_fn(v_msg_, GName);
-                      {enum,EnumName} -> mk_fn(v_enum_, EnumName);
-                      {map,KT,VT}     -> mk_fn(v_, map_type_to_msg_name(KT,VT));
-                      Type            -> mk_fn(v_type_, Type)
-                  end,
-    ElemPath = mk_elempath_elem(MsgName, Field, false),
-    FVerifierFn2 = find_translation(ElemPath, verify, AnRes, FVerifierFn),
-    Replacements = [replace_term('<verify-fn>', FVerifierFn2),
-                    replace_tree('<F>', FVar),
-                    replace_term('<FName>', FName),
-                    replace_term('<Type>', Type),
-                    replace_tree('TrUserData', TrUserDataVar),
-                    splice_trees('MaybeTrUserData',
-                                 maybe_userdata_param(Field, TrUserDataVar))],
-    IsMapField = case Type of
-                     {map,_,_} -> true;
-                     _ -> false
-                 end,
-    case Occurrence of
-        required ->
-            %% FIXME: check especially for `undefined'
-            %% and if found, error out with required_field_not_set
-            %% specifying expected type
-            ?expr('<verify-fn>'('<F>', ['<FName>' | Path], 'MaybeTrUserData'),
-                  Replacements);
-        repeated when not IsMapField ->
-            case get_mapping_and_unset_by_opts(Opts) of
-                X when X == records;
-                       X == {maps, present_undefined} ->
-                    ?expr(if is_list('<F>') ->
-                                 %% _ = [...] to avoid dialyzer error
-                                 %% "Expression produces a value of type
-                                 %% ['ok'], but this value is unmatched"
-                                 %% with the -Wunmatched_returns flag.
-                                 _ = ['<verify-fn>'(Elem, ['<FName>' | Path],
-                                                    'MaybeTrUserData')
-                                      || Elem <- '<F>'],
-                                 ok;
-                             true ->
-                                 mk_type_error(
-                                   {invalid_list_of, '<Type>'},
-                                   '<F>',
-                                   ['<FName>' | Path])
-                          end,
-                          Replacements);
-                {maps, omitted} ->
-                    ?expr(case 'M' of
-                              '#{<FName> := <F>}' ->
-                                  if is_list('<F>') ->
-                                         %% _ = [...] to avoid dialyzer error
-                                         %% "Expression produces a value of type
-                                         %% ['ok'], but this value is unmatched"
-                                         %% with the -Wunmatched_returns flag.
-                                         _ = ['<verify-fn>'(Elem, ['<FName>' | Path],
-                                                            'MaybeTrUserData')
-                                              || Elem <- '<F>'],
-                                         ok;
-                                     true ->
-                                         mk_type_error(
-                                           {invalid_list_of, '<Type>'},
-                                           '<F>',
-                                           ['<FName>' | Path])
-                                  end;
-                              _ -> ok
-                          end,
-                          [replace_tree('#{<FName> := <F>}',
-                                        map_match([{FName, FVar}])),
-                           replace_tree('M', MsgVar) | Replacements])
-            end;
-        repeated when IsMapField ->
-            case get_mapping_and_unset_by_opts(Opts) of
-                X when X == records;
-                       X == {maps, present_undefined} ->
-                    ?expr('<verify-fn>'('<F>', ['<FName>' | Path],
-                                        'TrUserData'),
-                          Replacements);
-                {maps, omitted} ->
-                    ?expr(case 'M' of
-                              '#{<FName> := <F>}' ->
-                                  '<verify-fn>'('<F>', ['<FName>' | Path],
-                                                'TrUserData');
-                              _ ->
-                                  ok
-                          end,
-                          [replace_tree('#{<FName> := <F>}',
-                                        map_match([{FName, FVar}])),
-                           replace_tree('M', MsgVar) | Replacements])
-            end;
-        optional ->
-            case get_mapping_and_unset_by_opts(Opts) of
-                X when X == records;
-                       X == {maps, present_undefined} ->
-                    ?expr(if '<F>' == undefined -> ok;
-                             true -> '<verify-fn>'('<F>', ['<FName>' | Path],
-                                                  'MaybeTrUserData')
-                          end,
-                          Replacements);
-                {maps, omitted} ->
-                    ?expr(case 'M' of
-                              '#{<FName> := <F>}' ->
-                                  '<verify-fn>'('<F>', ['<FName>' | Path],
-                                                'MaybeTrUserData');
-                              _ ->
-                                  ok
-                          end,
-                          [replace_tree('#{<FName> := <F>}',
-                                        map_match([{FName, FVar}])),
-                           replace_tree('M', MsgVar) | Replacements])
-            end
-    end;
-field_verifier(MsgName, #gpb_oneof{name=FName, fields=OFields},
-               FVar, MsgVar, TrUserDataVar, AnRes, Opts) ->
-    IsOneof = {true, FName},
-    case get_mapping_and_unset_by_opts(Opts) of
-        X when X == records;
-               X == {maps, present_undefined} ->
-            ?expr(
-               case '<F>' of
-                   undefined ->
-                       ok;
-                   '<oneof-pattern>' ->
-                       '<verify-fn>'('<OFVar>', ['<OFName>', '<FName>' | Path],
-                                     'MaybeTrUserData');
-                   _ ->
-                       mk_type_error(invalid_oneof, '<F>', ['<FName>' | Path])
-               end,
-               [replace_tree('<F>', FVar),
-                replace_term('<FName>', FName),
-                repeat_clauses(
-                  '<oneof-pattern>',
-                  [begin
-                       FVerifierFn =
-                           case Type of
-                               {msg,FMsgName}  -> mk_fn(v_msg_, FMsgName);
-                               {enum,EnumName} -> mk_fn(v_enum_, EnumName);
-                               Type            -> mk_fn(v_type_, Type)
-                           end,
-                       ElemPath = mk_elempath_elem(MsgName, F, IsOneof),
-                       FVerifierFn2 = find_translation(ElemPath, verify, AnRes,
-                                                       FVerifierFn),
-                       OFVar = prefix_var("O", FVar),
-                       [replace_tree('M', MsgVar),
-                        replace_tree('<oneof-pattern>',
-                                     ?expr({'<OFName>','<OFVar>'})),
-                        replace_term('<verify-fn>', FVerifierFn2),
-                        replace_tree('<OFVar>', OFVar),
-                        replace_term('<OFName>', OFName),
-                        splice_trees('MaybeTrUserData',
-                                     maybe_userdata_param(F, TrUserDataVar))]
-                   end
-                   || #?gpb_field{name=OFName, type=Type}=F <- OFields])]);
-        {maps, omitted} ->
-            ?expr(
-               case 'M' of
-                   '<oneof-pattern>' ->
-                       '<verify-fn>'('<OFVar>', ['<OFName>', '<FName>' | Path],
-                                     'MaybeTrUserData');
-                   '#{<FName> := <F>}' ->
-                       mk_type_error(invalid_oneof, '<F>', ['<FName>' | Path]);
-                   _ ->
-                       ok
-               end,
-               [replace_tree('<F>', FVar),
-                replace_term('<FName>', FName),
-                replace_tree('M', MsgVar),
-                replace_tree('#{<FName> := <F>}', map_match([{FName, FVar}])),
-                repeat_clauses(
-                  '<oneof-pattern>',
-                  [begin
-                       FVerifierFn =
-                           case Type of
-                               {msg,FMsgName}  -> mk_fn(v_msg_, FMsgName);
-                               {enum,EnumName} -> mk_fn(v_enum_, EnumName);
-                               Type            -> mk_fn(v_type_, Type)
-                           end,
-                       ElemPath = mk_elempath_elem(MsgName, F, IsOneof),
-                       FVerifierFn2 = find_translation(ElemPath, verify, AnRes,
-                                                       FVerifierFn),
-                       OFVar = prefix_var("O", FVar),
-                       Trs1 = [replace_tree('<OFVar>', OFVar),
-                               replace_term('<OFName>', OFName)],
-                       OFPat = ?expr({'<OFName>','<OFVar>'}, Trs1),
-                       [replace_tree('<oneof-pattern>',
-                                     map_match([{FName, OFPat}])),
-                        replace_term('<verify-fn>', FVerifierFn2),
-                        splice_trees('MaybeTrUserData',
-                                     maybe_userdata_param(F, TrUserDataVar))
-                        | Trs1]
-                   end
-                   || #?gpb_field{name=OFName, type=Type}=F <- OFields])])
-    end.
-
-
-can_occur_as_sub_msg(MsgName, #anres{used_types=UsedTypes}) ->
-    sets:is_element({msg,MsgName}, UsedTypes)
-        orelse sets:is_element({group,MsgName}, UsedTypes).
-
-format_enum_verifiers(Defs, #anres{used_types=UsedTypes}, Opts) ->
-    [format_enum_verifier(EnumName, Def, Opts)
-     || {{enum,EnumName}, Def} <- Defs,
-        smember({enum, EnumName}, UsedTypes)].
-
-format_enum_verifier(EnumName, EnumMembers, Opts) ->
-    FnName = mk_fn(v_enum_, EnumName),
-    [nowarn_dialyzer_attr(FnName, 2, Opts),
-     gpb_codegen:format_fn(
-       FnName,
-       fun('<sym>', _Path) -> ok;
-          (V, Path) when is_integer(V) -> v_type_sint32(V, Path);
-          (X, Path) -> mk_type_error({invalid_enum, '<EnumName>'}, X, Path)
-       end,
-       [repeat_clauses('<sym>', [[replace_term('<sym>', EnumSym)]
-                                 || {EnumSym, _Value} <- EnumMembers]),
-        replace_term('<EnumName>', EnumName)])].
-
-format_type_verifiers(#anres{used_types=UsedTypes}, Opts) ->
-    [[format_int_verifier(sint32, signed, 32, Opts)
-      || smember(sint32, UsedTypes) orelse any_enum_field_exists(UsedTypes)],
-     [format_int_verifier(Type, Signedness, Bits, Opts)
-      || {Type, Signedness, Bits} <- [{sint64,   signed,   64},
-                                      {int32,    signed,   32},
-                                      {int64,    signed,   64},
-                                      {uint32,   unsigned, 32},
-                                      {uint64,   unsigned, 64},
-                                      {fixed32,  unsigned, 32},
-                                      {fixed64,  unsigned, 64},
-                                      {sfixed32, signed,   32},
-                                      {sfixed64, signed,   64}],
-         smember(Type, UsedTypes)],
-     [format_bool_verifier(Opts)                || smember(bool, UsedTypes)],
-     [format_float_verifier(float, Opts)        || smember(float, UsedTypes)],
-     [format_float_verifier(double, Opts)       || smember(double, UsedTypes)],
-     [format_string_verifier(Opts)              || smember(string, UsedTypes)],
-     [format_bytes_verifier(Opts)               || smember(bytes, UsedTypes)]].
-
-format_int_verifier(IntType, Signedness, NumBits, Opts) ->
-    Min = case Signedness of
-              unsigned -> 0;
-              signed   -> -(1 bsl (NumBits-1))
-          end,
-    Max = case Signedness of
-              unsigned -> 1 bsl NumBits - 1;
-              signed   -> 1 bsl (NumBits-1) - 1
-          end,
-    FnName = mk_fn(v_type_, IntType),
-    [nowarn_dialyzer_attr(FnName, 2, Opts),
-     gpb_codegen:format_fn(
-       FnName,
-       fun(N, _Path) when '<Min>' =< N, N =< '<Max>' ->
-               ok;
-          (N, Path) when is_integer(N) ->
-               mk_type_error({value_out_of_range, '<details>'}, N, Path);
-          (X, Path) ->
-               mk_type_error({bad_integer, '<details>'}, X, Path)
-       end,
-       [replace_term('<Min>', Min),
-        replace_term('<Max>', Max),
-        splice_trees('<details>', [erl_syntax:atom(IntType),
-                                   erl_syntax:atom(Signedness),
-                                   erl_syntax:integer(NumBits)])])].
-
-format_bool_verifier(Opts) ->
-    FnName = mk_fn(v_type_, bool),
-    [nowarn_dialyzer_attr(FnName, 2, Opts),
-     gpb_codegen:format_fn(
-       FnName,
-       fun(false, _Path) -> ok;
-          (true, _Path)  -> ok;
-          (0, _Path)  -> ok;
-          (1, _Path)  -> ok;
-          (X, Path) -> mk_type_error(bad_boolean_value, X, Path)
-       end)].
-
-format_float_verifier(FlType, Opts) ->
-    BadTypeOfValue = list_to_atom(lists:concat(["bad_", FlType, "_value"])),
-    FnName = mk_fn(v_type_, FlType),
-    [nowarn_dialyzer_attr(FnName, 2, Opts),
-     gpb_codegen:format_fn(
-       FnName,
-       fun(N, _Path) when is_float(N) -> ok;
-          %% It seems a float for the corresponding integer value is
-          %% indeed packed when doing <<Integer:32/little-float>>.
-          %% So let verify accept integers too.
-          %% When such a value is unpacked, we get a float.
-          (N, _Path) when is_integer(N) -> ok;
-          (infinity, _Path)    -> ok;
-          ('-infinity', _Path) -> ok;
-          (nan, _Path)         -> ok;
-          (X, Path)            -> mk_type_error('<bad_x_value>', X, Path)
-       end,
-       [replace_term('<bad_x_value>', BadTypeOfValue)])].
-
-format_string_verifier(Opts) ->
-    FnName = mk_fn(v_type_, string),
-    [nowarn_dialyzer_attr(FnName, 2, Opts),
-     gpb_codegen:format_fn(
-       FnName,
-       fun(S, Path) when is_list(S); is_binary(S) ->
-               try unicode:characters_to_binary(S) of
-                   B when is_binary(B) ->
-                       ok;
-                   {error, _, _} -> %% a non-UTF-8 binary
-                       mk_type_error(bad_unicode_string, S, Path)
-               catch error:badarg ->
-                       mk_type_error(bad_unicode_string, S, Path)
-               end;
-          (X, Path) ->
-               mk_type_error(bad_unicode_string, X, Path)
-       end)].
-
-format_bytes_verifier(Opts) ->
-    FnName = mk_fn(v_type_, bytes),
-    [nowarn_dialyzer_attr(FnName, 2, Opts),
-     gpb_codegen:format_fn(
-       FnName,
-       fun(B, _Path) when is_binary(B) ->
-               ok;
-          (B, _Path) when is_list(B) ->
-               ok;
-          (X, Path) ->
-               mk_type_error(bad_binary_value, X, Path)
-       end)].
-
-format_map_verifiers(#anres{map_types=MapTypes}=AnRes, Opts) ->
-    MapsOrTuples = get_2tuples_or_maps_for_maptype_fields_by_opts(Opts),
-    [format_map_verifier(KeyType, ValueType, MapsOrTuples, AnRes, Opts)
-     || {KeyType,ValueType} <- sets:to_list(MapTypes)].
-
-format_map_verifier(KeyType, ValueType, MapsOrTuples, AnRes, Opts) ->
-    MsgName = map_type_to_msg_name(KeyType, ValueType),
-    FnName = mk_fn(v_, MsgName),
-    KeyVerifierFn = mk_fn(v_type_, KeyType),
-    ValueVerifierFn1 = case ValueType of
-                           {msg,FMsgName}  -> mk_fn(v_msg_, FMsgName);
-                           {enum,EnumName} -> mk_fn(v_enum_, EnumName);
-                           Type            -> mk_fn(v_type_, Type)
-                       end,
-    ElemPath = [MsgName,value],
-    ValueVerifierFn2 = find_translation(ElemPath, verify, AnRes,
-                                        ValueVerifierFn1),
-
-    TrUserDataVar = ?expr(TrUserData),
-    TrUserDataReplacements =
-        case {ValueType,{ValueVerifierFn1, ValueVerifierFn2}} of
-            {{msg,_}, _} ->
-                [replace_tree('MaybeTrUserDataArg', TrUserDataVar),
-                 replace_tree('MaybeTrUserData', TrUserDataVar)];
-            {_, {X,Y}} when X /= Y ->
-                %% Translation exists
-                [replace_tree('MaybeTrUserDataArg', TrUserDataVar),
-                 replace_tree('MaybeTrUserData', TrUserDataVar)];
-            _ ->
-                [replace_tree('MaybeTrUserDataArg', ?expr(_)),
-                 splice_trees('MaybeTrUserData', [])]
-        end,
-    [nowarn_dialyzer_attr(FnName, 3, Opts),
-     case MapsOrTuples of
-         '2tuples' ->
-             gpb_codegen:format_fn(
-               FnName,
-               fun(KVs, Path, 'MaybeTrUserDataArg') when is_list(KVs) ->
-                       [case X of
-                            {Key, Value} ->
-                                'VerifyKey'(Key, ['key' | Path]),
-                                'VerifyValue'(Value, ['value' | Path],
-                                             'MaybeTrUserData');
-                            _ ->
-                                mk_type_error(invalid_key_value_tuple, X, Path)
-                        end
-                        || X <- KVs],
-                       ok;
-                  (X, Path, _TrUserData) ->
-                       mk_type_error(invalid_list_of_key_value_tuples, X, Path)
-               end,
-               [replace_term('VerifyKey', KeyVerifierFn),
-                replace_term('VerifyValue', ValueVerifierFn2)]
-               ++ TrUserDataReplacements);
-         maps ->
-             gpb_codegen:format_fn(
-               FnName,
-               fun(M, Path, 'MaybeTrUserDataArg') when is_map(M) ->
-                       [begin
-                            'VerifyKey'(Key, ['key' | Path]),
-                            'VerifyValue'(Value, ['value' | Path],
-                                         'MaybeTrUserData')
-                        end
-                        || {Key, Value} <- maps:to_list(M)],
-                       ok;
-                  (X, Path, _TrUserData) ->
-                       mk_type_error(invalid_map, X, Path)
-               end,
-               [replace_term('VerifyKey', KeyVerifierFn),
-                replace_term('VerifyValue', ValueVerifierFn2)]
-               ++ TrUserDataReplacements)
-     end].
-
-format_verifier_auxiliaries(Defs) ->
-    ["-spec mk_type_error(_, _, list()) -> no_return().\n",
-     gpb_codegen:format_fn(
-       mk_type_error,
-       fun(Error, ValueSeen, Path) ->
-               Path2 = prettify_path(Path),
-               erlang:error({gpb_type_error,
-                             {Error, [{value, ValueSeen},{path, Path2}]}})
-       end),
-     "\n",
-     case contains_messages(Defs) of
-         false ->
-             gpb_codegen:format_fn(
-               prettify_path,
-               fun([]) -> top_level end);
-         true ->
-             gpb_codegen:format_fn(
-               prettify_path,
-               fun([]) ->
-                       top_level;
-                  (PathR) ->
-                       list_to_atom(
-                         string:join(
-                           lists:map(fun atom_to_list/1, lists:reverse(PathR)),
-                           "."))
-               end)
-     end].
-
-nowarn_dialyzer_attr(FnName,Arity,Opts) ->
-    %% Especially for the verifiers, dialyzer's success typing can
-    %% think that some code paths in the verifiers can't be reached,
-    %% and in a sense, it is right: the verifiers do much the same
-    %% work as dialyzer. But I think their existence is still
-    %% warranted because (a) they work-time rather than compile-time,
-    %% and (b) provide for shorter turn-around times when dialyzer
-    %% can take some time to analyze a non-trivial proto file.
-    %%
-    %% So mute dialyzer for the verifier functions.
-    case can_do_dialyzer_attr(Opts) of
-        true ->
-            ?f("-dialyzer({nowarn_function,~p/~w}).~n", [FnName,Arity]);
-        false ->
-            %% Too old system (Erlang 17 or older), which will see
-            %% the dialyzer attr as just another plain attr,
-            %% which must be located before all functions.
-            %% Just don't silence dialyzer on these systems.
-            ""
-    end.
-
-can_do_dialyzer_attr(Opts) ->
-    is_target_major_version_at_least(18, Opts).
-
-%% -- translators ------------------------------------------------------
-
-format_translators(_Defs, #anres{translations=Ts}=AnRes, Opts) ->
-    [[[format_field_op_translator(ElemPath, Op, CallTemplate, Opts)
-       || {Op, CallTemplate} <- OpTransls]
-      || {ElemPath, OpTransls} <- dict:to_list(Ts)],
-     format_default_translators(AnRes, Opts)].
-
-format_merge_translators(_Defs, #anres{translations=Ts}=AnRes, Opts) ->
-    [[[format_field_op_translator(ElemPath, Op, CallTemplate, Opts)
-       || {Op, CallTemplate} <- OpTransls,
-          Op == merge]
-      || {ElemPath, OpTransls} <- dict:to_list(Ts)],
-     format_default_merge_translators(AnRes, Opts)].
-
-format_field_op_translator(ElemPath, Op, CallTemplate, Opts) ->
-    ArgTemplate = last_tuple_element(CallTemplate),
-    FnName = mk_tr_fn_name(ElemPath, Op),
-    {InArgs, OutArgs0, Relations0} =
-        if Op /= verify ->
-                Ins = Outs = tr_in_args_by_op(Op),
-                InOutNames = [Name || {Name,_Value} <- Outs],
-                {Ins, Outs, mk_pass_straight_through_rel(InOutNames)};
-           Op == verify ->
-                [{_,V},{_,Path},{_,UserData}] = Ins = tr_in_args_by_op(Op),
-                ErrorF = ?expr(fun(Reason) ->
-                                       mk_type_error(Reason, 'Actual', 'Path')
-                               end,
-                               [replace_tree('Actual', V),
-                                replace_tree('Path', Path)]),
-                Outs = [{'$1',V},{'$errorf',ErrorF},{'$user_data',UserData}],
-                Rels = [{'$1',['$1']},
-                        %% $errorf uses $1,$2 if present, else $1,$2 are used
-                        {'$errorf',['$1','$2'], ['$1','$2']},
-                        {'$user_data',['$user_data']}],
-                {Ins, Outs, Rels}
-        end,
-    OutArgs = OutArgs0 ++ [{'$op', erl_syntax:abstract(Op)}],
-    Relations = Relations0 ++ [{'$op', []}],
-    {InPatterns, OutParams, _UsedInNames, UsedOutNames} =
-        process_tr_params(InArgs, Relations, OutArgs, ArgTemplate),
-    Call = case CallTemplate of
-               {Fn, ArgTemplate} ->
-                   ?expr('$$Fn'('$$OutParams'),
-                         [replace_term('$$Fn', Fn),
-                          splice_trees('$$OutParams', OutParams)]);
-               {Mod, Fn, ArgTemplate} ->
-                   ?expr('$$Mod':'$$Fn'('$$OutParams'),
-                         [replace_term('$$Mod', Mod),
-                          replace_term('$$Fn', Fn),
-                          splice_trees('$$OutParams', OutParams)])
-           end,
-    UsesErrorF = lists:member('$errorf', UsedOutNames),
-    Body = if Op == verify, not UsesErrorF ->
-                   [Actual,EPath|_] = InPatterns,
-                   ?expr(try '$$Call', ok
-                         catch _:Reason ->
-                                 mk_type_error(Reason,'Actual','Path')
-                         end,
-                         [replace_tree('$$Call', Call),
-                          replace_tree('Actual', Actual),
-                          replace_tree('Path', EPath)]);
-              true ->
-                   Call
-           end,
-    [inline_attr(FnName,length(InArgs)),
-     if Op == verify ->
-             %% Dialyzer might complain that "The created fun has no
-             %% local return", for a $errorf, which is true, but also
-             %% not surprising, so shut this warning down.
-             nowarn_dialyzer_attr(FnName,length(InArgs),Opts);
-        true ->
-             ""
-     end,
-     gpb_codegen:format_fn(
-       FnName,
-       fun('$$InPatterns') ->
-               '$$Body'
-       end,
-       [splice_trees('$$InPatterns', InPatterns),
-        replace_tree('$$Body', Body)])].
-
-
-last_tuple_element(Tuple) ->
-    element(tuple_size(Tuple), Tuple).
-
-%% InArgs = [{Name, SyntaxTree}] % eg: [{'$1',?expr(ToPackForEncode)}, ...]
-%%     Name = atom()
-%% InOutArgRelations = [{OutParamName, [InArg1, InArg2, ...]}]
-%%     Example if InOutArgRelations (for verify translators):
-%%          [{'$1',['$1']},
-%%           {'$errorf', ['$1','$2']},
-%%           {'$user_data', ['$3']}]
-%% Outs = [{Name, SyntaxTree}] % eg: [{'$1',?expr(ToPackForEncode)}, ...]
-%%     Name = atom()
-%% ArgsTemplate = [term()]     % eg: ['$1', '$2']
-%%          ff                 % or  ['$user_data', ['$1', '$2', a, 4711]]
-%% -> {InParams      :: [syntax_tree()],
-%%     OutArgs       :: [syntax_tree()],
-%%     UsedInArgs    :: [atom()],
-%%     UsedOutParams :: [atom()]}
-process_tr_params(InArgs, InOutArgRelations, Outs, ArgsTemplate) ->
-    {OutArgs, UsedOutNames} =
-        lists:mapfoldl(
-          fun(ArgTempl, Used) ->
-                  {Out, MoreUsed} = abstractify_tr_param(ArgTempl, Outs),
-                  {Out, lists:usort(MoreUsed ++ Used)}
-          end,
-          [],
-          ArgsTemplate),
-    UnusedOutNames = [N || {N,_} <- Outs] -- UsedOutNames,
-    UsedInArgs = compute_used_in_args(UsedOutNames, UnusedOutNames,
-                                      InOutArgRelations),
-    InParams = underscore_unused_params(InArgs, UsedInArgs),
-    {InParams, OutArgs, UsedInArgs, UsedOutNames}.
-
-abstractify_tr_param([H|T], Outs) ->
-    {AbsH, UsedH} = abstractify_tr_param(H, Outs),
-    {AbsT, UsedT} = abstractify_tr_param(T, Outs),
-    {erl_syntax:cons(AbsH, AbsT), lists:usort(UsedH ++ UsedT)};
-abstractify_tr_param([], _Outs) ->
-    {erl_syntax:nil(), []};
-abstractify_tr_param(Tuple, Outs) when is_tuple(Tuple) ->
-    {AElems, AUsed} = lists:unzip([abstractify_tr_param(Elem, Outs)
-                                   || Elem <- tuple_to_list(Tuple)]),
-    {erl_syntax:tuple(AElems), lists:usort(lists:append(AUsed))};
-abstractify_tr_param(I, _Outs) when is_integer(I) ->
-    {erl_syntax:integer(I), []};
-abstractify_tr_param(F, _Outs) when is_float(F) ->
-    {erl_syntax:float(F), []};
-abstractify_tr_param(A, Outs) when is_atom(A) ->
-    case lists:keyfind(A, 1, Outs) of
-        {A,Abstr} -> {Abstr, [A]};
-        false     -> {erl_syntax:atom(A), []}
-    end;
-abstractify_tr_param(B, _Outs) when is_binary(B) ->
-    {erl_syntax:abstract(B), []};
-abstractify_tr_param(B, _Outs) when is_bitstring(B) ->
-    %% Current version of erl_syntax (Erlang-18.3) can't do bitstrings,
-    %% but erl_parse can. Maybe future erl_syntax versions will...
-    try erl_syntax:abstract(B) of
-        STree -> {STree, []}
-    catch error:{badarg,_} ->
-            erl_parse:abstract(B)
-    end;
-abstractify_tr_param(X, Outs) ->
-    abstractify_tr_param_check_for_map(X, Outs).
-
--ifdef(NO_HAVE_MAPS).
-abstractify_tr_param_check_for_map(X, _Outs) ->
-    error({translator,cant_make_abstraxt_code_for,X}).
--else.
-abstractify_tr_param_check_for_map(M, Outs) when is_map(M) ->
-    {MItems, MUsed} =
-        lists:unzip([begin
-                         {AK,UK} = abstractify_tr_param(K, Outs),
-                         {AV,UV} = abstractify_tr_param(V, Outs),
-                         {erl_syntax:map_field_assoc(AK, AV), UK ++ UV}
-                     end
-                     || {K,V} <- maps:to_list(M)]),
-    {erl_syntax:map_expr(MItems), lists:usort(lists:append(MUsed))};
-abstractify_tr_param_check_for_map(X, _Outs) ->
-    error({translator,cant_make_abstraxt_code_for,X}).
--endif. % NO_HAVE_MAPS.
-
-mk_pass_straight_through_rel(Names) ->
-    [{Name,[Name]} || Name <- Names].
-
-compute_used_in_args(Used, Unused, InOutArgRelations) ->
-    lists:usort(
-      lists:append(
-        [lists:append(
-           [case lists:keyfind(U, 1, InOutArgRelations) of
-                {U, Ins}         -> Ins;
-                {U, Ins, _Elses} -> Ins;
-                false            -> []
-            end
-            || U <- Used]),
-         lists:append(
-           [case lists:keyfind(Uu, 1, InOutArgRelations) of
-                {Uu, _Ins}        -> [];
-                {Uu, _Ins, Elses} -> Elses;
-                false             -> []
-            end
-            || Uu <- Unused])])).
-
-underscore_unused_params(InArgs, UsedInArgs) ->
-    [case lists:member(InName, UsedInArgs) of
-         true  -> InExpr;
-         false -> ?expr(_)
-     end
-     || {InName, InExpr} <- InArgs].
-
-dollar_i(Name) ->
-    list_to_atom(?ff("$~w", [Name])).
-
-tr_in_args_by_op(Op) ->
-    [{dollar_i(I), A} || {I,A} <- index_seq(args_by_op2(Op))]
-        ++ [{'$user_data', ?expr(TrUserData)}].
-
-args_by_op2(encode)                   -> [?expr(X)];
-args_by_op2(decode)                   -> [?expr(X)];
-args_by_op2(decode_init_default)      -> [?expr(InitialValue)];
-args_by_op2(decode_repeated_add_elem) -> [?expr(Elem), ?expr(L)];
-args_by_op2(decode_repeated_finalize) -> [?expr(L)];
-args_by_op2(merge)                    -> [?expr(X1), ?expr(X2)];
-args_by_op2(verify)                   -> [?expr(V), ?expr(Path)].
-
-format_aux_transl_helpers(#anres{default_transls=UsedDefaultTransls}) ->
-    IsNeeded = fun(F,A) -> sets:is_element({F,A}, UsedDefaultTransls) end,
-    [[[inline_attr(id,2),
-       "id(X, _TrUserData) -> X.\n",
-       "\n"] || IsNeeded(id,2)],
-     [[inline_attr(cons,3),
-       "cons(Elem, Acc, _TrUserData) -> [Elem | Acc].\n",
-       "\n"] || IsNeeded(cons,3)],
-     [[inline_attr('lists_reverse',2),
-       "'lists_reverse'(L, _TrUserData) -> lists:reverse(L)."
-       "\n"] || IsNeeded(lists_reverse,2)],
-     [[inline_attr('erlang_++',3),
-       "'erlang_++'(A, B, _TrUserData) -> A ++ B."
-       "\n"] || IsNeeded('erlang_++',3)]].
-
-format_default_translators(AnRes, Opts) ->
-    [format_default_map_translators(AnRes, Opts),
-     format_default_any_translators(AnRes, Opts)].
-
-format_default_map_translators(#anres{map_types=MapTypes,
-                                      map_value_types=MVT}=AnRes, Opts) ->
-    HaveMaps = sets:size(MapTypes) > 0,
-    {HaveMapSubmsgs, HaveMapNonSubmsgs} = MVT,
-    [%% Auxiliary helpers in case of fields of type map<_,_>
-     [case get_2tuples_or_maps_for_maptype_fields_by_opts(Opts) of
-          '2tuples' ->
-              [inline_attr(mt_maptuple_to_pseudomsg_r,2),
-               gpb_codegen:format_fn(
-                 mt_maptuple_to_pseudomsg_r,
-                 fun({K,V},RName) -> {RName,K,V} end),
-               "\n",
-               inline_attr(mt_empty_map_r,0),
-               gpb_codegen:format_fn(
-                 mt_empty_map_r,
-                 fun() -> dict:new() end),
-               [[inline_attr(mt_add_item_r,2),
-                 gpb_codegen:format_fn(
-                   mt_add_item_r,
-                   fun({_RName,K,V}, D) -> dict:store(K,V,D) end),
-                 "\n"]
-                || HaveMapNonSubmsgs],
-               [[inline_attr(mt_add_item_r_verify_value,2),
-                 gpb_codegen:format_fn(
-                   mt_add_item_r_verify_value,
-                   fun({_,_,undefined}, _) -> error({gpb_error, missing_value});
-                      ({_RName,K,V}, D) -> dict:store(K,V,D)
-                   end),
-                 "\n"]
-                || HaveMapSubmsgs],
-               inline_attr(mt_finalize_items_r,1),
-               gpb_codegen:format_fn(
-                 mt_finalize_items_r,
-                 fun(D) -> dict:to_list(D) end),
-               "\n"];
-          maps ->
-              {M,K,V} = {?expr(M), ?expr(K), ?expr(V)},
-              [inline_attr(mt_maptuple_to_pseudomsg_m,1),
-               gpb_codegen:format_fn(
-                 mt_maptuple_to_pseudomsg_m,
-                 fun({K,V}) -> '#{key => K, value => V}' end,
-                 [replace_tree('#{key => K, value => V}',
-                               map_create([{key,K}, {value,V}]))]),
-               "\n",
-               inline_attr(mt_map_to_list_m,1),
-               gpb_codegen:format_fn(
-                 mt_map_to_list_m,
-                 fun(M) -> maps:to_list(M) end),
-               "\n",
-               inline_attr(mt_empty_map_m,0),
-               gpb_codegen:format_fn(
-                 mt_empty_map_m,
-                 fun() -> '#{}' end,
-                 [replace_tree('#{}', map_create([]))]),
-               "\n",
-               [[inline_attr(mt_add_item_m,2),
-                 case is_target_major_version_at_least(18, Opts) of
-                     true ->
-                         gpb_codegen:format_fn(
-                           mt_add_item_m,
-                           fun('#{key := K,value := V}', M) -> 'M#{K => V}' end,
-                           [replace_tree('#{key := K,value := V}',
-                                         map_match([{key,K}, {value,V}])),
-                            replace_tree('M#{K => V}',
-                                         map_set(M, [{K,V}]))]);
-                     false ->
-                         gpb_codegen:format_fn(
-                           mt_add_item_m,
-                           fun('#{key := K,value := V}', M) ->
-                                   maps:put('K', 'V', 'M')
-                           end,
-                           [replace_tree('#{key := K,value := V}',
-                                         map_match([{key,K}, {value,V}])),
-                            replace_tree('K', K),
-                            replace_tree('V', V),
-                            replace_tree('M', M)])
-                 end]
-                || HaveMapNonSubmsgs],
-               [[inline_attr(mt_add_item_m_verify_value,2),
-                 case is_target_major_version_at_least(18, Opts) of
-                     true ->
-                         gpb_codegen:format_fn(
-                           mt_add_item_m_verify_value,
-                           fun('#{key := K,value := V}', M) ->
-                                   if V =:= '$undef' ->
-                                           error({gpb_error, missing_value});
-                                      true ->
-                                           'M#{K => V}'
-                                   end
-                           end,
-                           [replace_tree('#{key := K,value := V}',
-                                         map_match([{key,K}, {value,V}])),
-                            replace_tree('M#{K => V}',
-                                         map_set(M, [{K,V}]))]);
-                     false ->
-                         gpb_codegen:format_fn(
-                           mt_add_item_m_verify_value,
-                           fun('#{key := K,value := V}', M) ->
-                                   if V =:= '$undef' ->
-                                           error({gpb_error, missing_value});
-                                      true ->
-                                           maps:put('K', 'V', 'M')
-                                   end
-                           end,
-                           [replace_tree('#{key := K,value := V}',
-                                         map_match([{key,K}, {value,V}])),
-                            replace_tree('K', K),
-                            replace_tree('V', V),
-                            replace_tree('M', M)])
-                 end]
-                || HaveMapSubmsgs],
-               "\n"]
-      end,
-      format_default_merge_translators(AnRes, Opts)]
-     || HaveMaps].
-
-format_default_merge_translators(#anres{map_types=MapTypes}, Opts) ->
-    HaveMaps = sets:size(MapTypes) > 0,
-    [%% Auxiliary helpers in case of fields of type map<_,_>
-     case get_2tuples_or_maps_for_maptype_fields_by_opts(Opts) of
-         '2tuples' ->
-             [inline_attr(mt_merge_maptuples_r,2),
-              gpb_codegen:format_fn(
-                mt_merge_maptuples_r,
-                fun(L1, L2) ->
-                        dict:to_list(dict:merge(fun(_Key, _V1, V2) -> V2 end,
-                                                dict:from_list(L1),
-                                                dict:from_list(L2)))
-                end),
-              "\n"];
-         maps ->
-             [inline_attr(mt_merge_maps_m,2),
-              gpb_codegen:format_fn(
-                mt_merge_maps_m,
-                fun(M1, M2) -> maps:merge(M1,M2) end),
-              "\n"]
-     end
-     || HaveMaps].
-
-format_default_any_translators(#anres{translations=Translations}, _Opts) ->
-    Defaults = [{merge, default_any_merge_translator()},
-                {verify, default_any_verify_translator()}],
-    Needs = compute_needed_default_translations(Translations, Defaults),
-    [[[inline_attr(any_m_overwrite,2),
-       gpb_codegen:format_fn(
-         any_m_overwrite,
-         fun(Any2,_) -> Any2 end),
-       "\n"] || sets:is_element(merge, Needs)],
-     [[gpb_codegen:format_fn(
-         any_v_no_check,
-         fun(_,_) -> ok end),
-       "\n"] || sets:is_element(verify, Needs)]].
-
-compute_needed_default_translations(Translations, Defaults) ->
-    dict:fold(
-      fun(_ElemPath, Ops, Acc) ->
-              lists:foldl(
-                fun({Op, Call}, Acc2) ->
-                        case lists:member({Op, Call}, Defaults) of
-                            true  -> sets:add_element(Op, Acc2);
-                            false -> Acc2
-                        end
-                end,
-                Acc,
-                Ops)
-      end,
-      sets:new(),
-      Translations).
-
-inline_attr(FnName,Arity) ->
-    ?f("-compile({inline,~p/~w}).~n", [FnName,Arity]).
-
-%% -- message defs -----------------------------------------------------
-
-format_introspection(Defs, Opts) ->
-    MsgDefs  = [Item || {{msg, _}, _}=Item <- Defs],
-    EnumDefs = [Item || {{enum, _}, _}=Item <- Defs],
-    GroupDefs = [Item || {{group, _}, _}=Item <- Defs],
-    ServiceDefs = [Item || {{service, _}, _}=Item <- Defs],
-    [gpb_codegen:format_fn(
-       get_msg_defs, fun() -> '<Defs>' end,
-       [replace_tree('<Defs>', msg_def_trees(EnumDefs, MsgDefs, GroupDefs,
-                                             Opts))]),
-     "\n",
-     gpb_codegen:format_fn(
-       get_msg_names, fun() -> '<Names>' end,
-       [replace_term('<Names>', [MsgName || {{msg,MsgName}, _} <- Defs])]),
-     "\n",
-     gpb_codegen:format_fn(
-       get_group_names, fun() -> '<Names>' end,
-       [replace_term('<Names>', [Name || {{group,Name}, _} <- Defs])]),
-     "\n",
-     gpb_codegen:format_fn(
-       get_msg_or_group_names, fun() -> '<Names>' end,
-       [replace_term('<Names>', msg_or_group_names(Defs))]),
-     "\n",
-     gpb_codegen:format_fn(
-       get_enum_names, fun() -> '<Names>' end,
-       [replace_term('<Names>', [EnumName || {{enum,EnumName}, _} <- Defs])]),
-     "\n",
-     format_fetch_msg_defs(msgs_or_groups(Defs)),
-     ?f("~n"),
-     format_fetch_enum_defs(EnumDefs),
-     ?f("~n"),
-     format_find_msg_defs(Defs, Opts),
-     ?f("~n"),
-     format_find_enum_defs(EnumDefs),
-     ?f("~n"),
-     format_enum_value_symbol_converters(EnumDefs),
-     ?f("~n"),
-     format_get_service_names(ServiceDefs),
-     ?f("~n"),
-     format_get_service_defs(ServiceDefs, Opts),
-     ?f("~n"),
-     format_get_rpc_names(ServiceDefs),
-     ?f("~n"),
-     format_find_rpc_defs(ServiceDefs),
-     ?f("~n"),
-     [format_find_service_rpc_defs(ServiceName, Rpcs, Opts) || {{service, ServiceName}, Rpcs} <- ServiceDefs],
-     ?f("~n"),
-     format_fetch_rpc_defs(ServiceDefs, Opts),
-     ?f("~n"),
-     format_get_package_name(Defs),
-     ?f("~n"),
-     format_descriptor(Defs, Opts)
-    ].
-
-msg_def_trees(EnumDefs, MsgDefs, GroupDefs, Opts) ->
-    EnumDefTrees = [erl_parse:abstract(EnumDef) || EnumDef <- EnumDefs],
-    MsgDefTrees = [msg_def_tree(MsgDef, Opts) || MsgDef <- MsgDefs],
-    GroupDefTrees = [group_def_tree(GroupDef, Opts) || GroupDef <- GroupDefs],
-    erl_syntax:list(EnumDefTrees ++ MsgDefTrees ++ GroupDefTrees).
-
-msg_def_tree({{msg, MsgName}, Fields}, Opts) ->
-    erl_syntax:tuple(
-      [erl_syntax:tuple([erl_syntax:atom(msg), erl_syntax:atom(MsgName)]),
-       fields_tree(Fields, Opts)]).
-
-group_def_tree({{group, Name}, Fields}, Opts) ->
-    erl_syntax:tuple(
-      [erl_syntax:tuple([erl_syntax:atom(group), erl_syntax:atom(Name)]),
-       fields_tree(Fields, Opts)]).
-
-fields_tree(Fields, Opts) ->
-    case get_field_format_by_opts(Opts) of
-        fields_as_records ->
-            erl_syntax:list([field_tree(Field, Opts) || Field <- Fields]);
-        fields_as_maps ->
-            erl_syntax:list([field_tree(Field, Opts) || Field <- Fields]);
-        fields_as_proplists ->
-            erl_parse:abstract(gpb:field_records_to_proplists(Fields))
-    end.
-
-get_field_format_by_opts(Opts) ->
-    case proplists:get_bool(defs_as_proplists, proplists:unfold(Opts)) of
-        false -> %% default
-            case get_defs_as_maps_or_records(Opts) of
-                records -> fields_as_records;
-                maps    -> fields_as_maps
-            end;
-        true ->
-            fields_as_proplists
-    end.
-
-field_tree(#?gpb_field{}=F, Opts) ->
-    [?gpb_field | FValues] = tuple_to_list(F),
-    FNames = record_info(fields, ?gpb_field),
-    mapping_create(
-      ?gpb_field,
-      lists:zip(FNames,
-                [erl_parse:abstract(FValue) || FValue <- FValues]),
-      mk_get_defs_as_maps_or_records_fn(Opts));
-field_tree(#gpb_oneof{fields=OFields}=F, Opts) ->
-    [gpb_oneof | FValues] = tuple_to_list(F),
-    FNames = record_info(fields, gpb_oneof),
-    mapping_create(
-      gpb_oneof,
-      [if FName == fields -> {FName, fields_tree(OFields, Opts)};
-          FName /= fields -> {FName, erl_parse:abstract(FValue)}
-       end
-       || {FName, FValue} <- lists:zip(FNames, FValues)],
-      mk_get_defs_as_maps_or_records_fn(Opts)).
-
-format_fetch_msg_defs([]) ->
-    ["-spec fetch_msg_def(_) -> no_return().\n",
-     gpb_codegen:format_fn(
-       fetch_msg_def,
-       fun(MsgName) -> erlang:error({no_such_msg, MsgName}) end)];
-format_fetch_msg_defs(_MsgDefs) ->
-    gpb_codegen:format_fn(
-      fetch_msg_def,
-      fun(MsgName) ->
-              case find_msg_def(MsgName) of
-                  Fs when is_list(Fs) -> Fs;
-                  error               -> erlang:error({no_such_msg, MsgName})
-              end
-      end).
-
-format_fetch_enum_defs([]) ->
-    ["-spec fetch_enum_def(_) -> no_return().\n",
-     gpb_codegen:format_fn(
-       fetch_enum_def,
-       fun(EnumName) -> erlang:error({no_such_enum, EnumName}) end)];
-format_fetch_enum_defs(_EnumDefs) ->
-    gpb_codegen:format_fn(
-      fetch_enum_def,
-      fun(EnumName) ->
-              case find_enum_def(EnumName) of
-                  Es when is_list(Es) -> Es;
-                  error               -> erlang:error({no_such_enum, EnumName})
-              end
-      end).
-
-format_find_msg_defs(Defs, Opts) ->
-    gpb_codegen:format_fn(
-      find_msg_def,
-      fun('<Name>') -> '<Fields>';
-         (_) -> error
-      end,
-      [repeat_clauses('<Name>',
-                      [[replace_term('<Name>', Name),
-                        replace_tree('<Fields>', fields_tree(Fields, Opts))]
-                       || {_, Name, Fields} <- msgs_or_groups(Defs)])]).
-
-format_find_enum_defs(Enums) ->
-    gpb_codegen:format_fn(
-      find_enum_def,
-      fun('<EnumName>') -> '<Values>';
-         (_) -> error
-      end,
-      [repeat_clauses('<EnumName>',
-                      [[replace_term('<EnumName>', EnumName),
-                        replace_term('<Values>', Values)]
-                       || {{enum, EnumName}, Values} <- Enums])]).
-
-
-format_enum_value_symbol_converter_exports(Defs) ->
-    [?f("-export([enum_symbol_by_value/2, enum_value_by_symbol/2]).~n"),
-     [begin
-         ToSymFnName = mk_fn(enum_symbol_by_value_, EnumName),
-         ToValFnName = mk_fn(enum_value_by_symbol_, EnumName),
-         ?f("-export([~p/1, ~p/1]).~n", [ToSymFnName, ToValFnName])
-     end
-     || {{enum, EnumName}, _EnumDef} <- Defs]].
-
-format_enum_value_symbol_converters(EnumDefs) when EnumDefs /= [] ->
-    %% A difference between this function and `d_enum_X' as generated
-    %% by `format_enum_decoders' is that this function generates
-    %% value/symbol converters for all enums, not only for the ones
-    %% that are used in messages.
-    [gpb_codegen:format_fn(
-       enum_symbol_by_value,
-       fun('<EnumName>', Value) -> 'cvt'(Value) end,
-       [repeat_clauses(
-          '<EnumName>',
-          [[replace_term('<EnumName>', EnumName),
-            replace_term('cvt', mk_fn(enum_symbol_by_value_, EnumName))]
-           || {{enum, EnumName}, _EnumDef} <- EnumDefs])]),
-     "\n",
-     gpb_codegen:format_fn(
-       enum_value_by_symbol,
-       fun('<EnumName>', Sym) -> 'cvt'(Sym) end,
-       [repeat_clauses(
-          '<EnumName>',
-          [[replace_term('<EnumName>', EnumName),
-            replace_term('cvt', mk_fn(enum_value_by_symbol_, EnumName))]
-           || {{enum, EnumName}, _EnumDef} <- EnumDefs])]),
-     "\n",
-     [[gpb_codegen:format_fn(
-         mk_fn(enum_symbol_by_value_, EnumName),
-         fun('<Value>') -> '<Sym>' end,
-         [repeat_clauses('<Value>',
-                         [[replace_term('<Value>', EnumValue),
-                           replace_term('<Sym>', EnumSym)]
-                          || {EnumSym, EnumValue} <- unalias_enum(EnumDef)])]),
-       "\n",
-       gpb_codegen:format_fn(
-         mk_fn(enum_value_by_symbol_, EnumName),
-         fun('<Sym>') -> '<Value>' end,
-         [repeat_clauses('<Sym>',
-                         [[replace_term('<Value>', EnumValue),
-                           replace_term('<Sym>', EnumSym)]
-                          || {EnumSym, EnumValue} <- EnumDef])])]
-      || {{enum, EnumName}, EnumDef} <- EnumDefs]];
-format_enum_value_symbol_converters([]=_EnumDefs) ->
-    ["-spec enum_symbol_by_value(_, _) -> no_return().\n",
-     gpb_codegen:format_fn(
-       enum_symbol_by_value,
-       fun(E, V) -> erlang:error({no_enum_defs, E, V}) end),
-     "\n",
-     "-spec enum_value_by_symbol(_, _) -> no_return().\n",
-     gpb_codegen:format_fn(
-       enum_value_by_symbol,
-       fun(E, V) -> erlang:error({no_enum_defs, E, V}) end),
-     "\n"].
-
-format_get_package_name(Defs) ->
-    case lists:keyfind(package, 1, Defs) of
-        false ->
-            gpb_codegen:format_fn(
-              get_package_name, fun() -> undefined end);
-        {package, Package} ->
-            gpb_codegen:format_fn(
-              get_package_name, fun() -> '<Package>' end,
-              [replace_term('<Package>', Package)])
-    end.
-
-format_descriptor(Defs, Opts) ->
-    case get_gen_descriptor_by_opts(Opts) of
-=======
 possibly_format_descriptor(Defs, Opts) ->
     case gpb_lib:get_gen_descriptor_by_opts(Opts) of
->>>>>>> ff3c90d4
         true ->
             try gpb_compile_descr:encode_defs_to_descriptor(Defs) of
                 Bin when is_binary(Bin) ->
@@ -6760,502 +2126,6 @@
 
 %% -- internal utilities -----------------------------------------------------
 
-<<<<<<< HEAD
-new_bindings(Tuples) ->
-    lists:foldl(fun add_binding/2, new_bindings(), Tuples).
-
-new_bindings() ->
-    dict:new().
-
-add_binding({Key, Value}, Bindings) ->
-    dict:store(Key, Value, Bindings).
-
-fetch_binding(Key, Bindings) ->
-    dict:fetch(Key, Bindings).
-
-%% a mapping is either a record or a map
-%%
-%%
-mapping_match(RName, Fields, Opts) ->
-    case get_records_or_maps_by_opts(Opts) of
-        records -> record_match(RName, Fields);
-        maps    -> map_match(Fields)
-    end.
-
-mapping_create(RName, Fields, Opts) when is_list(Opts) ->
-    Fn = fun() -> get_records_or_maps_by_opts(Opts) end,
-    mapping_create(RName, Fields, Fn);
-mapping_create(RName, Fields, RecordsOrMaps) when is_function(RecordsOrMaps) ->
-    case RecordsOrMaps() of
-        records -> record_create(RName, Fields);
-        maps    -> map_create(Fields)
-    end.
-
-mapping_update(Var, RName, FieldsValues, Opts) ->
-    case get_records_or_maps_by_opts(Opts) of
-        records ->
-            record_update(Var, RName, FieldsValues);
-        maps ->
-            case get_mapping_and_unset_by_opts(Opts) of
-                {maps, present_undefined} -> map_update(Var, FieldsValues);
-                {maps, omitted}           -> map_set(Var, FieldsValues)
-            end
-    end.
-
-get_records_or_maps_by_opts(Opts) ->
-    Default = false,
-    case proplists:get_value(msgs_as_maps, Opts, Default) of
-        false -> records;
-        true  -> maps
-    end.
-
-get_mapping_and_unset_by_opts(Opts) ->
-    case get_records_or_maps_by_opts(Opts) of
-        records ->
-            records;
-        maps ->
-            Default = present_undefined,
-            {maps, proplists:get_value(maps_unset_optional, Opts, Default)}
-    end.
-
-get_2tuples_or_maps_for_maptype_fields_by_opts(Opts) ->
-    Default = false,
-    case proplists:get_value(mapfields_as_maps, Opts, Default) of
-        true  -> maps;
-        false -> '2tuples'
-    end.
-
-mk_get_defs_as_maps_or_records_fn(Opts) ->
-    fun() -> get_defs_as_maps_or_records(Opts) end.
-
-get_defs_as_maps_or_records(Opts) ->
-    Default = false,
-    case proplists:get_value(defs_as_maps, Opts, Default) of
-        false -> records;
-        true  -> maps
-    end.
-
-%% records
-record_match(RName, Fields) -> record_create_or_match(RName, Fields).
-record_create(RName, Fields) -> record_create_or_match(RName, Fields).
-
-record_create_or_match(RecordName, FieldsValueTrees) ->
-    record_update(none, RecordName, FieldsValueTrees).
-
-record_update(Var, _RecordName, []) when Var /= none ->
-    %% No updates to be made, maybe no fields
-    Var;
-record_update(Var, RecordName, FieldsValueTrees) ->
-    erl_syntax:record_expr(
-      Var,
-      erl_syntax:atom(RecordName),
-      [erl_syntax:record_field(erl_syntax:atom(FName), ValueSyntaxTree)
-       || {FName, ValueSyntaxTree} <- FieldsValueTrees]).
-
-%% maps
--ifndef(NO_HAVE_MAPS).
-map_match(Fields) ->
-    erl_syntax:map_expr(
-      [erl_syntax:map_field_exact(erl_syntax:atom(FName), Expr)
-       || {FName, Expr} <- Fields]).
-
-map_create(Fields) ->
-    map_set(none, Fields).
-
-map_update(Var, []) when Var /= none ->
-    %% No updates to be made, maybe no fields
-    Var;
-map_update(Var, FieldsValueTrees) ->
-    erl_syntax:map_expr(
-      Var,
-      [erl_syntax:map_field_exact(erl_syntax:atom(FName), Expr)
-       || {FName, Expr} <- FieldsValueTrees]).
-
-map_set(Var, []) when Var /= none ->
-    %% No updates to be made, maybe no fields
-    Var;
-map_set(Var, FieldsValueTrees) ->
-    erl_syntax:map_expr(
-      Var,
-      [if is_atom(FName) ->
-               erl_syntax:map_field_assoc(erl_syntax:atom(FName), Expr);
-          true -> % Key can be a variable or other type too.
-               erl_syntax:map_field_assoc(FName, Expr)
-       end
-       || {FName, Expr} <- FieldsValueTrees]).
-
--else. %% on a pre Erlang 17 system
-
-map_match(Fields) ->
-    erl_syntax:text(
-      ?ff("#{~s}", [string:join([?ff("~p := ~s", [FName, Var])
-                                 || {FName, Var} <- map_kvars(Fields)],
-                                ", ")])).
-
-map_create(Fields) ->
-    erl_syntax:text(
-      ?ff("#{~s}", [string:join([?ff("~p => ~s", [FName, Val])
-                                 || {FName, Val} <- map_kvalues(Fields)],
-                                ", ")])).
-
-map_update(Var, []) when Var /= none ->
-    %% No updates to be made, maybe no fields
-    Var;
-map_update(Var, FieldsValueTrees) ->
-    erl_syntax:text(
-      ?ff("~s#{~s}",
-          [var_literal(Var),
-           string:join([?ff("~p := ~s", [FName, Val])
-                        || {FName, Val} <- map_kvalues(FieldsValueTrees)],
-                       ", ")])).
-
-map_set(Var, []) when Var /= none ->
-    %% No updates to be made, maybe no fields
-    Var;
-map_set(Var, FieldsValueTrees) ->
-    erl_syntax:text(
-      ?ff("~s#{~s}",
-          [var_literal(Var),
-           string:join([?ff("~p => ~s", [FName, Val])
-                        || {FName, Val} <- map_kvalues(FieldsValueTrees)],
-                       ", ")])).
-
-%% -> [{atom(), string()}]
-map_kvars(KVars) ->
-    [{Key, var_literal(Var)} || {Key, Var} <- KVars].
-
-var_literal(Var) ->
-    variable = erl_syntax:type(Var),
-    erl_syntax:variable_literal(Var).
-
-%% -> [{atom(), string()}]
-map_kvalues(KVars) ->
-    [begin
-         ExprAsStr = erl_prettypr:format(Expr),
-         {Key, ExprAsStr}
-     end
-     || {Key, Expr} <- KVars].
-
--endif. %% NO_HAVE_MAPS
-
-understands_coding(Opts) ->
-    %% version   coding: X             default source encoding
-    %% R15:      ignores               latin1
-    %% R16:      understands           latin1
-    %% 17:       understands           utf-8
-    is_target_major_version_at_least(16, Opts).
-
-is_target_major_version_at_least(VsnMin, Opts) ->
-    case proplists:get_value(target_erlang_version, Opts, current) of
-        current ->
-            is_current_major_version_at_least(VsnMin);
-        N when is_integer(N) ->
-            N >= VsnMin
-    end.
-
-is_current_major_version_at_least(VsnMin) ->
-    case erlang:system_info(otp_release) of
-        "R"++Rest -> % R16 or ealier
-            FirstChunkOfDigits = lists:takewhile(fun is_digit/1, Rest),
-            list_to_integer(FirstChunkOfDigits) >= VsnMin;
-        RelStr ->
-            %% In Erlang 17 the leading "R" was dropped
-            %% The exact format isn't super documented,
-            %% so be prepared for some (future?) alternatives.
-            try list_to_integer(RelStr) of
-                N when is_integer(N) -> N >= VsnMin
-            catch error:badarg ->
-                    [NStr | _] = string:tokens(RelStr, ".-"),
-                    try list_to_integer(NStr) of
-                        N when is_integer(N) -> N >= VsnMin
-                    catch error:badarg ->
-                            false
-                    end
-            end
-    end.
-
-is_digit(C) when $0 =< C, C =< $9 -> true;
-is_digit(_) -> false.
-
-mk_find_tr_fn(MsgName, #?gpb_field{name=FName}, AnRes) ->
-    ElemPath = [MsgName,FName],
-    fun(Op) -> find_translation(ElemPath, Op, AnRes) end;
-mk_find_tr_fn(MsgName, #gpb_oneof{name=CFName}, AnRes) ->
-    fun({update_elem_path,FName}) ->
-            fun(Op) ->
-                    ElemPath = [MsgName,CFName,FName],
-                    find_translation(ElemPath, Op, AnRes)
-            end
-    end.
-
-mk_find_tr_fn_elem(MsgName, Field, IsOneof, AnRes) ->
-    ElemPath = mk_elempath_elem(MsgName, Field, IsOneof),
-    fun(Op) -> find_translation(ElemPath, Op, AnRes) end.
-
-mk_find_tr_fn_elem_or_default(MsgName, {Field, IsOneof}=_XField, AnRes) ->
-    mk_find_tr_fn_elem_or_default(MsgName, Field, IsOneof, AnRes).
-
-mk_find_tr_fn_elem_or_default(MsgName, Field, IsOneof, AnRes) ->
-    ElemPath = mk_elempath_elem(MsgName, Field, IsOneof),
-    fun(Op, Default) -> find_translation(ElemPath, Op, AnRes, Default) end.
-
-mk_elempath_elem(MsgName, #?gpb_field{name=FName,occurrence=Occ}, false) ->
-    case Occ of
-        repeated -> [MsgName,FName,[]];
-        _        -> [MsgName,FName]
-    end;
-mk_elempath_elem(MsgName, #?gpb_field{name=FName}, {true, CFName}) ->
-    [MsgName,CFName,FName].
-
-find_translation(ElemPath, Op, AnRes) ->
-    find_translation(ElemPath, Op, AnRes, undefined).
-find_translation(ElemPath, Op, #anres{translations=Ts}, Default) ->
-    case dict:find(ElemPath, Ts) of
-        {ok, OpTransls} ->
-            case lists:keyfind(Op, 1, OpTransls) of
-                {Op, _Fn} ->
-                    mk_tr_fn_name(ElemPath, Op);
-                false ->
-                    default_fn_by_op(Op, Default)
-            end;
-        error ->
-            default_fn_by_op(Op, Default)
-    end.
-
-mk_tr_fn_name([MsgName,FieldName,[]], Op) ->
-    list_to_atom(?ff("tr_~s_~s.~s[x]", [Op, MsgName,FieldName]));
-mk_tr_fn_name([MsgName,FName,OneofName], Op) ->
-    list_to_atom(?ff("tr_~s_~s.~s.~s", [Op, MsgName,FName,OneofName]));
-mk_tr_fn_name([MsgName,FieldName], Op) ->
-    list_to_atom(?ff("tr_~s_~s.~s", [Op, MsgName,FieldName])).
-
-default_fn_by_op(decode_repeated_add_elem, undefined) ->
-    cons;
-default_fn_by_op(decode_repeated_finalize, undefined) ->
-    lists_reverse;
-default_fn_by_op(_, undefined) ->
-    id;
-default_fn_by_op(_, Fn) ->
-    Fn.
-
-exists_tr_for_msg(MsgName, Op, #anres{translations=Translations}) ->
-    dict:fold(fun(_Key, _OpCalls, true) ->
-                      true;
-                 ([Name,_Field|_], OpCalls, false) when Name == MsgName ->
-                      lists:keymember(Op, 1, OpCalls);
-                 (_Key, _OpCalls, false) ->
-                      false
-              end,
-              false,
-              Translations).
-
-%% The "option allow_alias = true;" inside an enum X { ... }
-%% says it is ok to have multiple symbols that map to the same numeric value.
-%% Appeared in protobuf 2.5.0.
-unalias_enum([{_Sym,Value}=Enum | Rest]) ->
-    [Enum | unalias_enum([E || {_,V}=E <- Rest, V /= Value])];
-unalias_enum([{option,_Name,_Value} | Rest]) ->
-    unalias_enum(Rest);
-unalias_enum([]) ->
-    [].
-
-var_f_n(N) -> var_n("F", N).
-var_b_n(N) -> var_n("B", N).
-
-var_n(S, N) ->
-    var("~s~w", [S, N]).
-
-var(Fmt, Args) ->
-    erl_syntax:variable(?ff(Fmt, Args)).
-
-prefix_var(Prefix, Var) ->
-    erl_syntax:variable(Prefix ++ erl_syntax:variable_literal(Var)).
-
-match_bind_var(Pattern, Var) ->
-    ?expr('Pattern' = 'Var',
-          [replace_tree('Pattern', Pattern),
-           replace_tree('Var', Var)]).
-
-enum_to_binary_fields(Value) ->
-    %% Encode as a 64 bit value, for interop compatibility.
-    %% Some implementations don't decode 32 bits properly,
-    %% and Google's protobuf (C++) encodes as 64 bits
-    <<N:64/unsigned-native>> = <<Value:64/signed-native>>,
-    varint_to_binary_fields(N).
-
-key_to_binary_fields(FNum, {group,_}) ->
-    key_to_binary_fields(FNum, group_start);
-key_to_binary_fields(FNum, Type) ->
-    Key = (FNum bsl 3) bor gpb:encode_wiretype(Type),
-    varint_to_binary_fields(Key).
-
-varint_to_binary_fields(IntValue) ->
-    [erl_syntax:binary_field(?expr('<n>', [replace_term('<n>', N)]), [])
-     || N <- binary_to_list(gpb:encode_varint(IntValue))].
-
-get_field_name(#?gpb_field{name=FName}) -> FName;
-get_field_name(#gpb_oneof{name=FName})  -> FName.
-
-get_field_occurrence(#?gpb_field{occurrence=Occurrence}) -> Occurrence;
-get_field_occurrence(#gpb_oneof{})                       -> optional.
-
-get_field_rnum(#?gpb_field{rnum=RNum}) -> RNum;
-get_field_rnum(#gpb_oneof{rnum=RNum})  -> RNum.
-
-%% -> {Optionals, NonOptionals}
-key_partition_on_optionality(Key, Items) ->
-    key_partition_on_optionality(Key, Items, []).
-key_partition_on_optionality(Key, Items, Opts) ->
-    lists:partition(
-      fun(Item) ->
-              Field = element(Key, Item),
-              case get_field_occurrence(Field) of
-                  optional -> true;
-                  required -> false;
-                  repeated -> case mapfields_considered_required(Opts) of
-                                  false -> true;
-                                  true  -> not is_maptype_field(Field)
-                              end
-              end
-      end,
-      Items).
-
-mapfields_considered_required(Opts) ->
-    proplists:get_bool(mapfields_are_required, Opts).
-
-
-is_packed(#?gpb_field{type=Type, opts=Opts}) ->
-    gpb:is_type_packable(Type) andalso lists:member(packed, Opts).
-
-%% Given a sequence, `Seq', of expressions, and an initial expression,
-%% Construct:
-%%     TmpVar1 = InitialExpr,
-%%     TmpVar2 = <1st expression in sequence, possibly involving TmpVar1>
-%%     TmpVar3 = <2st expression in sequence, possibly involving TmpVar2>
-%%     ...
-%%     <final expression in sequence, possibly involving TmpVarN-1>
-do_exprs(F, InitExpr, Seq) ->
-    {LastExpr, ExprsReversed, _N} =
-        lists:foldl(
-          fun(Elem, {PrevE,Es,N}) ->
-                  Var = var_n("S", N),
-                  BoundPrevE = assign_to_var(Var, PrevE),
-                  E = F(Elem, Var),
-                  {E, [BoundPrevE | Es], N+1}
-          end,
-          {InitExpr, [], 1},
-          Seq),
-    lists:reverse([LastExpr | ExprsReversed]).
-
-get_field_pass(MsgName, #anres{d_field_pass_method=D}) ->
-    dict:fetch(MsgName, D).
-
-get_num_fields(MsgName, #anres{num_fields=D}) ->
-    dict:fetch(MsgName, D).
-
-smember(Elem, Set) -> %% set-member
-    sets:is_element(Elem, Set).
-
-smember_any(Elems, Set) -> %% is any elem a member in the set
-    lists:any(fun(Elem) -> smember(Elem, Set) end,
-              Elems).
-
-contains_messages(Defs) ->
-    lists:any(fun({{msg, _}, _}) -> true;
-                 (_)             -> false
-              end,
-              Defs).
-
-index_seq([]) -> [];
-index_seq(L)  -> lists:zip(lists:seq(1,length(L)), L).
-
-iolist_to_utf8_or_escaped_binary(IoList, Opts) ->
-    case understands_coding(Opts) of
-        true  ->
-            unicode:characters_to_binary(IoList);
-        false ->
-            %% What to do if on Erlang R15 or earlier?  We can't utf8-encode
-            %% the file, because Erlang R15 will read it as latin1.
-            %%
-            %% For now, Assume such encodings are in strings only.
-            %% So far, this is safe, since neither message names nor field
-            %% names nor enum symbols are allowed to be non-ascii.
-            %%
-            %% This means only place for non-ascii is in comments and
-            %% in default strings. Hope I haven't overlooked some
-            %% important place...
-            iolist_to_binary(esc_non_ascii(IoList))
-    end.
-
-esc_non_ascii([H|T]) -> [esc_non_ascii(H) | esc_non_ascii(T)];
-esc_non_ascii([])    -> [];
-esc_non_ascii(B) when is_binary(B) -> B;
-esc_non_ascii(C) when is_integer(C), C =< 127 -> C;
-esc_non_ascii(C) when is_integer(C), C > 127  -> ?f("\\x{~.16b}", [C]).
-
-%% lists_replace(N, List, New) -> NewList
-%% Like erlang:setelement, but for a list:
-%% Replace the Nth element in List with a New value.
-lists_setelement(1, [_ | Rest], New) ->
-    [New | Rest];
-lists_setelement(N, [X | Rest], New) when N > 1 ->
-    [X | lists_setelement(N - 1, Rest, New)].
-
-zip4([A|T1], [B|T2], [C|T3], [D|T4]) -> [{A,B,C,D} | zip4(T1, T2, T3, T4)];
-zip4([], [], [], [])                 -> [].
-
-%% Parse tree transform instructions
-replace_term(Marker, NewTerm) when is_atom(Marker) ->
-    {replace_term, Marker, NewTerm}.
-
-replace_tree(Marker, NewTree) when is_atom(Marker) ->
-    {replace_tree, Marker, NewTree}.
-
-splice_trees(Marker, Trees) when is_atom(Marker) ->
-    {splice_trees, Marker, Trees}.
-
-repeat_clauses(Marker, RepetitionReplacements) ->
-    {repeat_clauses, Marker, RepetitionReplacements}.
-
-get_strings_as_binaries_by_opts(Opts) ->
-    proplists:get_bool(strings_as_binaries, Opts).
-
-get_epb_functions_by_opts(Opts) ->
-    proplists:get_bool(epb_functions, Opts).
-
-proto2_type_default(Type, Defs, Opts) ->
-    type_default(Type, Defs, Opts, fun gpb:proto2_type_default/2).
-
-proto3_type_default(Type, Defs, Opts) ->
-    type_default(Type, Defs, Opts, fun gpb:proto3_type_default/2).
-
-type_default(Type, Defs, Opts, GetTypeDefault) ->
-    if Type == string ->
-            case get_strings_as_binaries_by_opts(Opts) of
-                true ->
-                    list_to_binary(GetTypeDefault(Type, Defs));
-                false ->
-                    GetTypeDefault(Type, Defs)
-            end;
-       Type /= string ->
-            GetTypeDefault(Type, Defs)
-    end.
-
-msg_names(Defs) ->
-    [Name || {{msg, Name}, _Fields} <- Defs].
-
-msg_or_group_names(Defs) ->
-    [Name || {_Type, Name, _Fields} <- msgs_or_groups(Defs)].
-
-%% msgs(Defs) ->
-%%     [{Name,Fields} || {{msg, Name}, Fields} <- msgs_or_groups(Defs)].
-
-msgs_or_groups(Defs) ->
-    [{Type,Name,Fields} || {{Type,Name},Fields} <- Defs,
-                           Type =:= msg orelse Type =:= group].
-
-=======
->>>>>>> ff3c90d4
 flatten_iolist(IoList) ->
     binary_to_list(iolist_to_binary(IoList)).
 
