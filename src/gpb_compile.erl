--- conflicted
+++ resolved
@@ -617,13 +617,10 @@
       "    -il~n"
       "          Generate code that includes gpb.hrl using -include_lib~n"
       "          instad of -include, which is the default.~n"
-<<<<<<< HEAD
+      "    -type~n"
+      "          Enables `::Type()' annotations in the generated .hrl file.~n"
       "    -descr~n"
       "          Generate self-description information.~n"
-=======
-      "    -type~n"
-      "          Enables `::Type()' annotations in the generated .hrl file.~n"
->>>>>>> d27d63ab
       "    --help  -h~n"
       "          Show help~n"
       "    --version  -V~n"
@@ -659,11 +656,8 @@
 parse_opt({"msgprefix", [P]})    -> {true, {msg_name_prefix, P}};
 parse_opt({"modprefix", [P]})    -> {true, {module_name_prefix, P}};
 parse_opt({"il", []})            -> {true, include_as_lib};
-<<<<<<< HEAD
+parse_opt({"type", []})          -> {true, type_specs};
 parse_opt({"descr", []})         -> {true, {descriptor,true}};
-=======
-parse_opt({"type", []})          -> {true, type_specs};
->>>>>>> d27d63ab
 parse_opt({"h", _})              -> {true, help};
 parse_opt({"-help", _})          -> {true, help};
 parse_opt({"V", _})              -> {true, version};
