%%% Copyright (C) 2010-2013  Tomas Abrahamsson
%%%
%%% Author: Tomas Abrahamsson <tab@lysator.liu.se>
%%%
%%% This library is free software; you can redistribute it and/or
%%% modify it under the terms of the GNU Lesser General Public
%%% License as published by the Free Software Foundation; either
%%% version 2.1 of the License, or (at your option) any later version.
%%%
%%% This library is distributed in the hope that it will be useful,
%%% but WITHOUT ANY WARRANTY; without even the implied warranty of
%%% MERCHANTABILITY or FITNESS FOR A PARTICULAR PURPOSE.  See the GNU
%%% Lesser General Public License for more details.
%%%
%%% You should have received a copy of the GNU Lesser General Public
%%% License along with this library; if not, write to the Free Software
%%% Foundation, Inc., 51 Franklin Street, Fifth Floor, Boston,
%%% MA  02110-1301  USA

-module(gpb_compile).
%-compile(export_all).
-export([file/1, file/2]).
-export([proto_defs/2, proto_defs/3]).
-export([msg_defs/2, msg_defs/3]).
-export([format_error/1, format_warning/1]).
-export([c/0, c/1, c/2]). % Cmd line interface, halts vm---don't use from shell!
-export([parse_opts_and_args/1]).
-export([show_args/0]).
-export([show_version/0]).
-include_lib("kernel/include/file.hrl").
-include_lib("eunit/include/eunit.hrl").
-include("../include/gpb.hrl").
-include("gpb_codegen.hrl").

-record(ft, {type, occurrence, is_packed}).
-record(anres, %% result of analysis
        {
          used_types,         % :: sets:set(gpb_field_type()),
          known_msg_size,     % :: dict:dict(), %% MsgName -> Size | undefined
          msg_occurrences,    % :: dict:dict(), %% MsgName -> [occurrence()]
          fixlen_types,       % :: sets:set(#ft{}),
          num_packed_fields,  % :: integer(),
          num_fields,         % :: dict:dict(), %% MsgName -> integer()
          d_field_pass_method,% :: dict:dict()  %% MsgName -> pass_as_record |
                              %                 %%            pass_as_params
          maps_as_msgs,       % :: list() % same format as `Defs'
          translations,       % :: dict:dict(), %% FieldPath -> TranslationOps
          map_types           % :: sets:set({map,_,_})
        }).

-define(f(Fmt),        io_lib:format(Fmt, [])).
-define(f(Fmt, Args),  io_lib:format(Fmt, Args)).
-define(ff(Fmt, Args), lists:flatten(io_lib:format(Fmt, Args))).

%% Varints are processed 7 bits at a time.
%% We can expect that we have processed this number of bits before
%% we expect to see the last varint byte, which must have msb==0.
%% 64 - 7 = 57.
-define(NB, 57).

%% @spec file(File) -> ok | {error, Reason}
%% @equiv file(File, [])
file(File) ->
    file(File, []).

%% @spec file(File, Opts) -> CompRet
%%            File = string()
%%            Opts = [Opt]
%%            Opt  = {type_specs, boolean()} | type_specs |
%%                   {verify, optionally | always | never} |
%%                   {copy_bytes, true | false | auto | integer() | float()} |
%%                   {strings_as_binaries, boolean()} | strings_as_binaries |
%%                   {defs_as_proplists, boolean()} | defs_as_proplists |
%%                   {descriptor,boolean()} | descriptor |
%%                   {maps,boolean()} | maps |
%%                   {maps_unset_optional, omitted | present_undefined} |
%%                   {nif,boolean()} | nif |
%%                   {load_nif, LoadNif} |
%%                   {i, directory()} |
%%                   {o, directory()} |
%%                   {o_erl, directory()} | {o_hrl, directory()} |
%%                   {o_nif_cc, directory()} |
%%                   binary | to_proto_defs | to_msg_defs |
%%                   return |
%%                   return_warnings | return_errors |
%%                   {return_warnings, boolean()} | {return_errors, boolean()} |
%%                   report |
%%                   report_warnings | report_errors |
%%                   {report_warnings, boolean()} | {report_errors, boolean()} |
%%                   warnings_as_errors |
%%                   include_as_lib | use_packages |
%%                   {erlc_compile_options,string()} |
%%                   {msg_name_prefix, string() | atom()} |
%%                   {msg_name_suffix, string() | atom()} |
%%                   {msg_name_to_lower, boolean()} |
%%                   {module_name_prefix, string() | atom()} |
%%                   {module_name_suffix, string() | atom()} |
%%                   {any_translate, AnyTranslation}
%%            CompRet = ModRet | BinRet | ErrRet
%%            ModRet = ok | {ok, Warnings}
%%            BinRet = {ok, ModuleName, Code} |
%%                     {ok, ModuleName, Code, Warnings}
%%            ErrRet = error | {error, Reason} | {error,Reason,Warnings}
%%            ModuleName  = atom()
%%            Code = binary() | ErlAndNifCode
%%            ErlAndNifCode = [CodeType]
%%            CodeType = {erl, binary()} | {nif, NifCcText}
%%            NifCcText = binary()
%%            LoadNif = string()
%%            AnyTranslation = [Translation]
%%            Translation = {encode,{ModuleName,FnName,ArgTemplate}} |
%%                          {decode,{ModuleName,FnName,ArgTemplate}} |
%%                          {merge,{ModuleName,FnName,ArgTemplate}} |
%%                          {verify,{ModuleName,FnName,ArgTemplate}}
%%            FnName = atom()
%%            ArgTemplate = [term()|'$1'|'$2'|'$errorf']
%%
%% @doc
%% Compile a .proto file to a .erl file and to a .hrl file.
%%
%% The File must not include path to the .proto file. Example:
%% "SomeDefinitions.proto" is ok, while "/path/to/SomeDefinitions.proto"
%% is not ok.
%%
%% The .proto file is expected to be found in a directories specified by an
%% `{i,directory()}' option. It is possible to specify `{i,directory()}'
%% several times, they will be searched in the order specified.
%%
%% The `{type_specs,boolean()}' option enables or disables `::Type()'
%% annotations in the generated .hrl file. Default is currently
%% `false'. If you set it to `true', you may get into troubles for
%% messages referencing other messages, when compiling the generated
%% files. The `type_specs' option is equivalent to `{type_specs,true}'.
%%
%% The `verify' option specifies whether or not to generate code
%% that verifies, during encoding, that values are of correct type and
%% within range.  The `verify' option can have the following values:
%% <dl>
%%    <dt>`always'</dt><dd>Generate code that unconditionally
%%        verifies values.</dd>
%%    <dt>`never'</dt><dd>Generate code that never verifies
%%        values time. Encoding will fail if a value of the wrong
%%        type is supplied. This includes forgetting to set a required
%%        message field. Encoding may silently truncate values out of
%%        range for some types.</dd>
%%    <dt>`optionally'</dt><dd>Generate an `encode_msg/2' that accepts
%%        the run-time option `verify' or `{verify,boolean()}' for specifying
%%        whether or not to verify values.</dd>
%% </dl>
%%
%% Erlang value verification either succeeds or crashes with the `error'
%% `{gpb_type_error,Reason}'. Regardless of the `verify' option,
%% a function, `verify_msg/1' is always generated.
%%
%% The `copy_bytes' option specifies whether when decoding data of
%% type `bytes' (or strings if the `strings_as_binaries' is set), the
%% decoded bytes should be copied or not.  Copying requires the
%% `binary' module, which first appeared in Erlang R14A. When not
%% copying decoded bytes, they will become sub binaries of the larger
%% input message binary. This may tie up the memory in the input
%% message binary longer than necessary after it has been
%% decoded. Copying the decoded bytes will avoid creating sub
%% binaries, which will in turn make it possible to free the input message
%% binary earlier. The `copy_bytes' option can have the following values:
%% <dl>
%%   <dt>`false'</dt><dd>Never copy bytes/(sub-)binaries.</dd>
%%   <dt>`true'</dt><dd>Always copy bytes/(sub-)binaries.</dd>
%%   <dt>`auto'</dt><dd>Copy bytes/(sub-)binaries if the beam vm,
%%           on which the compiler (this module) is running,
%%           has the `binary:copy/1' function. (This is the default)</dd>
%%   <dt>integer() | float()</dt><dd>Copy the bytes/(sub-)binaries if the
%%           message this many times or more larger than the size of the
%%           bytes/(sub-)binary.</dd>
%% </dl>
%%
%% The `strings_as_binaries' option specifies whether strings should
%% be returned from decoding as strings (list of Unicode code points),
%% or as binaries (UTF-8 encoded). The `copy_bytes' option applies
%% to strings as well, when the `strings_as_binaries' option is set.
%% Upon encoding, both binaries and lists are accepted.
%%
%% The `defs_as_proplists' option changes the generated introspection
%% functions `find_msg_def' and `get_msg_defs' to return the description
%% of each message field as a proplist, instead of as a `#field{}' record.
%% The purpose is to make the generated code completely independent
%% of gpb, at compile-time (it is already independent at run-time).
%% The keys of the proplist are the names of the record fields in the
%% `#field{}' record.  See also {@link gpb:proplists_to_field_records()}
%% and related functions for conversion functions between these two
%% formats.
%%
%% The `descriptor' option specifies whether or not to generate a
%% function, descriptor/0, which returns a binary that describes the
%% proto file(s) contents according to the protobuf's `descriptor.proto'.
%% The default is to not generate such a description.  The generated
%% description binary is most likely not identical to what `protoc'
%% would generate, but the contents is roughly equivalent.
%%
%% The `{o,directory()}' option specifies directory to use for storing
%% the generated `.erl' and `.hrl' files. Default is the same
%% directory as for the proto `File'.
%%
%% The `{o_erl,directory()}', `{o_hrl,directory()}', `{o_nif_cc,directory()}',
%% options specify output directories for where to generate the `.erl'
%% and `.hrl' files respectively, and for the NIF C++ file,
%% if the `nif' option is specified. The `{o_erl,directory()}' option
%% overrides any `{o,directory()}' option, and similarly for the
%% other file-type specific output options.
%%
%% The `maps' option will generate a protobuf encoder/decoder that
%% uses maps instead of records. It will not generate any `.hrl' file,
%% and the functions `encode_msg', `merge_msgs' and `verify_msg' will
%% take the message name as an additional parameter. The introspection
%% will generate message field descriptions as maps instead of as
%% `#field{}' records, unless, of course `defs_as_proplists' is specified,
%% in which case they will be proplists instead. This option is not
%% compatible with the `nif' option.
%%
%% For maps, for optional fields, if not set, the
%% `maps_unset_optional' option specifies the Erlang-internal
%% representation; both how it is expected to be found at encoding,
%% and how decoding will return it:
%% <dl>
%%   <dt>`omitted'</dt>
%%   <dd>This means it is not included in the map</dd>
%%   <dt>`present_undefined'</dt>
%%   <dd>This means it is present and has the value `undefined'.
%%       This is the default, for historical reasons mostly, due to
%%       the way records works, but there are some caveats, although
%%       apparently rare, but still.  imagine an enum with a symbol
%%       `undefined', and an optional field of that enum type. It will
%%       not be possible to tell the difference between it being unset
%%       and being present and set.  Encoding will assume it is unset.
%%   </dd>
%% </dl>
%%
%%
%% The `nif' option will cause the compiler to generate nif C++ code
%% for encoding and decoding. The generated nif C++ code can be linked
%% with the Google protobuf C++ library.  Read the file
%% `README.nif-cc' for more info. This option is not compatible with
%% the `maps' option; the generated C++ decoding code would still
%% create records.
%%
%% The `binary' option will cause the generated and compiled code to be
%% returned as a binary. No files will be written. The return value
%% will be on the form `{ok,Mod,Code}' or `{ok,Mod,Code,Warnings}'
%% if the compilation is successful. This option may be useful
%% e.g. when generating test cases. In case the `nif' option is set,
%% the `Code' will be a list of tuples: `{erl,binary()}' which
%% contains the Erlang object byte code, and `{nif,binary()}' which
%% contains the C++ code. You will have to compile the C++ code with a
%% C++ compiler, before you can use the Erlang code.
%%
%% The `to_proto_defs' option will result in `{ok,Defs}' or
%% `{ok,Defs,Warns}' being returned if the compilation is successful.
%% The returned message definitions can be used with the
%% {@link proto_defs/2} or {@link proto_defs/3} functions.
%%
%% The `to_msg_defs' option is a deprecated alias for `to_proto_defs'.
%%
%% <dl>
%%   <dt>`report_errors'/`report_warnings'</dt>
%%   <dd>Causes errors/warnings to be printed as they occur.</dd>
%%   <dt>`report'</dt>
%%   <dd>This is a short form for both `report_errors' and
%%       `report_warnings'.</dd>
%%   <dt>`return_errors'</dt>
%%   <dd>If this flag is set, then  `{error,ErrorList,WarningList}' is
%%       returned when there are errors.</dd>
%%   <dt>`return_warnings'</dt>
%%   <dd>If  this  flag  is set, then an extra field containing `WarningList'
%%       is added to the tuples returned on success.</dd>
%%   <dt>`return'</dt>
%%   <dd>This is a short form for both `return_errors' and
%%       `return_warnings'.</dd>
%% </dl>
%%
%% Setting the `warnings_as_errors' option will cause warnings to be
%% treated as errors.  If there are warnings but no errors, and
%% `return_warnings' is not specified, then `error' will be returned.
%%
%% See {@link format_error/1} for a way to turn an error <i>Reason</i> to
%% plain text.
%%
%% If the `include_as_lib' option is set, the generated code will include
%% gpb.hrl as a library, which is necessary if dependencies are managed with
%% Rebar. Otherwise, the header file is included directly and must be located
%% in the path, which is default behavior.
%%
%% The `use_packages' option instructs gpb to prepend the name of a package
%% to every message it contains. If no package is defined, nothing will be
%% prepended. This enables the reference of messages in other packages which
%% would otherwise not be possible. However, for reasons of backward
%% compatibility, this option is disabled by default.
%%
%% If the the `{erlc_compile_options,string()}' option is set,
%% then the genereted code will contain a directive `-compile([String]).'
%%
%% The `{msg_name_prefix,Prefix}' will add `Prefix' (a string or an atom)
%% to each message. This might be useful for resolving colliding names,
%% when incorporating several protocol buffer definitions into the same
%% project. The `{msg_name_suffix,Suffix}' works correspondingly.
%%
%% The `{module_name_prefix,Prefix}' will add `Prefix' (a string or an atom)
%% to the generated code and definition files. The `{module_name_suffix,Suffix}'
%% works correspondingly.
%%
%% The `any_translate' option can be used to provide packer and
%% unpacker functions for `google.protobuf.Any' messages.  The merge
%% translator is optional, and is called either via the `merge_msgs'
%% function in the generated code, or when the decoder sees another
%% `Any' message. The default merge operation is to let the second
%% element overwrite previous elements. The verify translator is
%% optional too, since verification can be disabled.
%% The translation calls are specified as `{Mod,Fn,ArgTemplate}' where
%% `Mod',`Fn' is a module and function to call, `ArgTemplate' is a list
%% of terms, containing markers, such as `$1', `$2' and so on, for where
%% to place the actual args. This makes it possible to specify additional
%% static argument terms, for instance.
%% The translator functions are called as follows:
%% <dl>
%%   <dt>Encode (Packing)</dt>
%%   <dd>Call `Mod:Fn(Term)' to pack the `Term' (`$1') to
%%       a `google.protobuf.Any' message.</dd>
%%   <dt>Decode (Unpacking)</dt>
%%   <dd>Call `Mod:Fn(Any)' to unpack the `Any' (`$1') to
%%       unpack a `google.protobuf.Any' message to a term.</dd>
%%   <dt>Merge </dt>
%%   <dd>Call `Mod:Fn(Term1, Term2) -> Term3' to merge two
%%       unpacked terms to a resulting Term3. The `$1' is the
%%       previously seen term (during decoding, on encountering a
%%       second `Any' field), or the first argument to the
%%       `merge_msgs' function. The `$2' is the lastly seen term, or
%%       the second argument to the `merge_msgs' function.</dd>
%%   <dt>Verify</dt>
%%   <dd>Call `Mod:Fn(Term, ErrorF) -> _' to verify an unpacked `Term'.
%%       If `Term' (`$1') is valid, the function is expected to just return
%%       any value, which is ignored and discarded.
%%       If `Term' is invalid, the function is exptected to
%%       call `ErrorF' (`$errorf') with one argument, the reason for
%%       error. That function will raise an error, which will also
%%       additionally contain the actual value of `Term' and the path
%%       to the field.</dd>
%% </dl>
file(File, Opts0) ->
    Opts1 = normalize_alias_opts(Opts0),
    Opts2 = normalize_return_report_opts(Opts1),
    case parse_file(File, Opts2) of
        {ok, Defs} ->
            Ext = filename:extension(File),
            Mod = list_to_atom(
                    possibly_suffix_mod(
                      possibly_prefix_mod(filename:basename(File, Ext), Opts2),
                      Opts2)),
            DefaultOutDir = filename:dirname(File),
            Opts3 = Opts2 ++ [{o,DefaultOutDir}],
            proto_defs(Mod, Defs, Opts3);
        {error, Reason} = Error ->
            possibly_report_error(Error, Opts2),
            case proplists:get_bool(return_warnings, Opts2) of
                true  -> {error, Reason, []};
                false -> Error
            end
    end.

normalize_alias_opts(Opts) ->
    lists:map(fun(to_msg_defs)         -> to_proto_defs;
                 ({to_msg_defs, Bool}) -> {to_proto_defs, Bool};
                 (Opt)                 -> Opt
              end,
              Opts).

normalize_return_report_opts(Opts1) ->
    Opts2 = expand_opt(return, [return_warnings, return_errors], Opts1),
    Opts3 = expand_opt(report, [report_warnings, report_errors], Opts2),
    Opts4 = unless_defined_set(return_warnings, report_warnings, Opts3),
    Opts5 = unless_defined_set(return_errors,   report_errors, Opts4),
    Opts5.

expand_opt(OptionToTestFor, OptionsToExpandTo, Opts) ->
    lists:append(
      lists:map(fun(Opt) when Opt == OptionToTestFor -> OptionsToExpandTo;
                   (Opt) -> [Opt]
                end,
                Opts)).

delete_bool_opt(OptToDelete, Opts) ->
    %% Boolean opts can be defined both as [opt] and as [{opt, true|false}],
    %% delete both type of occurrences.
    lists:keydelete(OptToDelete, 1, Opts -- [OptToDelete]).

unless_defined_set(OptionToTestFor, Default, Opts) ->
    case is_option_defined(OptionToTestFor, Opts) of
        true  -> Opts;
        false -> Opts ++ [Default]
    end.

is_option_defined(Key, Opts) ->
    lists:any(fun({K, _V}) -> K =:= Key;
                 (K)       -> K =:= Key
              end,
              Opts).

possibly_prefix_mod(BaseNameNoExt, Opts) ->
    case proplists:get_value(module_name_prefix, Opts) of
        undefined ->
            BaseNameNoExt;
        Prefix ->
            lists:concat([Prefix, BaseNameNoExt])
    end.

possibly_suffix_mod(BaseNameNoExt, Opts) ->
    case proplists:get_value(module_name_suffix, Opts) of
        undefined ->
            BaseNameNoExt;
        Suffix ->
            lists:concat([BaseNameNoExt, Suffix])
    end.


%% @spec proto_defs(Mod, Defs) -> CompRet
%% @equiv proto_defs(Mod, Defs, [])
proto_defs(Mod, Defs) ->
    proto_defs(Mod, Defs, []).

%% @spec proto_defs(Mod, Defs, Opts) -> CompRet
%%            Mod  = atom()
%%            Defs = [Def]
%%            Def = {{enum, EnumName}, Enums} |
%%                  {{msg, MsgName}, MsgFields}
%%            EnumName = atom()
%%            Enums = [{Name, integer()}]
%%            Name = atom()
%%            MsgName = atom()
%%            MsgFields = [#field{}]
%%
%% @doc
%% Compile a list of pre-parsed definitions to file or to a binary.
%% See {@link file/2} for information on options and return values.
proto_defs(Mod, Defs0, Opts0) ->
    {IsAcyclic, Defs} = try_topsort_defs(Defs0),
    possibly_probe_defs(Defs, Opts0),
    {Warns, Opts1} = possibly_adjust_typespec_opt(IsAcyclic, Opts0),
    Opts2 = normalize_return_report_opts(Opts1),
    AnRes = analyze_defs(Defs, Opts2),
    case verify_opts(Opts2) of
        ok ->
            Res1 = do_proto_defs(Defs, clean_module_name(Mod), AnRes, Opts2),
            return_or_report_warnings_or_errors(Res1, Warns, Opts2,
                                                get_output_format(Opts2));
        {error, OptError} ->
            return_or_report_warnings_or_errors({error, OptError}, [], Opts2,
                                                get_output_format(Opts2))
    end.

verify_opts(Opts) ->
    case {proplists:get_value(any_translate, Opts),
          proplists:get_bool(nif, Opts)} of
        {Translations, true} when Translations /= undefined ->
            {error, {invalid_options,any_translate,nif}};
        _ ->
            ok
    end.

%% @spec msg_defs(Mod, Defs) -> CompRet
%% @equiv msg_defs(Mod, Defs, [])
%% @doc Deprecated, use proto_defs/2 instead.
msg_defs(Mod, Defs) ->
    msg_defs(Mod, Defs, []).

%% @spec msg_defs(Mod, Defs, Opts) -> CompRet
%% @equiv proto_defs(Mod, Defs, Opts)
%% @doc Deprecated, use proto_defs/2 instead.
msg_defs(Mod, Defs, Opts) ->
    proto_defs(Mod, Defs, Opts).

do_proto_defs(Defs, Mod, AnRes, Opts) ->
    case get_output_format(Opts) of
        proto_defs ->
            {ok, Defs};
        binary ->
            ErlTxt = format_erl(Mod, Defs, AnRes, Opts),
            NifTxt = possibly_format_nif_cc(Mod, Defs, AnRes, Opts),
            compile_to_binary(Mod, Defs, ErlTxt, NifTxt, Opts);
        file ->
            ErlTxt = format_erl(Mod, Defs, AnRes, Opts),
            HrlTxt = possibly_format_hrl(Mod, Defs, Opts),
            NifTxt = possibly_format_nif_cc(Mod, Defs, AnRes, Opts),
            ErlOutDir = get_erl_outdir(Opts),
            HrlOutDir = get_hrl_outdir(Opts),
            NifCcOutDir = get_nif_cc_outdir(Opts),
            Erl   = filename:join(ErlOutDir, atom_to_list(Mod) ++ ".erl"),
            Hrl   = filename:join(HrlOutDir, atom_to_list(Mod) ++ ".hrl"),
            NifCc = filename:join(NifCcOutDir, atom_to_list(Mod) ++ ".nif.cc"),
            case {file_write_file(Erl, ErlTxt, Opts),
                  possibly_write_file(Hrl, HrlTxt, Opts),
                  possibly_write_file(NifCc, NifTxt, Opts)} of
                {ok, ok, ok}       -> ok;
                {{error, R}, _, _} -> {error, {write_failed, Erl, R}};
                {_, {error, R}, _} -> {error, {write_failed, Erl, R}};
                {_, _, {error, R}} -> {error, {write_failed, NifCc,  R}}
            end
    end.

return_or_report_warnings_or_errors(Res, ExtraWarns, Opts, OutFormat) ->
    Res2 = merge_warns(Res, ExtraWarns, OutFormat),
    possibly_report_warnings(Res2, Opts),
    possibly_report_error(Res2, Opts),
    return_warnings_or_errors(Res2, Opts).

merge_warns(ok, Warns, _OutFmt)                  -> {ok, Warns};
merge_warns({ok, Warns1}, Warns2, file)          -> {ok, Warns2++Warns1};
merge_warns({ok, Defs}, Warns, proto_defs)       -> {ok, Defs, Warns};
merge_warns({ok, M, B}, Warns, binary)           -> {ok, M, B, Warns};
merge_warns({ok, M, B, Warns1}, Warns2, binary)  -> {ok, M, B, Warns2++Warns1};
merge_warns({error, R}, Warns, _OutFmt)          -> {error, R, Warns};
merge_warns({error, R, Warns1}, Warns2, _OutFmt) -> {error, R, Warns2++Warns1};
merge_warns(error, Warns, binary) ->
    erlang:error({internal_error, ?MODULE,
                  generated_code_failed_to_compile, Warns}).

possibly_report_warnings(Result, Opts) ->
    Warns = case Result of
                {error, _Reason, Ws} -> Ws;
                {ok, _M, _B, Ws}     -> Ws;
                {ok, _Defs, Ws}      -> Ws;
                {ok, Ws}             -> Ws
            end,
    case proplists:get_bool(report_warnings, Opts) of
        true  -> lists:foreach(fun report_warning/1, Warns);
        false -> ok
    end.

report_warning(Warn) ->
    io:format("~s~n", [format_warning(Warn)]).

possibly_report_error(Res, Opts) ->
    case {Res, proplists:get_bool(report_errors, Opts)} of
        {{error, _Reason, _Warns}, true} ->
            io:format("~s~n", [format_error(Res)]);
        {{error, _Reason}, true} ->
            io:format("~s~n", [format_error(Res)]);
        _ ->
            ok
    end.

return_warnings_or_errors(Res, Opts) ->
    case proplists:get_bool(return_warnings, Opts) of
        true ->
            case proplists:get_bool(warnings_as_errors, Opts) of
                true  -> turn_warnings_to_errors_keep(Res);
                false -> Res
            end;
        false ->
            case proplists:get_bool(warnings_as_errors, Opts) of
                true  -> turn_warnings_to_errors_remove(Res);
                false -> remove_warnings_from_res(Res)
            end
    end.

turn_warnings_to_errors_keep({ok, _Mod, _Bin, []}=Res) -> Res;
turn_warnings_to_errors_keep({ok, _MsgDefs, []}=Res)   -> Res;
turn_warnings_to_errors_keep({ok, []}=Res)             -> Res;
turn_warnings_to_errors_keep({ok, _Mod, _Bin, Warns})  -> {error, [], Warns};
turn_warnings_to_errors_keep({ok, _MsgDefs, Warns})    -> {error, [], Warns};
turn_warnings_to_errors_keep({ok, Warns})              -> {error, [], Warns};
turn_warnings_to_errors_keep({error, R, Warns})        -> {error, R, Warns}.

turn_warnings_to_errors_remove({ok, Mod, Bin, []})       -> {ok, Mod, Bin};
turn_warnings_to_errors_remove({ok, MsgDefs, []})        -> {ok, MsgDefs};
turn_warnings_to_errors_remove({ok, []})                 -> ok;
turn_warnings_to_errors_remove({ok, _Mod, _Bin, _Warns}) -> error;
turn_warnings_to_errors_remove({ok, _MsgDefs, _Warns})   -> error;
turn_warnings_to_errors_remove({ok, _Warns})             -> error;
turn_warnings_to_errors_remove({error, R, _Warns})       -> {error, R}.

remove_warnings_from_res({ok, Mod, Bin, _Warns}) -> {ok, Mod, Bin};
remove_warnings_from_res({ok, MsgDefs, _Warns})  -> {ok, MsgDefs};
remove_warnings_from_res({ok, _Warns})           -> ok;
remove_warnings_from_res({error, R, _Warns})     -> {error, R}.

get_output_format([binary | _])                -> binary;
get_output_format([{binary, true} | _])        -> binary;
get_output_format([to_proto_defs | _])         -> proto_defs;
get_output_format([{to_proto_defs, true} | _]) -> proto_defs;
get_output_format([_ | Rest])                  -> get_output_format(Rest);
get_output_format([])                          -> file.

get_erl_outdir(Opts) ->
    proplists:get_value(o_erl, Opts, get_outdir(Opts)).

get_hrl_outdir(Opts) ->
    proplists:get_value(o_hrl, Opts, get_outdir(Opts)).

get_nif_cc_outdir(Opts) ->
    proplists:get_value(o_nif_cc, Opts, get_outdir(Opts)).

get_outdir(Opts) ->
    proplists:get_value(o, Opts, ".").

clean_module_name(Mod) ->
    Clean = re:replace(atom_to_list(Mod), "[.]", "_", [global, {return,list}]),
    list_to_atom(Clean).

%% @spec format_error({error, Reason} | Reason) -> io_list()
%%           Reason = term()
%%
%% @doc Produce a plain-text error message from a reason returned by
%% for instance {@link file/2} or {@link proto_defs/2}.
format_error({error, Reason, _Warns}) -> fmt_err(Reason);
format_error({error, Reason})         -> fmt_err(Reason);
format_error(Reason)                  -> fmt_err(Reason).

%% Note: do NOT include trailing newline (\n or ~n)
fmt_err({option_error, {not_supported, maps_omitted_nif}}) ->
    ?f("Options maps, maps_unset_optional=omitted and nif is not supported");
fmt_err({parse_error, FileName, {Line, Module, ErrInfo}}) ->
    ?f("~s:~w: ~s", [FileName, Line, Module:format_error(ErrInfo)]);
fmt_err({scan_error, FileName, {Line, Module, ErrInfo}}) ->
    ?f("~s:~w: ~s", [FileName, Line, Module:format_error(ErrInfo)]);
fmt_err({import_not_found, Import, Tried}) ->
    PrettyTried = [begin
                       PrettyReason = file:format_error(Reason),
                       ?f("~n  ~ts (~s (~p))", [File,PrettyReason,Reason])
                   end
                   || {File,Reason} <- Tried],
    TriedTxt = if Tried == [] -> "";
                  true -> ", tried:"
               end,
    ?f("Could not find import file ~p~s~s", [Import, TriedTxt, PrettyTried]);
fmt_err({read_failed, File, Reason}) ->
    ?f("failed to read ~p: ~s (~p)", [File, file:format_error(Reason), Reason]);
fmt_err({post_process, Reasons}) ->
    gpb_parse:format_post_process_error({error, Reasons});
fmt_err({write_failed, File, Reason}) ->
    ?f("failed to write ~s: ~s (~p)", [File, file:format_error(Reason),Reason]);
fmt_err({invalid_options,any_translate,nif}) ->
    "Option error: Not supported: both any_translate and nif";
fmt_err(X) ->
    ?f("Unexpected error ~p", [X]).

%% @spec format_warning(Reason) -> io_list()
%%           Reason = term()
%%
%% @doc Produce a plain-text error message from a reason returned by
%% for instance {@link file/2} or {@link proto_defs/2}.
%% @end
%% Note: do NOT include trailing newline (\n or ~n)
format_warning(cyclic_message_dependencies) ->
    ?f("Warning: omitting type specs due to cyclic message references.");
format_warning(X) ->
    case io_lib:deep_char_list(X) of
        true  -> X;
        false -> ?f("Warning: Unknown warning: ~p", [X])
    end.

%% @doc Command line interface for the compiler.
%% With no proto file to compile, print a help message and exit.
-spec c() -> no_return().
c() ->
    io:format("No proto files specified.~n"),
    show_help(),
    halt(0).

%% @doc This function is intended as a command line interface for the compiler.
%% Call it from the command line as follows:
%% ```
%%    erl <erlargs> [gpb-opts] -s gpb_compile c File.proto ...
%%    erl <erlargs> -s gpb_compile c File.proto ... -extra [gpb-opts]
%% '''
%% The `<erlargs>' can be `-noshell -noinput +B -boot start_clean -pa SomeDir'
%%
%% The following options are supported:
%% <dl>
%%   <dt>`-IDir' `-I Dir'</dt>
%%   <dd>Specify include directory.
%%       Option may be specified more than once to specify
%%       several include directories.</dd>
%%   <dt>`-o Dir'</dt>
%%   <dd>Specify output directory for where to generate
%%       the <i>ProtoFile</i>.erl and <i>ProtoFile</i>.hrl</dd>
%%   <dt>`-o-erl Dir' | `-o-hrl Dir' | `-o-nif-cc Dir'</dt>
%%   <dd>Specify output directory for where to generate
%%       the <i>ProtoFile</i>.erl and <i>ProtoFile</i>.hrl respectively,
%%       and for the NIF C++ file, if the `-nif' option is specified.
%%       The `-o-erl Dir' option overrides any `-o Dir' option, and
%%       similarly for the other file-type specific output options.</dd>
%%   <dt>`-v optionally | always | never'</dt>
%%   <dd>Specify how the generated encoder should
%%       verify the message to be encoded.</dd>
%%   <dt>`-nif'</dt>
%%   <dd>Generate nifs for linking with the protobuf C(++) library.</dd>
%%   <dt>`-load_nif FunctionDefinition'</dt>
%%   <dd>Specify `FunctionDefinition' as the text that defines the
%%       function `load_nif/0'.  This is called as the `on_load'
%%       hook for loading the NIF.  See also the doc for the `load_nif'
%%       option in the {@link file/2} function.</dd>
%%   <dt>`-c true | false | auto | integer() | float()'</dt>
%%   <dd>Specify how or when the generated decoder should
%%       copy fields of type `bytes'. See the `copy_bytes' option
%%       for the function {@link file/2} for more info.</dd>
%%   <dt>`-strbin'</dt>
%%   <dd>Specify that decoded strings should be returned as binaries,
%%       instead of as strings (lists).</dd>
%%   <dt>`-pldefs'</dt>
%%   <dd>Specify that introspection functions shall return proplists
%%       instead of `#field{}' records, to make the generated code
%%       completely free of even compile-time dependencies to gpb.</dd>
%%   <dt>`-pkgs'</dt>
%%   <dd>Prepend the name of a package to every message it contains.
%%       If no package is defined, nothing will be prepended.
%%       Default is to not prepend package names for backwards
%%       compatibility, but it is needed for some proto files.</dd>
%%   <dt>`-any_translate MsFs'</dt>
%%   <dd>Call functions in `MsFs' to pack, unpack, merge and verify
%%       `google.protobuf.Any' messages. The `MsFs' is a string on the
%%       following format: `e=Mod:Fn,d=Mod:Fn[,m=Mod:Fn][,v=Mod:Fn]'.
%%       The specified modules and functinos are called and used as follows:
%%       <dl>
%%         <dt>e=Mod:Fn</dt>
%%         <dd>Call `Mod:Fn(Term)' to pack the `Term' to
%%             a `google.protobuf.Any' message.</dd>
%%         <dt>d=Mod:Fn</dt>
%%         <dd>Call `Mod:Fn(Any)' to unpack the `Any' to
%%             unpack a `google.protobuf.Any' message to a term.</dd>
%%         <dt>m=Mod:Fn</dt>
%%         <dd>Call `Mod:Fn(Term1, Term2) -> Term3' to merge two
%%             unpacked terms to a resulting Term3.</dd>
%%         <dt>v=Mod:Fn</dt>
%%         <dd>Call `Mod:Fn(Term, ErrorF) -> _' to verify an unpacked `Term'.
%%             If `Term' is valid, the function is expected to just return
%%             any value, which is ignored and discarded.
%%             If `Term' is invalid, the function is exptected to call `ErrorF'
%%             with one argument, the reason for error. That function will
%%             raise an error, which will also additionally contain the
%%             actual value of `Term' and the path to the field.</dd>
%%       </dl>
%%   </dd>
%%   <dt>`-msgprefix Prefix'</dt>
%%   <dd>Prefix each message with `Prefix'. This can be useful to
%%       when including different sub-projects that have colliding
%%       message names.</dd>
%%   <dt>`-modprefix Prefix'</dt>
%%   <dd>Prefix each module with `Prefix'. Normally the module name of
%%       the generated code is based on the name of the `.proto' file.
%%       This option prepends a prefix to the module name, which can be
%%       useful when including different sub-projects that have
%%       colliding proto file names.</dd>
%%   <dt>`-msgsuffix Suffix'</dt>
%%   <dd>Suffix each message name with `Suffix'.</dd>
%%   <dt>`-modsuffix Suffix'</dt>
%%   <dd>Suffix each module name with `Suffix'.</dd>
%%   <dt>`-msgtolower'</dt>
%%   <dd>ToLower each message. Any prefixes/suffixes are added
%%       after case modification.</dd>
%%   <dt>`-il'</dt>
%%   <dd>Generate code that include gpb.hrl using `-include_lib'
%%       instead of `-include', which is the default.</dd>
%%   <dt>`-type'</dt>
%%   <dd>Enables `::Type()' annotations in the generated .hrl file.</dd>
%%   <dt>`-descr'</dt>
%%   <dd>Generate self-description information.</dd>
%%   <dt>`-maps'</dt>
%%   <dd>Generate code that will accept and produce maps instead of
%%       records. No .hrl file will be generated. See the `maps' option
%%       for the function {@link file/2} for more info.</dd>
%%   <dt>`-maps_unset_optional omitted | present_undefined'</dt>
%%   <dd>Specifies the internal format for optional fields that are unset.</dd>
%%   <dt>`-erlc_compile_options Options'</dt>
%%   <dd>Specifies compilation options, in a comma separated string, to pass
%%       along to the \-compile\(\) directive on the generated code.</dd>>
%%   <dt>`-Werror', `-W1', `-W0', `-W', `-Wall'</dt>
%%   <dd>`-Werror' means treat warnings as errors<br></br>
%%       `-W1' enables warnings, `-W0' disables warnings.<br></br>
%%       `-W' and `-Wall' are the same as `-W1'</dd>
%%   <dt>`--help' or `-h'</dt>
%%   <dd>Show help.</dd>
%%   <dt>`--version' or `-V'</dt>
%%   <dd>Show the version number of gpb.</dd>
%% </dl>
%% If several files are specified, each is compiled individually, no
%% checking is done for instance for multiply defined messages or
%% fields across files, such as the `protoc' does.
-spec c([string() | atom()]) -> no_return().
c([F | _]=Files) when is_atom(F); is_list(F) -> %% invoked with -s or -run
    erlang:system_flag(backtrace_depth, 32),
    FileNames = [if is_atom(File)     -> atom_to_list(File);
                    is_list(File)     -> File
                 end
                 || File <- Files],
    InitArgs = init_args_to_argv(init:get_arguments()),
    PlainArgs = init:get_plain_arguments(),
    Argv = InitArgs ++ PlainArgs ++ FileNames,
    case parse_opts_and_args(Argv) of
        {ok, {Opts, Args}} ->
            c(Opts, Args);
        {error, Reason} ->
            io:format("Error: ~s.~n", [Reason]),
            show_args(),
            halt(1)
    end.

init_args_to_argv(InitArgs) ->
    lists:append([["-"++atom_to_list(OptName) | OptArgs]
                  || {OptName, OptArgs} <- InitArgs,
                     is_gpb_opt(OptName)]).

%% Opts are expected to be on same format as accepted by file/2.
%% passed by parse_opts_and_args/2.
c(Opts, Args) ->
    case determine_cmdline_op(Opts, Args) of
        error  ->
            show_help(),
            halt(1);
        show_help  ->
            show_help(),
            halt(0);
        show_version  ->
            show_version(),
            halt(0);
        compile ->
            Opts2 = Opts ++ [report_warnings, report_errors],
            Results = [file(FileName, Opts2) || FileName <- Args],
            case lists:usort(Results) of
                [ok]  -> halt(0);
                _Errs -> halt(1)
            end
    end.

parse_opts_and_args(Argv) ->
    do_parse_argv(Argv, [], []).

do_parse_argv(["-"++OptName=Opt | Rest], Opts, Files) ->
    case find_opt_spec(OptName) of
        {ok, OptSpec} ->
            case parse_opt(OptName, OptSpec, Rest) of
                {ok, {ParsedOpt, Rest2}} ->
                    do_parse_argv(Rest2, [ParsedOpt | Opts], Files);
                {error, Reason} ->
                    {error, Reason}
            end;
        error ->
            {error, "Unknown option " ++ Opt}
    end;
do_parse_argv([File | Rest], Opts, Files) ->
    do_parse_argv(Rest, Opts, [File | Files]);
do_parse_argv([], Opts, Files) ->
    {ok, {lists:reverse(Opts), lists:reverse(Files)}}.

is_gpb_opt(InitArgOptAtom) ->
    find_opt_spec(atom_to_list(InitArgOptAtom)) /= error.

find_opt_spec(OptName) ->
    case [OptSpec || OptSpec <- opt_specs(), opt_matches(OptName, OptSpec)] of
        [] ->
            error;
        [OptSpec] ->
            {ok, OptSpec}
    end.

opt_matches(Opt, {OptName, 'string_maybe_appended()', _OptTag, _Descr}) ->
    lists:prefix(OptName, Opt);
opt_matches(Opt, {OptName, _Type, _OptTag, _Descr}) ->
    Opt == OptName.

parse_opt(Opt, {OptName, 'string_maybe_appended()', OptTag, _Descr}, Rest) ->
    case {Opt, Rest} of
        {OptName, [H | Rest2]} ->
            {ok, {{OptTag, H}, Rest2}};
        {OptName, []} ->
            {error, "Missing argument for option -" ++ OptName};
        _ ->
            true = lists:prefix(OptName, Opt),
            OptArg = string:substr(Opt, length(OptName)+1),
            {ok, {{OptTag, OptArg}, Rest}}
    end;
parse_opt(OptName, {OptName, undefined, OptTag, _Descr}, Rest) ->
    {ok, {OptTag, Rest}};
parse_opt(OptName, {OptName, 'string()', OptTag, _Descr}, [OptArg | Rest]) ->
    {ok, {{OptTag, OptArg}, Rest}};
parse_opt(OptName, {OptName, F, OptTag, _Descr}, Rest) when is_function(F) ->
    F(OptTag, Rest);
parse_opt(OptName, {OptName, Alternatives, OptTag, _Descr}, [OptArg | Rest]) ->
    case parse_opt_alts(tuple_to_list(Alternatives), OptArg, OptTag) of
        {ok, Opt} -> {ok, {Opt, Rest}};
        error     -> {error, "Invalid argument for -" ++ OptName}
    end;
parse_opt(OptName, _OptSpec, []) ->
    {error, "Missing argument for option -" ++ OptName}.

parse_opt_alts(['number()' | Rest], OptArg, OptTag) ->
    case string_to_number(OptArg) of
        {ok, Value} -> {ok, {OptTag, Value}};
        error       -> parse_opt_alts(Rest, OptArg, OptTag)
    end;
parse_opt_alts([Value | Rest], OptArg, OptTag) ->
    case atom_to_list(Value) of
        OptArg -> {ok, {OptTag, Value}};
        _      -> parse_opt_alts(Rest, OptArg, OptTag)
    end;
parse_opt_alts([], _OptArg, _OptTag) ->
    error.

opt_specs() ->
    [
     {"I", 'string_maybe_appended()', i, "\n"
      "       Specify include directory.\n"
      "       Option may be specified more than once to specify\n"
      "       several include directories.\n"},
     {"o", 'string()', o, "Dir\n"
      "       Specify output directory for where to generate\n"
      "       the <ProtoFile>.erl and <ProtoFile>.hrl\n"},
     {"o-erl", 'string()', o_erl, "Dir\n"
      "       Specify output directory for where to generate\n"
      "       the <ProtoFile>.erl.\n"
      "       The -o-erl Dir option overrides any -o Dir option, and\n"
      "       similarly for the other file-type specific output options.\n"},
     {"o-hrl", 'string()', o_hrl, "Dir\n"
      "       Specify output directory for where to generate\n"
      "       the <ProtoFile>.hrl\n"},
     {"o-nif-cc", 'string()', o_nif_cc, "Dir\n"
      "       Specify output directory for where to generate\n"
      "       the NIF C++ file, if the -nif option is specified\n"},
     {"nif", undefined, nif, "\n"
      "       Generate nifs for linking with the protobuf C(++) library.\n"},
     {"load_nif", 'string()', load_nif, "FunctionDefinition\n"
      "       Specify FunctionDefinition as the text that defines the\n"
      "       function load_nif/0.  This is called as the -on_load.\n"
      "       hook for loading the NIF.\n"},
     {"v", {optionally, always, never}, verify, " optionally | always | never\n"
      "       Specify how the generated encoder should\n"
      "       verify the message to be encoded.\n"},
     {"c", {true, false, auto, 'number()'}, copy_bytes,
      " true | false | auto | number()\n"
      "       Specify how or when the generated decoder should\n"
      "       copy fields of type bytes.\n"},
     {"strbin", undefined, strings_as_binaries, "\n"
      "       Specify that decoded strings should be returned as binaries,\n"
      "       instead of as strings (lists).\n"},
     {"pldefs", undefined, defs_as_proplists, "\n"
      "       Specify that introspection functions shall return proplists\n"
      "       instead of #field{} records, to make the generated code\n"
      "       completely free of even compile-time dependencies to gpb.\n"},
     {"pkgs", undefined, use_packages, "\n"
      "       Prepend the name of a package to every message it contains.\n"
      "       If no package is defined, nothing will be prepended.\n"
      "       Default is to not prepend package names for backwards\n"
      "       compatibility, but it is needed for some proto files.\n"},
     {"any_translate", fun opt_any_translate/2, any_translate,
      " e=Mod:Fn,d=Mod:Fn[,m=Mod:Fn][,v=Mod:Fn]\n"
      "       For a google.protobuf.Any message, call Mod:Fn to:\n"
      "       - encode (calls Mod:Fn(Term) -> AnyMessage to pack)\n"
      "       - decode (calls Mod:Fn(AnyMessage) -> Term to unpack)\n"
      "       - merge  (calls Mod:Fn(Term,Term2) -> Term3 to merge unpacked)\n"
      "       - verify (calls Mod:Fn(Term,ErrorF) -> _ to verify unpacked)\n"},
     {"msgprefix", 'string()', msg_name_prefix, "Prefix\n"
      "       Prefix each message with Prefix.\n"},
     {"modprefix", 'string()', module_name_prefix, "Prefix\n"
      "       Prefix the module name with Prefix.\n"},
     {"msgsuffix", 'string()', msg_name_suffix, "Suffix\n"
      "       Suffix each message with Suffix.\n"},
     {"msgtolower", undefined, msg_name_to_lower, "ToLower\n"
      "       ToLower each message.  Any prefixes/suffixes are added\n"
      "       after case modification.\n"},
     {"modsuffix", 'string()', module_name_suffix, "Suffix\n"
      "       Suffix the module name with Suffix.\n"},
     {"il", undefined, include_as_lib, "\n"
      "       Generate code that includes gpb.hrl using -include_lib\n"
      "       instead of -include, which is the default.\n"},
     {"type", undefined, type_specs, "\n"
      "       Enables `::Type()' annotations in the generated .hrl file.\n"},
     {"descr", undefined, descriptor, "\n"
      "       Generate self-description information.\n"},
     {"maps", undefined, maps, "\n"
      "       Generate code that will accept and produce maps instead of\n"
      "       records.\n"},
     {"maps_unset_optional", {omitted, present_undefined}, maps_unset_optional,
      "omitted | present_undefined\n"
      "       Specifies the internal format for optional fields\n"
      "       that are unset.\n"},
     {"erlc_compile_options", 'string()', erlc_compile_options, "String\n"
      "       Specifies compilation options, in a comma separated string, to\n"
      "       pass along to the -compile() directive on the generated code.\n"},
     {"Werror",undefined, warnings_as_errors, "\n"
      "       Treat warnings as errors\n"},
     {"W1", undefined, report_warnings, "\n"
      "       Report warnings\n"},
     {"W0", undefined, {report_warnings,false}, "\n"
      "       Do not report warnings\n"},
     {"Wall", undefined, report_warnings, "\n"
      "       Same as -W1\n"},
     {"W", undefined, report_warnings, "\n"
      "       Same as -W1\n"},
     {"h", undefined, help, "\n"
      "       Show help\n"},
     {"-help", undefined, help, "\n"
      "       Show help\n"},
     {"V", undefined, version, "\n"
      "       Show version\n"},
     {"-version", undefined, version, "\n"
      "       Show version\n"}
    ].

opt_any_translate(OptTag, [S | Rest]) ->
    try
        Ts = string:tokens(S, ","),
        Opt = {OptTag, [opt_any_translate_mfa(T) || T <- Ts]},
        {ok, {Opt, Rest}}
    catch throw:{badopt,ErrText} ->
            {error, ErrText}
    end.

opt_any_translate_mfa("e="++MF) -> {encode,opt_mf_str(MF, 1)};
opt_any_translate_mfa("d="++MF) -> {decode,opt_mf_str(MF, 1)};
opt_any_translate_mfa("m="++MF) -> {merge, opt_mf_str(MF, 2)};
opt_any_translate_mfa("v="++MF) -> {verify,opt_mf_str_verify(MF)};
opt_any_translate_mfa(X) -> throw({badopt,"Invalid translation spec: "++X}).

opt_mf_str(S, Arity) ->
    case string:tokens(S, ":") of
        [M,F] -> {list_to_atom(M),list_to_atom(F),opt_arg_template(Arity)};
        _     -> throw({badopt,"Invalid Mod:Fn spec: "++S})
    end.

opt_mf_str_verify(S) ->
    {M,F,[A]} = opt_mf_str(S, 1),
    {M,F,[A,'$errorf']}.

opt_arg_template(Arity) ->
    [list_to_atom(?ff("$~w", [I])) || I <- lists:seq(1,Arity)].

determine_cmdline_op(Opts, FileNames) ->
    case {lists:member(help, Opts), lists:member(version, Opts)} of
        {true, _} -> show_help;
        {_, true} -> show_version;
        _         -> if FileNames == [] -> error;
                        FileNames /= [] -> compile
                     end
    end.

show_help() ->
    io:format(
      "gpb version ~s~n"
      "Usage: erl <erlargs> [gpb-opts] -s ~p c <ProtoFile>.proto~n"
      "   or: erl <erlargs> -s ~p c <ProtoFile>.proto -extra [gpb-opts]~n"
      "Typical erlargs = -noshell -noinput +B -boot start_clean -pa SomeDir~n"
      "~n",
      [gpb:version_as_string(), ?MODULE, ?MODULE]),
    show_args().

show_arg({OptDef, 'string_maybe_appended()', _, OptDoc}) ->
    io:format("   -~s   -~sOption ~s", [OptDef, OptDef, OptDoc]);
show_arg({OptDef, _, _, OptDoc}) ->
    io:format("   -~s ~s", [OptDef, OptDoc]).

show_args() ->
    io:format(
      "Recognized gpb-opts: (see the edoc for ~p for further details)~n",
      [?MODULE]),
    lists:foreach(fun show_arg/1, opt_specs()).

show_version() ->
    io:format("gpb version ~s~n", [gpb:version_as_string()]).

string_to_number(S) ->
    try {ok, list_to_integer(S)}
    catch error:badarg ->
            try {ok, list_to_float(S)}
            catch error:badarg -> error
            end
    end.

parse_file(FName, Opts) ->
    case parse_file_and_imports(FName, Opts) of
        {ok, {Defs1, _AllImported}} ->
            case gpb_parse:post_process_all_files(Defs1, Opts) of
                {ok, Defs2} ->
                    {ok, Defs2};
                {error, Reasons} ->
                    {error, {post_process, Reasons}}
            end;
        {error, Reason} ->
            {error, Reason}
    end.

parse_file_and_imports(FName, Opts) ->
    parse_file_and_imports(FName, [FName], Opts).

parse_file_and_imports(FName, AlreadyImported, Opts) ->
    case locate_import(FName, Opts) of
        {ok, Contents} ->
            %% Add to AlreadyImported to prevent trying to import it again: in
            %% case we get an error we don't want to try to reprocess it later
            %% (in case it is multiply imported) and get the error again.
            AlreadyImported2 = [FName | AlreadyImported],
            case scan_and_parse_string(binary_to_list(Contents),FName,Opts) of
                {ok, Defs} ->
                    Imports = gpb_parse:fetch_imports(Defs),
                    Opts2 = ensure_include_path_to_wellknown_types_if_proto3(
                              Defs, Imports, Opts),
                    read_and_parse_imports(Imports, AlreadyImported2,
                                           Defs, Opts2);
                {error, Reason} ->
                    {error, Reason}
            end;
        {error, Reason} ->
            {error, Reason}
    end.

scan_and_parse_string(S, FName, Opts) ->
    case gpb_scan:string(S) of
        {ok, Tokens, _} ->
            case gpb_parse:parse(Tokens++[{'$end', 999}]) of
                {ok, ParseTree} ->
                    case gpb_parse:post_process_one_file(ParseTree, Opts) of
                        {ok, Result} ->
                            {ok, Result};
                        {error, Reason} ->
                            {error, {parse_error, FName, Reason}}
                    end;
                {error, {_Line, _Module, _ErrInfo}=Reason} ->
                    {error, {parse_error, FName, Reason}}
            end;
        {error, {_Line0, _Module, _ErrInfo}=Reason, _Line1} ->
            {error, {scan_error, FName, Reason}}
    end.


read_and_parse_imports([Import | Rest], AlreadyImported, Defs, Opts) ->
    case lists:member(Import, AlreadyImported) of
        true ->
            read_and_parse_imports(Rest, AlreadyImported, Defs, Opts);
        false ->
            case import_it(Import, AlreadyImported, Defs, Opts) of
                {ok, {Defs2, Imported2}} ->
                    read_and_parse_imports(Rest, Imported2, Defs2, Opts);
                {error, Reason} ->
                    {error, Reason}
            end
    end;
read_and_parse_imports([], Imported, Defs, _Opts) ->
    {ok, {Defs, Imported}}.

import_it(Import, AlreadyImported, Defs, Opts) ->
    %% FIXME: how do we handle scope of declarations,
    %%        e.g. options/package for imported files?
    case parse_file_and_imports(Import, AlreadyImported, Opts) of
        {ok, {MoreDefs, MoreImported}} ->
            Defs2 = Defs++MoreDefs,
            Imported2 = lists:usort(AlreadyImported++MoreImported),
            {ok, {Defs2, Imported2}};
        {error, Reason} ->
            {error, Reason}
    end.

locate_import(Import, Opts) ->
    ImportPaths = [Path || {i, Path} <- Opts],
    locate_import_aux(ImportPaths, Import, Opts, []).

locate_import_aux([Path | Rest], Import, Opts, Tried) ->
    File = filename:join(Path, Import),
    case file_read_file_info(File, Opts) of
        {ok, #file_info{access = A}} when A == read; A == read_write ->
            case file_read_file(File, Opts) of
                {ok,B} ->
                    {ok, B};
                {error, Reason} ->
                    {error, {read_failed, File, Reason}}
            end;
        {ok, #file_info{}} ->
            locate_import_aux(Rest, Import, Opts, Tried);
        {error, Reason} ->
            locate_import_aux(Rest, Import, Opts, [{File,Reason} | Tried])
    end;
locate_import_aux([], Import, _Opts, Tried) ->
    {error, {import_not_found, Import, Tried}}.

ensure_include_path_to_wellknown_types_if_proto3(Defs, Imports, Opts) ->
    case proplists:get_value(syntax, Defs) of
        "proto3" ->
            case lists:any(fun imports_wellknown/1, Imports) of
                true ->
                    PrivDir = get_priv_dir(),
                    Wellknown = filename:join(PrivDir, "proto3"),
                    sanity_check_installation_wellknown_proto3(Wellknown),
                    add_opt_unless_present({i,Wellknown}, Opts);
                false ->
                    Opts
            end;
        _ ->
            Opts
    end.

imports_wellknown("google/protobuf/"++_) -> true;
imports_wellknown(_) -> false.

add_opt_unless_present(Opt, [Opt | Rest]) ->
    [Opt | Rest];
add_opt_unless_present(Opt, [H | Rest]) ->
    [H | add_opt_unless_present(Opt, Rest)];
add_opt_unless_present(Opt, []) ->
    [Opt].

get_priv_dir() ->
    case application:get_application(?MODULE) of
        {ok,CurrApp} ->
            code:priv_dir(CurrApp);
        undefined ->
            %% Not loaded as an application, just executing code;
            %% from an escript possibly? (or even from an ez archive?)
            MDir = filename:dirname(code:which(?MODULE)),
            case filename:basename(MDir) of
                "ebin" ->
                    filename:join(filename:dirname(MDir), "priv");
                _ ->
                    case code:priv_dir(gpb) of % hard-wired app name...
                        Dir when is_list(Dir) ->
                            Dir;
                        {error,Reason} ->
                            error({failed_to_locate_privdir,Reason})
                    end
            end
    end.

sanity_check_installation_wellknown_proto3(WellknownDir) ->
    case filelib:is_dir(WellknownDir) of
        true ->
            ok;
        false ->
            error({your_installation_is_missing_the, WellknownDir, directory,
                   which_is_expected_to_house_proto3_well_known_types,
                   such_as, ["google/protobuf/timestamp.proto",
                             "google/protobuf/duration.proto", and_more]})
    end.

try_topsort_defs(Defs) ->
    G = digraph:new(),
    [digraph:add_vertex(G, M) || {{msg,M}, _Fields} <- Defs],
    fold_msg_fields(fun(From, #?gpb_field{type={msg,To}}, _) ->
                            digraph:add_edge(G, From, To);
                       (_MsgName, _Feild, _Acc) ->
                            ok
                    end,
                    ok,
                    Defs),
    case digraph_utils:topsort(G) of
        false ->
            digraph:delete(G),
            {false, Defs};
        Order ->
            digraph:delete(G),
            ROrder = lists:reverse(Order),
            OrderedMsgDefs = [lists:keyfind({msg,M},1,Defs) || M <- ROrder],
            {true, OrderedMsgDefs ++ (Defs -- OrderedMsgDefs)}
    end.

possibly_adjust_typespec_opt(true=_IsAcyclic, Opts) ->
    {[], Opts};
possibly_adjust_typespec_opt(false=_IsAcyclic, Opts) ->
    case get_type_specs_by_opts(Opts) of
        true  ->
            %% disable `type_specs' option
            Opts1 = delete_bool_opt(type_specs, Opts),
            {[cyclic_message_dependencies], Opts1};
        false ->
            {[], Opts}
    end.

%% -- analysis -----------------------------------------------------

analyze_defs(Defs, Opts) ->
    MapTypes = find_map_types(Defs),
    MapsAsMsgs = map_types_to_msgs(sets:to_list(MapTypes)),
    #anres{used_types          = find_used_types(Defs),
           known_msg_size      = find_msgsizes_known_at_compile_time(
                                   MapsAsMsgs ++ Defs),
           msg_occurrences     = find_msg_occurrences(MapsAsMsgs ++ Defs),
           fixlen_types        = find_fixlen_types(MapsAsMsgs ++ Defs),
           num_packed_fields   = find_num_packed_fields(MapsAsMsgs ++ Defs),
           num_fields          = find_num_fields(MapsAsMsgs ++ Defs),
           d_field_pass_method = compute_decode_field_pass_methods(
                                   MapsAsMsgs ++ Defs, Opts),
           maps_as_msgs        = MapsAsMsgs,
           translations        = compute_translations(Defs, Opts),
           map_types           = MapTypes}.

find_map_types(Defs) ->
    fold_msg_fields(
      fun(_MsgName, #?gpb_field{type={map,KeyType,ValueType}}, Acc) ->
              sets:add_element({KeyType,ValueType}, Acc);
         (_MsgName, _Field, Acc) ->
              Acc
      end,
      sets:new(),
      Defs).

map_types_to_msgs(MapTypes) ->
    [{{msg, map_type_to_msg_name(KeyType,ValueType)},
      gpb:map_item_pseudo_fields(KeyType, ValueType)}
     || {KeyType,ValueType} <- MapTypes].

map_type_to_msg_name(KeyType, {msg,MsgName}) ->
    list_to_atom(?ff("map<~s,~s>", [KeyType, MsgName]));
map_type_to_msg_name(KeyType, {enum,EnumName}) ->
    list_to_atom(?ff("map<~s,~s>", [KeyType, EnumName]));
map_type_to_msg_name(KeyType, ValueType) ->
    list_to_atom(?ff("map<~s,~s>", [KeyType, ValueType])).

find_used_types(Defs) ->
    fold_msg_fields(
      fun(_MsgName, #?gpb_field{type={map,KeyType,ValueType}}, Acc) ->
              Acc1 = sets:add_element(KeyType, Acc),
              sets:add_element(ValueType, Acc1);
         (_MsgName, #?gpb_field{type=Type}, Acc) ->
              sets:add_element(Type, Acc)
      end,
      sets:new(),
      Defs).

find_msg_occurrences(Defs) ->
    %% Don't "count" occurrences inside oneof fields
    fold_msg_fields_o(
      fun(_MsgName, #?gpb_field{type=Type, occurrence=Occ}, false, Acc) ->
              case Type of
                  {msg,SubMsgName} ->
                      add_occurrence(SubMsgName, Occ, Acc);
                  _Other ->
                      Acc
              end;
         (_MsgName, #?gpb_field{}, {true, _CFName}, Acc) ->
              Acc
      end,
      dict:new(),
      Defs).

add_occurrence(MsgName, Occurrence, D) ->
    case dict:find(MsgName, D) of
        {ok, Occurrences0} ->
            dict:store(MsgName, lists:usort([Occurrence | Occurrences0]), D);
        error ->
            dict:store(MsgName, [Occurrence], D)
    end.

find_fixlen_types(Defs) ->
    fold_msg_fields(
      fun(_, #?gpb_field{type=Type, occurrence=Occ}=FieldDef, Acc) ->
              IsPacked = is_packed(FieldDef),
              FixlenTypeInfo = #ft{type       = Type,
                                   occurrence = Occ,
                                   is_packed  = IsPacked},
              case Type of
                  fixed32  -> sets:add_element(FixlenTypeInfo, Acc);
                  sfixed32 -> sets:add_element(FixlenTypeInfo, Acc);
                  float    -> sets:add_element(FixlenTypeInfo, Acc);
                  fixed64  -> sets:add_element(FixlenTypeInfo, Acc);
                  sfixed64 -> sets:add_element(FixlenTypeInfo, Acc);
                  double   -> sets:add_element(FixlenTypeInfo, Acc);
                  _        -> Acc
              end
      end,
      sets:new(),
      Defs).

find_num_packed_fields(Defs) ->
    fold_msg_fields(fun(_MsgName, FieldDef, Acc) ->
                            case is_packed(FieldDef) of
                                true  -> Acc + 1;
                                false -> Acc
                            end
                    end,
                    0,
                    Defs).

%% Loop over all message fields, including oneof-fields
%% Call Fun for all #?gpb_fields{}, skip over non-msg defs
fold_msg_fields(Fun, InitAcc, Defs) ->
    fold_msg_fields_o(
      fun(MsgName, Field, _IsOneOf, Acc) -> Fun(MsgName, Field, Acc) end,
      InitAcc,
      Defs).

fold_msgdef_fields(Fun, InitAcc, Fields) ->
    fold_msgdef_fields_o(
      fun(Field, _IsOneOf, Acc) -> Fun(Field, Acc) end,
      InitAcc,
      Fields).

%% The fun takes 4 args: Fun(Msgname, #?gpb_field{}, IsOneof, Acc) -> Acc1
fold_msg_fields_o(Fun, InitAcc, Defs) ->
    lists:foldl(
      fun({{msg, MsgName}, Fields}, Acc) ->
              FFun = fun(Field, IsOneOf, FAcc) ->
                             Fun(MsgName, Field, IsOneOf, FAcc)
                     end,
              fold_msgdef_fields_o(FFun, Acc, Fields);
         (_Def, Acc) ->
              Acc
      end,
      InitAcc,
      Defs).

%% The fun takes 3 args: Fun(#?gpb_field{}, IsOneof, Acc) -> Acc1
fold_msgdef_fields_o(Fun, InitAcc, Fields) ->
    lists:foldl(
      fun(#?gpb_field{}=Field, Acc) ->
              Fun(Field, false, Acc);
         (#gpb_oneof{name=CFName, fields=OFields}, Acc) ->
              IsOneOf = {true, CFName},
              lists:foldl(fun(OField, OAcc) -> Fun(OField, IsOneOf, OAcc) end,
                          Acc,
                          OFields)
      end,
      InitAcc,
      Fields).

%% The fun takes two args: Fun(#?gpb_field{}, IsOneofField) -> term()
map_msgdef_fields_o(Fun, Fields) ->
    lists:reverse(
      lists:foldl(
        fun(#?gpb_field{}=Field, Acc) ->
                [Fun(Field, false) | Acc];
           (#gpb_oneof{name=CFName, fields=OFields}, Acc) ->
                IsOneOf = {true, CFName},
                lists:foldl(fun(OField, OAcc) -> [Fun(OField, IsOneOf) | OAcc]
                            end,
                            Acc,
                            OFields)
        end,
        [],
        Fields)).

find_num_fields(Defs) ->
    lists:foldl(fun({MsgName, MsgDef}, Acc) ->
                        dict:store(MsgName, length(MsgDef), Acc)
                end,
                dict:new(),
                [{MsgName, MsgDef} || {{msg, MsgName}, MsgDef} <- Defs]).

find_msgsizes_known_at_compile_time(Defs) ->
    T = ets:new(gpb_msg_sizes, [set, public]),
    [find_msgsize(MsgName, Defs, T) || {{msg,MsgName},_Fields} <- Defs],
    Result = dict:from_list(ets:tab2list(T)),
    ets:delete(T),
    Result.

find_msgsize(MsgName, Defs, T) ->
    case ets:lookup(T, MsgName) of
        [] ->
            {{msg,MsgName}, Fields} = lists:keyfind({msg,MsgName}, 1, Defs),
            Result = find_msgsize_2(Fields, 0, Defs, T),
            ets:insert(T, {MsgName, Result}),
            Result;
        [{MsgName, Result}] ->
            Result
    end.

find_msgsize_2([#gpb_oneof{} | _], _AccSize, _Defs, _T) ->
    undefined;
find_msgsize_2([#?gpb_field{occurrence=repeated} | _], _AccSize, _Defs, _T) ->
    undefined;
find_msgsize_2([#?gpb_field{occurrence=optional} | _], _AccSize, _Defs, _T) ->
    undefined;
find_msgsize_2([#?gpb_field{type=Type, fnum=FNum} | Rest], AccSize, Defs, T) ->
    FKey = gpb:encode_varint((FNum bsl 3) bor gpb:encode_wiretype(Type)),
    FKeySize = byte_size(FKey),
    case Type of
        sint32   -> undefined;
        sint64   -> undefined;
        int32    -> undefined;
        int64    -> undefined;
        uint32   -> undefined;
        uint64   -> undefined;
        bool     -> find_msgsize_2(Rest, AccSize+FKeySize+1, Defs, T);
        {enum,EnumName} ->
            case all_enum_values_encode_to_same_size(EnumName, Defs) of
                {yes, ESize} ->
                    find_msgsize_2(Rest, AccSize+FKeySize+ESize, Defs, T);
                no ->
                    undefined
            end;
        fixed64  -> find_msgsize_2(Rest, AccSize+FKeySize+8, Defs, T);
        sfixed64 -> find_msgsize_2(Rest, AccSize+FKeySize+8, Defs, T);
        double   -> find_msgsize_2(Rest, AccSize+FKeySize+8, Defs, T);
        string   -> undefined;
        bytes    -> undefined;
        {msg,MsgName} ->
            case find_msgsize(MsgName, Defs, T) of
                MsgSize when is_integer(MsgSize) ->
                    SizeOfLength = byte_size(gpb:encode_varint(MsgSize)),
                    SubMsgFieldSize = FKeySize + SizeOfLength + MsgSize,
                    find_msgsize_2(Rest, AccSize + SubMsgFieldSize, Defs, T);
                undefined ->
                    undefined
            end;
        fixed32  -> find_msgsize_2(Rest, AccSize+FKeySize+4, Defs, T);
        sfixed32 -> find_msgsize_2(Rest, AccSize+FKeySize+4, Defs, T);
        float    -> find_msgsize_2(Rest, AccSize+FKeySize+4, Defs, T)
    end;
find_msgsize_2([], AccSize, _Defs, _T) ->
    AccSize.


all_enum_values_encode_to_same_size(EnumName, Defs) ->
    {{enum,EnumName}, EnumDef} = lists:keyfind({enum,EnumName}, 1, Defs),
    EnumSizes = [begin
                     <<N:64/unsigned-native>> = <<Value:64/signed-native>>,
                     byte_size(gpb:encode_varint(N))
                 end
                 || {_EnumSym, Value} <- EnumDef],
    case lists:usort(EnumSizes) of
        [Size] -> {yes, Size};
        _      -> no
    end.

compute_decode_field_pass_methods(Defs, Opts) ->
    lists:foldl(fun({MsgName, MsgDef}, D) ->
                        PassHow = d_field_pass_method(MsgName, MsgDef, Opts),
                        dict:store(MsgName, PassHow, D)
                end,
                dict:new(),
                [{MsgName, MsgDefs} || {{msg, MsgName}, MsgDefs} <- Defs]).


d_field_pass_method(MsgName, MsgDef, Opts) ->
    %% Allow overriding options, mainly intended for testing
    case proplists:get_value({field_pass_method,MsgName}, Opts) of
        undefined ->
            case proplists:get_value(field_pass_method, Opts) of
                undefined ->
                    d_field_pass_method(MsgDef);
                Method when Method==pass_as_record; Method==pass_as_params ->
                    Method
            end;
        Method when Method==pass_as_record; Method==pass_as_params ->
            Method
    end.

d_field_pass_method(MsgDef) ->
    %% Compute estimated costs:
    %% Either passing a message record, or pass the fields as parameters
    %% to the functions, one parameter for each field, then as the last
    %% operation, stuff all parameters into a record.
    %%
    %% There are different advantages and disadvantages:
    %% - Updating fields in a record means the vm will have to verify
    %%   that the term is a record (for each time a field is parsed/added)
    %% - Passing the fields eliminates the cost above, but for each
    %%   (non-tail-recursive) function call, the field-parameters will
    %%   be saved to the stack, then restored after the call.
    %%   Such function calls, are: call to unicode:characters_to_list
    %%   for strings, calls to parse sub messages or packed fields and
    %%   final top-level calls to lists:reverse for repeated fields.
    NF = length(MsgDef), %% num fields (awk-istic terminology)
    if NF >= 250 ->
            pass_as_record; %% Functions can take at most 255 arguments
       NF == 0 ->
            pass_as_params;
       true ->
            NumSubMsgFields = count_submsg_fields(MsgDef),
            NumMapFields = count_map_fields(MsgDef),
            IsMsgDominatedBySubMsgsOrMaps =
                (NumSubMsgFields + NumMapFields) / NF > 0.5,
            if IsMsgDominatedBySubMsgsOrMaps, NF >= 100 ->
                    pass_as_record;
               true ->
                    pass_as_params
            end
    end.

count_submsg_fields(MsgDef) ->
    fold_msgdef_fields(fun(#?gpb_field{type={msg,_}}, N) -> N+1;
                          (#?gpb_field{}, N)             -> N
                       end,
                       0,
                       MsgDef).

count_map_fields(MsgDef) ->
    fold_msgdef_fields(fun(#?gpb_field{type={map,_,_}}, N) -> N+1;
                          (#?gpb_field{}, N)               -> N
                       end,
                       0,
                       MsgDef).

compute_translations(Defs, Opts) ->
    remove_empty_translations(
      remove_merge_translations_for_repeated_elements(
        lists:foldl(
          fun({Name, Dict}, D) ->
                  %% For now it is an (internal) error if translations overlap,
                  %% (don't expect that to happen with current translations)
                  %% but in the future (eg with user-specified translations)
                  %% they might stack instead: ie Ts1 ++ Ts2 instead of error.
                  dict:merge(
                    fun(Key, Ts1, Ts2) ->
                            error({error,{duplicate_translation,
                                          {when_adding_transls_for,Name},
                                          {key,Key},
                                          {translations,Ts1,Ts2}}})
                    end,
                    Dict, D)
          end,
          dict:new(),
          [{map_translations, compute_map_translations(Defs, Opts)},
           {any_translations, compute_any_translations(Defs, Opts)}]))).

remove_merge_translations_for_repeated_elements(D) ->
    dict:map(fun(Key, Ops) ->
                     case is_repeated_element_path(Key) of
                         true -> lists:keydelete(merge, 1, Ops);
                         false -> Ops
                     end
             end,
             D).

is_repeated_element_path([_, _, []]) -> true;
is_repeated_element_path(_) -> false.

remove_empty_translations(D) ->
    dict:filter(fun(_Key, Ops) -> Ops /= [] end, D).

compute_map_translations(Defs, Opts) ->
    MapInfos =
        fold_msg_fields(
          fun(MsgName, #?gpb_field{name=FName, type={map,KType,VType}}, Acc) ->
                  [{{MsgName, FName}, {KType, VType}} | Acc];
             (_MsgName, _Field, Acc) ->
                  Acc
          end,
          [],
          Defs),
    MapsOrRecords = get_records_or_maps_by_opts(Opts),
    dict:from_list(
      lists:append(
        [begin
             MapAsMsgName = map_type_to_msg_name(KeyType, ValueType),
             case MapsOrRecords of
                 records ->
                     [{[MsgName,FName,[]],
                       [{encode, {mt_maptuple_to_pseudomsg_r,
                                  ['$1',MapAsMsgName]}}]},
                      {[MsgName,FName],
                       [{decode_init_default, {mt_empty_map_r,[]}},
                        {decode_repeated_add_elem,{mt_add_item_r,['$1','$2']}},
                        {decode_repeated_finalize,{mt_finalize_items_r,['$1']}},
                        {merge, {mt_merge_maptuples_r,['$1','$2']}}]}];
                 maps ->
                     [{[MsgName,FName,[]],
                       [{encode, {mt_maptuple_to_pseudomsg_m, ['$1']}}]},
                      {[MsgName,FName],
                       [{encode, {mt_map_to_list_m,['$1']}},
                        {decode_init_default, {mt_empty_map_m,[]}},
                        {decode_repeated_add_elem,{mt_add_item_m,['$1','$2']}},
                        {decode_repeated_finalize,{id,['$1']}},
                        {merge, {mt_merge_maps_m,['$1','$2']}}]}]
             end
         end
         || {{MsgName, FName}, {KeyType, ValueType}} <- MapInfos])).

compute_any_translations(Defs, Opts) ->
    case proplists:get_value(any_translate,Opts) of
        undefined ->
            dict:new();
        AnyTranslations ->
            compute_any_translations_2(Defs, AnyTranslations)
    end.

compute_any_translations_2(Defs, AnyTranslations) ->
    P3AnyInfos =
        fold_msg_fields_o(
          fun(MsgName, #?gpb_field{name=FName, type={msg,Any}, occurrence=Occ},
              Oneof,
              Acc) when Any == 'google.protobuf.Any' ->
                  Path = case {Oneof, Occ} of
                             {false, repeated}  -> [MsgName,FName,[]];
                             {false, _}         -> [MsgName,FName];
                             {{true,CFName}, _} -> [MsgName,CFName,FName]
                         end,
                  [Path | Acc];
             (_MsgName, #?gpb_field{type={map,KeyType,{msg,Any}=ValueType}},
              _Oneof,
              Acc) when Any == 'google.protobuf.Any' ->
                  MsgAsMapName = map_type_to_msg_name(KeyType, ValueType),
                  Path = [MsgAsMapName,value],
                  [Path | Acc];
             (_MsgName, _Field, _Oneof, Acc) ->
                  Acc
          end,
          [],
          Defs),
    Encode = {encode, fetch_any_translation(encode, AnyTranslations)},
    Decode = {decode, fetch_any_translation(decode, AnyTranslations)},
    Merge  = {merge,  fetch_any_translation(merge,  AnyTranslations,
                                            default_any_merge_translator())},
    Verify = {verify, fetch_any_translation(verify, AnyTranslations,
                                            default_any_verify_translator())},
    dict:from_list(
      [{Path, ([Encode,Decode,Verify]
               ++ [Merge || not is_repeated_elem_path(Path)])}
       || Path <- P3AnyInfos]).

fetch_any_translation(Op, Translations) ->
    fetch_any_translation(Op, Translations, undefined).
fetch_any_translation(Op, Translations, Default) ->
    case proplists:get_value(Op, Translations, Default) of
        undefined ->
            error({error, {missing_any_translation, {op,Op}, Translations}});
        {M,F,ArgTempl} ->
            {M,F,ArgTempl};
        {F,ArgTempl} ->
            {F,ArgTempl}
    end.

is_repeated_elem_path([_MsgName,_FName,[]]) -> true;
is_repeated_elem_path(_) -> false.

default_any_merge_translator() -> {any_m_overwrite,['$2']}.

default_any_verify_translator() -> {any_v_no_check,['$1','$errorf']}.

%% -- generating code ----------------------------------------------

format_erl(Mod, Defs, #anres{maps_as_msgs=MapsAsMsgs}=AnRes, Opts) ->
    DoNif = proplists:get_bool(nif, Opts),
    AsLib = proplists:get_bool(include_as_lib, Opts),
    CompileOptsStr = get_erlc_compile_options_str(Opts),
    iolist_to_binary(
      [?f("%% Automatically generated, do not edit~n"
          "%% Generated by ~p version ~s~n",
          [?MODULE, gpb:version_as_string()]),
       ?f("-module(~w).~n", [Mod]),
       case CompileOptsStr of
           ""    -> "";
           [_|_] -> ?f("-compile([~ts]).~n", [CompileOptsStr])
       end,
       "\n",
       case get_records_or_maps_by_opts(Opts) of
           records -> ?f("-export([encode_msg/1, encode_msg/2]).~n");
           maps    -> ?f("-export([encode_msg/2, encode_msg/3]).~n")
       end,
       ?f("-export([decode_msg/2]).~n"),
       case get_records_or_maps_by_opts(Opts) of
           records -> ?f("-export([merge_msgs/2]).~n");
           maps    -> ?f("-export([merge_msgs/3]).~n")
       end,
       case get_records_or_maps_by_opts(Opts) of
           records -> ?f("-export([verify_msg/1]).~n");
           maps    -> ?f("-export([verify_msg/2]).~n")
       end,
       ?f("-export([get_msg_defs/0]).~n"),
       ?f("-export([get_msg_names/0]).~n"),
       ?f("-export([get_enum_names/0]).~n"),
       ?f("-export([find_msg_def/1, fetch_msg_def/1]).~n"),
       ?f("-export([find_enum_def/1, fetch_enum_def/1]).~n"),
       format_enum_value_symbol_converter_exports(Defs),
       ?f("-export([get_service_names/0]).~n"),
       ?f("-export([get_service_def/1]).~n"),
       ?f("-export([get_rpc_names/1]).~n"),
       ?f("-export([find_rpc_def/2, fetch_rpc_def/2]).~n"),
       ?f("-export([get_package_name/0]).~n"),
       [?f("-export([descriptor/0]).~n") || get_gen_descriptor_by_opts(Opts)],
       ?f("-export([gpb_version_as_string/0, gpb_version_as_list/0]).~n"),
       "\n",
       [["-on_load(load_nif/0).\n",
         "-export([load_nif/0]). %% for debugging of nif loading\n",
         "\n"]
        || DoNif],
       case get_records_or_maps_by_opts(Opts) of
           records ->
               [?f("-include(\"~s.hrl\").~n", [Mod]),
                case get_field_format_by_opts(Opts) of
                    fields_as_records ->
                        if AsLib ->
                                ?f("-include_lib(\"gpb/include/gpb.hrl\").~n");
                           not AsLib ->
                                ?f("-include(\"gpb.hrl\").~n")
                        end;
                    fields_as_proplists ->
                        ""
                end];
           maps ->
               ""
       end,
       "\n",
       format_export_types(Defs, Opts),
       "\n",
       if not DoNif ->
               case get_records_or_maps_by_opts(Opts) of
                   records ->
                       ?f("~s~n", [fmt_maps_as_msgs_record_defs(AnRes)]);
                   maps ->
                       ""
               end;
          DoNif ->
               ""
       end,
       [[?f("~s~n", [format_load_nif(Mod, Opts)]),
         "\n"]
        || DoNif],
       %% Enabling inlining seems to cause performance to drop drastically
       %% I've seen decoding performance go down from 76000 msgs/s
       %% to about 10000 msgs/s for a set of mixed message samples.
       %% f("-compile(inline).~n"),
       %%
       format_encoders_top_function(Defs, Opts),
       "\n",
       if DoNif ->
               ?f("~s~n", [format_nif_encoder_error_wrappers(
                             Defs, AnRes, Opts)]);
          not DoNif ->
               [?f("~s~n", [format_msg_encoders(Defs, AnRes, Opts, true)]),
                ?f("~s~n", [format_msg_encoders(MapsAsMsgs,AnRes,Opts,false)]),
                ?f("~s~n", [format_aux_encoders(Defs, AnRes, Opts)])]
       end,
       "\n",
       format_decoders_top_function(Defs),
       "\n\n",
       if DoNif ->
               ?f("~s~n", [format_nif_decoder_error_wrappers(
                             Defs, AnRes, Opts)]);
          not DoNif ->
               [?f("~s~n", [format_msg_decoders(Defs, AnRes, Opts)]),
                ?f("~s~n", [format_msg_decoders(MapsAsMsgs, AnRes, Opts)]),
                ?f("~s~n", [format_aux_decoders(Defs, AnRes, Opts)])]
       end,
       "\n",
       ?f("~s~n", [format_msg_merge_code(Defs, AnRes, Opts)]),
       "\n",
       format_verifiers_top_function(Defs, Opts),
       "\n",
       ?f("~s~n", [format_verifiers(Defs, AnRes, Opts)]),
       "\n",
       if not DoNif ->
               [?f("~s~n", [format_aux_transl_helpers()]),
                ?f("~s~n", [format_aux_transl_helpers_used_also_with_nifs()]),
                ?f("~s~n", [format_translators(Defs, AnRes, Opts)])];
          DoNif ->
               [?f("~s~n", [format_aux_transl_helpers_used_also_with_nifs()]),
                ?f("~s~n", [format_merge_translators(Defs, AnRes, Opts)])]
       end,
       "\n",
       format_introspection(Defs, Opts),
       "\n",
       ?f("gpb_version_as_string() ->~n"),
       ?f("    \"~s\".~n", [gpb:version_as_string()]),
       "\n",
       ?f("gpb_version_as_list() ->~n"),
       ?f("    ~s.~n", [gpb_version_as_list_pretty()])]).

gpb_version_as_list_pretty() ->
    %% The version "2.2-60-gb0decf3" is rendered with ~w
    %% as: [2,2,0,0,60,[103,98,48,100,101,99,102,51]]
    %% this function renders it as [2,2,0,0,60,"gb0decf3"]
    %% which is exactly the same, but easier for humans to read.
    {V, SubStrs} =
        lists:mapfoldl(fun(N, Acc) when is_integer(N) -> {N, Acc};
                          (S, Acc) when is_list(S) -> {x, Acc++[S]}
                       end,
                       [],
                       gpb:version_as_list()),
    S2 = remove_whitespaces(?ff("~p~n", [V])),
    r_strs(S2, $x, SubStrs).

remove_whitespaces(S)  -> [C || C <- S, not is_whitespace_char(C)].
is_whitespace_char($\s) -> true;
is_whitespace_char($\t) -> true;
is_whitespace_char($\n) -> true;
is_whitespace_char(_)   -> false.

r_strs([M | Tl], M, [S|Rest]) -> ?ff("~p", [S]) ++ r_strs(Tl, M, Rest);
r_strs([C | Tl], M, SubStrs)  -> [C | r_strs(Tl, M, SubStrs)];
r_strs("", _M, [])            -> "".

get_erlc_compile_options_str(Opts) ->
    proplists:get_value(erlc_compile_options, Opts, "").

%% -- encoders -----------------------------------------------------

format_encoders_top_function(Defs, Opts) ->
    case contains_messages(Defs) of
        true  -> format_encoders_top_function_msgs(Defs, Opts);
        false -> format_encoders_top_function_no_msgs(Opts)
    end.

format_encoders_top_function_no_msgs(Opts) ->
    Mapping = get_records_or_maps_by_opts(Opts),
    MsgNameVars = case Mapping of
                      records -> [];
                      maps    -> [?expr(_MsgName)]
                  end,
    SpecExtraArgs = case Mapping of
                      records -> "";
                      maps    -> ",_"
                  end,
    [?f("-spec encode_msg(_~s) -> no_return().~n", [SpecExtraArgs]),
     gpb_codegen:format_fn(
       encode_msg,
       fun(Msg, '<MsgName>') -> encode_msg(Msg, '<MsgName>', []) end,
       [splice_trees('<MsgName>', MsgNameVars)]),
     "\n",
     ?f("-spec encode_msg(_,_~s) -> no_return().~n", [SpecExtraArgs]),
     gpb_codegen:format_fn(
       encode_msg,
       fun(_Msg, '<MsgName>', _Opts) ->
               erlang:error({gpb_error, no_messages})
       end,
       [splice_trees('<MsgName>', MsgNameVars)])].

format_encoders_top_function_msgs(Defs, Opts) ->
    Verify = proplists:get_value(verify, Opts, optionally),
    Mapping = get_records_or_maps_by_opts(Opts),
    MsgNameVars = case Mapping of
                      records -> [];
                      maps    -> [?expr(MsgName)]
                  end,
    [gpb_codegen:format_fn(
       encode_msg,
       fun(Msg, '<MsgName>') -> encode_msg(Msg, '<MsgName>', []) end,
       [splice_trees('<MsgName>', MsgNameVars)]),
     "\n",
     gpb_codegen:format_fn(
       encode_msg,
       fun(Msg, '<MsgName>', '<Opts>') ->
               '<possibly-verify-msg>',
               case '<MsgOrMsgName>' of
                   '<msg-match>' -> 'encode'(Msg)
               end
       end,
       [replace_tree('<Opts>', case Verify of
                                   optionally -> ?expr(Opts);
                                   always     -> ?expr(_Opts);
                                   never      -> ?expr(_Opts)
                               end),
        splice_trees('<possibly-verify-msg>',
                     case Verify of
                         optionally ->
                             [?expr(case proplists:get_bool(verify, Opts) of
                                        true  -> verify_msg(Msg, '<MsgName>');
                                        false -> ok
                                    end)];
                         always ->
                             [?expr(verify_msg(Msg, '<MsgName>'))];
                         never ->
                             []
                     end),
        repeat_clauses('<msg-match>',
                       [[replace_tree('<msg-match>',
                                      case Mapping of
                                          records -> record_match(MsgName, []);
                                          maps    -> erl_syntax:atom(MsgName)
                                      end),
                         replace_term('encode', mk_fn(e_msg_, MsgName))]
                        || {{msg,MsgName}, _Fields} <- Defs]),
        replace_tree('<MsgOrMsgName>', case Mapping of
                                           records -> ?expr(Msg);
                                           maps    -> ?expr(MsgName)
                                       end),
        splice_trees('<MsgName>', MsgNameVars)])].

format_aux_encoders(Defs, AnRes, _Opts) ->
    [format_enum_encoders(Defs, AnRes),
     format_type_encoders(AnRes)
    ].

format_enum_encoders(Defs, #anres{used_types=UsedTypes}) ->
    [gpb_codegen:format_fn(
       mk_fn(e_enum_, EnumName),
       fun('<EnumSym>', Bin) -> <<Bin/binary, '<varint-bytes>'>> end,
       [repeat_clauses('<EnumSym>',
                       [begin
                            ViBytes = enum_to_binary_fields(EnumValue),
                            [replace_term('<EnumSym>', EnumSym),
                             splice_trees('<varint-bytes>', ViBytes)]
                        end
                        || {EnumSym, EnumValue} <- EnumDef])])
     || {{enum, EnumName}, EnumDef} <- Defs,
        smember({enum,EnumName}, UsedTypes)].

format_msg_encoders(Defs, AnRes, Opts, IncludeStarter) ->
    [[format_msg_encoder(MsgName, MsgDef, Defs, AnRes, Opts, IncludeStarter)
      || {{msg, MsgName}, MsgDef} <- Defs],
     format_special_field_encoders(Defs, AnRes)].

format_msg_encoder(MsgName, [], _Defs, _AnRes, _Opts, _IncludeStarter) ->
    gpb_codegen:format_fn(
      mk_fn(e_msg_, MsgName),
      fun(_Msg) ->
              <<>>
      end);
format_msg_encoder(MsgName, MsgDef, Defs, AnRes, Opts, IncludeStarter) ->
    FNames = get_field_names(MsgDef),
    FVars = [var_f_n(I) || I <- lists:seq(1, length(FNames))],
    BVars = [var_b_n(I) || I <- lists:seq(1, length(FNames)-1)] ++ [last],
    MsgVar = ?expr(M),
    {EncodeExprs, _} =
        lists:mapfoldl(
          fun({NewBVar, Field, FVar}, PrevBVar) when NewBVar /= last ->
                  Tr = mk_find_tr_fn(MsgName, Field, AnRes),
                  EncExpr = field_encode_expr(MsgName, MsgVar, Field, FVar,
                                              PrevBVar, Defs, Tr, AnRes, Opts,
                                              p3_check_typedefaults),
                  E = ?expr('<NewB>' = '<encode-expr>',
                            [replace_tree('<NewB>', NewBVar),
                             replace_tree('<encode-expr>', EncExpr)]),
                  {E, NewBVar};
             ({last, Field, FVar}, PrevBVar) ->
                  Tr = mk_find_tr_fn(MsgName, Field, AnRes),
                  EncExpr = field_encode_expr(MsgName, MsgVar, Field, FVar,
                                              PrevBVar, Defs, Tr, AnRes, Opts,
                                              p3_check_typedefaults),
                  {EncExpr, dummy}
          end,
          ?expr(Bin),
          lists:zip3(BVars, MsgDef, FVars)),
    FnName = mk_fn(e_msg_, MsgName),
    FieldMatching =
        case get_mapping_and_unset_by_opts(Opts) of
            X when X == records;
                   X == {maps, present_undefined} ->
                mapping_match(MsgName, lists:zip(FNames, FVars), Opts);
            {maps, omitted} ->
                FMap = zip_for_non_opt_fields(MsgDef, FVars),
                if length(FMap) == length(FNames) ->
                        map_match(FMap);
                   length(FMap) < length(FNames) ->
                        ?expr('mapmatch' = 'M',
                              [replace_tree('mapmatch', map_match(FMap)),
                               replace_tree('M', MsgVar)])
                end
        end,
    [[[gpb_codegen:format_fn(
         FnName,
         fun(Msg) ->
                 call_self(Msg, <<>>)
         end),
       "\n"] || IncludeStarter],
     gpb_codegen:format_fn(
       FnName,
       fun('<msg-matching>', Bin) ->
               '<encode-param-exprs>'
       end,
       [replace_tree('<msg-matching>', FieldMatching),
        splice_trees('<encode-param-exprs>', EncodeExprs)])].

get_field_names(MsgDef) ->
    [case Field of
         #?gpb_field{name=FName} -> FName;
         #gpb_oneof{name=FName}  -> FName
     end
     || Field <- MsgDef].

zip_for_non_opt_fields([#?gpb_field{name=FName, occurrence=Occurrence} | FRest],
                       [Elem | ERest]) ->
    case Occurrence of
        optional -> zip_for_non_opt_fields(FRest, ERest);
        required -> [{FName, Elem} | zip_for_non_opt_fields(FRest, ERest)];
        repeated -> [{FName, Elem} | zip_for_non_opt_fields(FRest, ERest)]
    end;
zip_for_non_opt_fields([#gpb_oneof{} | FRest], [_Elem | ERest]) ->
    zip_for_non_opt_fields(FRest, ERest);
zip_for_non_opt_fields([], []) ->
    [].

field_encode_expr(MsgName, MsgVar, #?gpb_field{name=FName}=Field,
                  FVar, PrevBVar, Defs, Tr, _AnRes, Opts,
                  P3TypeDefaultHandling)->
    FEncoder = mk_field_encode_fn_name(MsgName, Field),
    #?gpb_field{occurrence=Occurrence, type=Type, fnum=FNum, name=FName}=Field,
    TrFVar = prefix_var("Tr", FVar),
    Transforms = [replace_term('fieldname', FName),
                  replace_tree('<F>', FVar),
                  replace_tree('TrF', TrFVar),
                  replace_term('Tr', Tr(encode)),
                  replace_term('<enc>', FEncoder),
                  replace_tree('<Bin>', PrevBVar),
                  splice_trees('<Key>', key_to_binary_fields(FNum, Type))],
    case Occurrence of
        optional ->
            case get_mapping_and_unset_by_opts(Opts) of
                X when X == records;
                       X == {maps, present_undefined} ->
                    ?expr(
                       if '<F>' == undefined ->
                               '<Bin>';
                          true ->
                               'TrF' = 'Tr'('<F>'),
                               '<enc>'('TrF', <<'<Bin>'/binary, '<Key>'>>)
                       end,
                       Transforms);
                {maps, omitted} ->
                    ?expr(
                       case 'M' of
                           '#{fieldname := <F>}' ->
                               'TrF' = 'Tr'('<F>'),
                               '<enc>'('TrF', <<'<Bin>'/binary, '<Key>'>>);
                           _ ->
                               '<Bin>'
                       end,
                       [replace_tree('M', MsgVar),
                        replace_tree('#{fieldname := <F>}',
                                     map_match([{FName,FVar}]))
                        | Transforms])
            end;
        repeated ->
            ?expr(
               begin
                   'TrF' = 'Tr'('<F>'),
                   if 'TrF' == [] -> '<Bin>';
                      true -> '<enc>'('TrF', '<Bin>')
                   end
               end,
               Transforms);
        required ->
            case gpb:is_msg_proto3(MsgName, Defs) of
                true when P3TypeDefaultHandling == p3_check_typedefaults,
                          Type /= string ->
                    TypeDefault = gpb:proto3_type_default(Type, Defs),
                    ?expr(
                       begin
                           'TrF' = 'Tr'('<F>'),
                           if 'TrF' =:= '<TypeDefault>' ->
                                   '<Bin>';
                              true ->
                                   '<enc>'('TrF', <<'<Bin>'/binary, '<Key>'>>)
                           end
                       end,
                       [replace_term('<TypeDefault>', TypeDefault)
                        | Transforms]);
                true when P3TypeDefaultHandling == p3_check_typedefaults,
                          Type == string ->
                    ?expr(begin
                              'TrF' = 'Tr'('<F>'),
                              case iolist_size('TrF') of
                                  0 ->
                                      '<Bin>';
                                  _ ->
                                      '<enc>'('TrF',
                                              <<'<Bin>'/binary, '<Key>'>>)
                              end
                          end,
                          Transforms);
                _not_proto3_or_no_check_for_typedefaults ->
                    ?expr(
                       begin
                           'TrF' = 'Tr'('<F>'),
                           '<enc>'('TrF', <<'<Bin>'/binary, '<Key>'>>)
                       end,
                       Transforms)
            end
    end;
field_encode_expr(MsgName, MsgVar, #gpb_oneof{name=FName, fields=OFields},
                  FVar, PrevBVar, Defs, Tr, AnRes, Opts,
                  _P3TypeDefaultHandling) ->
    OFVar = prefix_var("O", FVar),
    OneofClauseTransforms =
        [begin
             OFVal = ?expr({'<oneof-name>', '<OF>'},
                           [replace_term('<oneof-name>', Name),
                            replace_tree('<OF>', OFVar)]),
             MatchPattern =
                 case get_mapping_and_unset_by_opts(Opts) of
                     X when X == records;
                            X == {maps, present_undefined} ->
                         OFVal;
                     {maps, omitted} ->
                         map_match([{FName, OFVal}])
                 end,
             %% undefined is already handled, we have a match,
             %% the field occurs, as if it had been required
             OField2 = OField#?gpb_field{occurrence=required},
             Tr2 = Tr({update_elem_path,Name}),
             EncExpr = field_encode_expr(MsgName, MsgVar, OField2, OFVar,
                                         PrevBVar, Defs, Tr2, AnRes, Opts,
                                         no_typedefault_checking),
             [replace_tree('<oneof...>', MatchPattern),
              replace_tree('<expr>', EncExpr)]
           end
           || #?gpb_field{name=Name}=OField <- OFields],
    case get_mapping_and_unset_by_opts(Opts) of
        X when X == records;
               X == {maps, present_undefined} ->
            ?expr(case '<F>' of
                      undefined    -> '<Bin>';
                      '<oneof...>' -> '<expr>'
                  end,
                  [replace_tree('<F>', FVar),
                   replace_tree('<Bin>', PrevBVar),
                   repeat_clauses('<oneof...>', OneofClauseTransforms)]);
        {maps, omitted} ->
            ?expr(case 'M' of
                      '<oneof...>' -> '<expr>';
                      _ -> '<Bin>'
                  end,
                  [replace_term('fieldname', FName),
                   replace_tree('M', MsgVar),
                   replace_tree('<Bin>', PrevBVar),
                   repeat_clauses('<oneof...>', OneofClauseTransforms)])
    end.

mk_field_encode_fn_name(MsgName, #?gpb_field{occurrence=repeated, name=FName})->
    mk_fn(e_field_, MsgName, FName);
mk_field_encode_fn_name(MsgName, #?gpb_field{type={msg,_Msg}, name=FName}) ->
    mk_fn(e_mfield_, MsgName, FName);
mk_field_encode_fn_name(_MsgName, #?gpb_field{type={enum,EnumName}}) ->
    mk_fn(e_enum_, EnumName);
mk_field_encode_fn_name(_MsgName, #?gpb_field{type=sint32}) ->
    mk_fn(e_type_, sint);
mk_field_encode_fn_name(_MsgName, #?gpb_field{type=sint64}) ->
    mk_fn(e_type_, sint);
mk_field_encode_fn_name(_MsgName, #?gpb_field{type=uint32}) ->
    e_varint;
mk_field_encode_fn_name(_MsgName, #?gpb_field{type=uint64}) ->
    e_varint;
mk_field_encode_fn_name(MsgName,  #?gpb_field{type=Type}=F) ->
    case Type of
        {map,KeyType,ValueType} ->
            MapAsMsgMame = map_type_to_msg_name(KeyType, ValueType),
            F2 = F#?gpb_field{type = {msg,MapAsMsgMame}},
            mk_field_encode_fn_name(MsgName, F2);
        _ ->
            mk_fn(e_type_, Type)
    end.

format_special_field_encoders(Defs, AnRes) ->
    lists:reverse( %% so generated auxiliary functions come in logical order
      fold_msg_fields(
        fun(MsgName, #?gpb_field{occurrence=repeated}=FieldDef, Acc) ->
                [format_field_encoder(MsgName, FieldDef, AnRes) | Acc];
           (MsgName, #?gpb_field{type={msg,_}}=FieldDef, Acc)->
                [format_field_encoder(MsgName, FieldDef, AnRes) | Acc];
           (_MsgName, #?gpb_field{}, Acc) ->
                Acc
        end,
        [],
        Defs)).

format_field_encoder(MsgName, FieldDef, AnRes) ->
    #?gpb_field{occurrence=Occurrence} = FieldDef,
    RFieldDef = FieldDef#?gpb_field{occurrence=required},
    [possibly_format_mfield_encoder(MsgName, RFieldDef, AnRes),
     case {Occurrence, is_packed(FieldDef)} of
         {repeated, false} ->
             format_repeated_field_encoder2(MsgName, FieldDef, AnRes);
         {repeated, true} ->
             format_packed_field_encoder2(MsgName, FieldDef, AnRes);
         {optional, false} ->
             [];
         {required, false} ->
             []
     end].

possibly_format_mfield_encoder(MsgName,
                               #?gpb_field{type={msg,SubMsg}}=FieldDef,
                               AnRes) ->
    FnName = mk_field_encode_fn_name(MsgName, FieldDef),
    case is_msgsize_known_at_generationtime(SubMsg, AnRes) of
        no ->
            gpb_codegen:format_fn(
              FnName,
              fun(Msg, Bin) ->
                      SubBin = '<encode-msg>'(Msg, <<>>),
                      Bin2 = e_varint(byte_size(SubBin), Bin),
                      <<Bin2/binary, SubBin/binary>>
              end,
              [replace_term('<encode-msg>', mk_fn(e_msg_, SubMsg))]);
        {yes, MsgSize} when MsgSize > 0 ->
            MsgSizeBytes = varint_to_binary_fields(MsgSize),
            gpb_codegen:format_fn(
              FnName,
              fun(Msg, Bin) ->
                      Bin2 = <<Bin/binary, '<msg-size>'>>,
                      '<encode-msg>'(Msg, Bin2)
              end,
              [splice_trees('<msg-size>', MsgSizeBytes),
               replace_term('<encode-msg>', mk_fn(e_msg_, SubMsg))]);
        {yes, 0} ->
            %% special case, there will not be any e_msg_<MsgName>/2 function
            %% generated, so don't call it.
            gpb_codegen:format_fn(
              FnName,
              fun(_Msg, Bin) -> <<Bin/binary, 0>> end)
    end;
possibly_format_mfield_encoder(MsgName,
                               #?gpb_field{type={map,KType,VType}}=FieldDef,
                               AnRes) ->
    MapAsMsgName = map_type_to_msg_name(KType, VType),
    FieldDef2 = FieldDef#?gpb_field{type = {msg,MapAsMsgName}},
    possibly_format_mfield_encoder(MsgName, FieldDef2, AnRes);
possibly_format_mfield_encoder(_MsgName, _FieldDef, _Defs) ->
    [].

is_msgsize_known_at_generationtime(MsgName, #anres{known_msg_size=MsgSizes}) ->
    case dict:fetch(MsgName, MsgSizes) of
        MsgSize when is_integer(MsgSize) ->
            {yes, MsgSize};
        undefined ->
            no
    end.

format_repeated_field_encoder2(MsgName, FDef, AnRes) ->
    #?gpb_field{fnum=FNum, type=Type, name=FName} = FDef,
    FnName = mk_field_encode_fn_name(MsgName, FDef),
    ElemEncoderFn = mk_field_encode_fn_name(
                      MsgName, FDef#?gpb_field{occurrence=required}),
    KeyBytes = key_to_binary_fields(FNum, Type),
    ElemPath = [MsgName,FName,[]],
    Transl = find_translation(ElemPath, encode, AnRes),
    gpb_codegen:format_fn(
      FnName,
      fun([Elem | Rest], Bin) ->
              Bin2 = <<Bin/binary, '<KeyBytes>'>>,
              Bin3 = '<encode-elem>'('Tr'(Elem), Bin2),
              call_self(Rest, Bin3);
         ([], Bin) ->
              Bin
      end,
      [splice_trees('<KeyBytes>', KeyBytes),
       replace_term('<encode-elem>', ElemEncoderFn),
       replace_term('Tr', Transl)]).

format_packed_field_encoder2(MsgName, #?gpb_field{type=Type}=FDef, AnRes) ->
    case packed_byte_size_can_be_computed(Type) of
        {yes, BitLen, BitType} ->
            format_knownsize_packed_field_encoder2(MsgName, FDef,
                                                   BitLen, BitType);
        no ->
            format_unknownsize_packed_field_encoder2(MsgName, FDef, AnRes)
    end.

packed_byte_size_can_be_computed(fixed32)  -> {yes, 32, [little]};
packed_byte_size_can_be_computed(sfixed32) -> {yes, 32, [little,signed]};
packed_byte_size_can_be_computed(float)    -> {yes, 32, float};
packed_byte_size_can_be_computed(fixed64)  -> {yes, 64, [little]};
packed_byte_size_can_be_computed(sfixed64) -> {yes, 64, [little,signed]};
packed_byte_size_can_be_computed(double)   -> {yes, 64, double};
packed_byte_size_can_be_computed(_)        -> no.

format_knownsize_packed_field_encoder2(MsgName, #?gpb_field{name=FName,
                                                            fnum=FNum}=FDef,
                                       BitLen, BitType) ->
    FnName = mk_field_encode_fn_name(MsgName, FDef),
    KeyBytes = key_to_binary_fields(FNum, bytes),
    PackedFnName = mk_fn(e_pfield_, MsgName, FName),
    [gpb_codegen:format_fn(
       FnName,
       fun(Elems, Bin) when Elems =/= [] ->
               Bin2 = <<Bin/binary, '<KeyBytes>'>>,
               Bin3 = e_varint(length(Elems) * '<ElemLen>', Bin2),
               '<encode-packed>'(Elems, Bin3);
          ([], Bin) ->
               Bin
       end,
       [splice_trees('<KeyBytes>', KeyBytes),
        replace_term('<ElemLen>', BitLen div 8),
        replace_term('<encode-packed>', PackedFnName)]),
     case BitType of
         float ->
             format_packed_float_encoder(PackedFnName);
         double ->
             format_packed_double_encoder(PackedFnName);
         _ ->
             gpb_codegen:format_fn(
               PackedFnName,
               fun([Value | Rest], Bin) ->
                       Bin2 = <<Bin/binary, Value:'<Size>'/'<BitType>'>>,
                       call_self(Rest, Bin2);
                  ([], Bin) ->
                       Bin
               end,
               [replace_term('<Size>', BitLen),
                splice_trees('<BitType>',
                             [erl_syntax:atom(T) || T <- BitType])])
     end].


format_unknownsize_packed_field_encoder2(MsgName,
                                         #?gpb_field{name=FName,
                                                     fnum=FNum}=FDef,
                                        AnRes) ->
    FnName = mk_field_encode_fn_name(MsgName, FDef),
    ElemEncoderFn = mk_field_encode_fn_name(
                      MsgName, FDef#?gpb_field{occurrence=required}),
    KeyBytes = key_to_binary_fields(FNum, bytes),
    PackedFnName = mk_fn(e_pfield_, MsgName, FName),
    ElemPath = [MsgName,FName,[]],
    Transl = find_translation(ElemPath, encode, AnRes),
    [gpb_codegen:format_fn(
       FnName,
       fun(Elems, Bin) when Elems =/= [] ->
               SubBin = '<encode-packed>'(Elems, <<>>),
               Bin2 = <<Bin/binary, '<KeyBytes>'>>,
               Bin3 = e_varint(byte_size(SubBin), Bin2),
               <<Bin3/binary, SubBin/binary>>;
          ([], Bin) ->
               Bin
       end,
       [splice_trees('<KeyBytes>', KeyBytes),
        replace_term('<encode-packed>', PackedFnName)]),
     gpb_codegen:format_fn(
       PackedFnName,
       fun([Value | Rest], Bin) ->
               Bin2 = '<encode-elem>'('Tr'(Value), Bin),
               call_self(Rest, Bin2);
          ([], Bin) ->
               Bin
       end,
       [replace_term('<encode-elem>', ElemEncoderFn),
        replace_term('Tr', Transl)])].

format_type_encoders(AnRes) ->
    [format_varlength_field_encoders(AnRes),
     format_fixlength_field_encoders(AnRes),
     [format_varint_encoder() || is_varint_encoder_needed(AnRes)]].

format_varlength_field_encoders(#anres{used_types=UsedTypes}) ->
    [[format_sint_encoder()         || smember_any([sint32,sint64], UsedTypes)],
     [format_int_encoder(int32, 32) || smember(int32, UsedTypes)],
     [format_int_encoder(int64, 64) || smember(int64, UsedTypes)],
     [format_bool_encoder()         || smember(bool, UsedTypes)],
     [format_string_encoder()       || smember(string, UsedTypes)],
     [format_bytes_encoder()        || smember(bytes, UsedTypes)]].

format_fixlength_field_encoders(AnRes) ->
    NeedsFixed32  = needs_f_enc(fixed32, AnRes),
    NeedsSFixed32 = needs_f_enc(sfixed32, AnRes),
    NeedsFloat    = needs_f_enc(float, AnRes),
    NeedsFixed64  = needs_f_enc(fixed64, AnRes),
    NeedsSFixed64 = needs_f_enc(sfixed64, AnRes),
    NeedsDouble   = needs_f_enc(double, AnRes),
    [[format_fixed_encoder(fixed32,  32, [little])        || NeedsFixed32],
     [format_fixed_encoder(sfixed32, 32, [little,signed]) || NeedsSFixed32],
     [format_fixed_encoder(fixed64,  64, [little])        || NeedsFixed64],
     [format_fixed_encoder(sfixed64, 64, [little,signed]) || NeedsSFixed64],
     [format_float_encoder(float) || NeedsFloat],
     [format_double_encoder(double) || NeedsDouble]].

needs_f_enc(FixedType, #anres{used_types=UsedTypes, fixlen_types=FTypes}) ->
    %% If a fixlength-type occurs _only_ as a packed repeated field,
    %% we need not generate a special encoder-function for it
    case [FT || FT <- sets:to_list(FTypes), FT#ft.type == FixedType] of
        [#ft{occurrence=repeated, is_packed=true}] ->
            false;
        _ ->
            smember(FixedType, UsedTypes)
    end.

is_varint_encoder_needed(#anres{used_types=UsedTypes}=AnRes) ->
    TypesNeedingAVarintEncoder = [int32, int64, uint32, uint64, sint32, sint64,
                                  string, bytes],
    smember_any(TypesNeedingAVarintEncoder, UsedTypes) orelse
        any_packed_field_exists(AnRes) orelse
        at_least_one_submsg_with_size_not_known_at_compile_time_exists(AnRes).

any_packed_field_exists(#anres{num_packed_fields=0}) -> false;
any_packed_field_exists(#anres{num_packed_fields=_}) -> true.

at_least_one_submsg_with_size_not_known_at_compile_time_exists(AnRes) ->
    #anres{used_types=UsedTypes,
           maps_as_msgs=MapsAsMsgs,
           known_msg_size=KnownSize} = AnRes,
    SubMsgNames = [MsgName || {msg,MsgName} <- sets:to_list(UsedTypes)],
    MapMsgNames = [MsgName || {{msg,MsgName},_} <- MapsAsMsgs],
    IsMsgSizeUnknown = fun(Nm) -> dict:fetch(Nm, KnownSize) == undefined end,
    lists:any(IsMsgSizeUnknown, SubMsgNames) orelse
        lists:any(IsMsgSizeUnknown, MapMsgNames).

format_sint_encoder() ->
    gpb_codegen:format_fn(
      e_type_sint,
      fun(Value, Bin) when Value >= 0 ->
              e_varint(Value * 2, Bin);
         (Value, Bin) ->
              e_varint(Value * -2 - 1, Bin)
      end).

format_int_encoder(Type, _BitLen) ->
    gpb_codegen:format_fn(
      mk_fn(e_type_, Type),
      fun(Value, Bin) when 0 =< Value, Value =< 127 ->
              <<Bin/binary, Value>>; %% fast path
         (Value, Bin) ->
              %% Encode as a 64 bit value, for interop compatibility.
              %% Some implementations don't decode 32 bits properly,
              %% and Google's protobuf (C++) encodes as 64 bits
              <<N:64/unsigned-native>> = <<Value:64/signed-native>>,
              e_varint(N, Bin)
      end,
      []).

format_bool_encoder() ->
    gpb_codegen:format_fn(
      e_type_bool,
      fun(true, Bin)  -> <<Bin/binary, 1>>;
         (false, Bin) -> <<Bin/binary, 0>>
      end).

format_fixed_encoder(Type, BitLen, BitType) ->
    gpb_codegen:format_fn(
      mk_fn(e_type_, Type),
      fun(Value, Bin) ->
              <<Bin/binary, Value:'<Sz>'/'<T>'>>
      end,
      [replace_term('<Sz>', BitLen),
       splice_trees('<T>', [erl_syntax:atom(T) || T <- BitType])]).

format_packed_float_encoder(FnName) ->
    gpb_codegen:format_fn(
      FnName,
      fun([V | Rest], Bin) when is_number(V) ->
              call_self(Rest, <<Bin/binary, V:32/little-float>>);
         ([infinity | Rest], Bin) ->
              call_self(Rest, <<Bin/binary, 0:16,128,127>>);
         (['-infinity' | Rest], Bin) ->
              call_self(Rest, <<Bin/binary, 0:16,128,255>>);
         ([nan | Rest], Bin) ->
              call_self(Rest, <<Bin/binary, 0:16,192,127>>);
         ([], Bin) ->
              Bin
      end,
      []).

format_packed_double_encoder(FnName) ->
    gpb_codegen:format_fn(
      FnName,
      fun([V | Rest], Bin) when is_number(V) ->
              call_self(Rest, <<Bin/binary, V:64/float-little>>);
         ([infinity | Rest], Bin) ->
              call_self(Rest, <<Bin/binary, 0:48,240,127>>);
         (['-infinity' | Rest], Bin) ->
              call_self(Rest, <<Bin/binary, 0:48,240,255>>);
         ([nan | Rest], Bin) ->
              call_self(Rest, <<Bin/binary, 0:48,248,127>>);
         ([], Bin) ->
              Bin
      end,
      []).

format_float_encoder(Type) ->
    gpb_codegen:format_fn(
      mk_fn(e_type_, Type),
      fun(V, Bin) when is_number(V) -> <<Bin/binary, V:32/little-float>>;
         (infinity, Bin)            -> <<Bin/binary, 0:16,128,127>>;
         ('-infinity', Bin)         -> <<Bin/binary, 0:16,128,255>>;
         (nan, Bin)                 -> <<Bin/binary, 0:16,192,127>>
      end,
      []).

format_double_encoder(Type) ->
    gpb_codegen:format_fn(
      mk_fn(e_type_, Type),
      fun(V, Bin) when is_number(V) -> <<Bin/binary, V:64/little-float>>;
         (infinity, Bin)            -> <<Bin/binary, 0:48,240,127>>;
         ('-infinity', Bin)         -> <<Bin/binary, 0:48,240,255>>;
         (nan, Bin)                 -> <<Bin/binary, 0:48,248,127>>
      end,
      []).

format_string_encoder() ->
    gpb_codegen:format_fn(
      e_type_string,
      fun(S, Bin) ->
              Utf8 = unicode:characters_to_binary(S),
              Bin2 = e_varint(byte_size(Utf8), Bin),
              <<Bin2/binary, Utf8/binary>>
      end).

format_bytes_encoder() ->
    gpb_codegen:format_fn(
      e_type_bytes,
      fun(Bytes, Bin) ->
              Bin2 = e_varint(byte_size(Bytes), Bin),
              <<Bin2/binary, Bytes/binary>>
      end).

format_varint_encoder() ->
    gpb_codegen:format_fn(
      e_varint,
      fun(N, Bin) when N =< 127 ->
              <<Bin/binary, N>>;
         (N, Bin) ->
              Bin2 = <<Bin/binary, (N band 127 bor 128)>>,
              call_self(N bsr 7, Bin2)
      end).

format_nif_encoder_error_wrappers(Defs, _AnRes, _Opts) ->
    [format_msg_nif_encode_error_wrapper(MsgName)
     || {{msg, MsgName}, _MsgDef} <- Defs].

format_msg_nif_encode_error_wrapper(MsgName) ->
    gpb_codegen:format_fn(
      mk_fn(e_msg_, MsgName),
      fun(Msg) ->
              erlang:nif_error({error,{nif_not_loaded,'<msg-name>'}}, [Msg])
      end,
      [replace_term('<msg-name>', MsgName)]).

%% -- decoders -----------------------------------------------------

format_decoders_top_function(Defs) ->
    case contains_messages(Defs) of
        true  -> format_decoders_top_function_msgs(Defs);
        false -> format_decoders_top_function_no_msgs()
    end.

format_decoders_top_function_no_msgs() ->
    ["-spec decode_msg(binary(), atom()) -> no_return().\n",
     gpb_codegen:format_fn(
      decode_msg,
      fun(Bin, _MsgName) when is_binary(Bin) ->
              erlang:error({gpb_error, no_messages})
      end)].

format_decoders_top_function_msgs(Defs) ->
    gpb_codegen:format_fn(
      decode_msg,
      fun(Bin, MsgName) when is_binary(Bin) ->
              case MsgName of
                  '<MsgName>' -> '<decode-call>'(Bin)
              end
      end,
      [repeat_clauses('<MsgName>',
                      [[replace_term('<MsgName>', MsgName),
                        replace_term('<decode-call>', mk_fn(d_msg_, MsgName))]
                       || {{msg,MsgName}, _Fields} <- Defs])]).

format_aux_decoders(Defs, AnRes, _Opts) ->
    format_enum_decoders(Defs, AnRes).

format_enum_decoders(Defs, #anres{used_types=UsedTypes}) ->
    %% FIXME: enum values can be negative, but "raw" varints are positive
    %%        insert a 2-complement in the mapping in order to move computations
    %%        from run-time to compile-time??
    [gpb_codegen:format_fn(
       mk_fn(d_enum_, EnumName),
       fun('<EnumValue>') -> '<EnumSym>' end,
       [repeat_clauses('<EnumValue>',
                       [[replace_term('<EnumValue>', EnumValue),
                         replace_term('<EnumSym>', EnumSym)]
                        || {EnumSym, EnumValue} <- unalias_enum(EnumDef)])])
     || {{enum, EnumName}, EnumDef} <- Defs,
        smember({enum,EnumName}, UsedTypes)].

format_msg_decoders(Defs, AnRes, Opts) ->
    [format_msg_decoder(MsgName, MsgDef, Defs, AnRes, Opts)
     || {{msg, MsgName}, MsgDef} <- Defs].

format_msg_decoder(MsgName, MsgDef, Defs, AnRes, Opts) ->
    [format_msg_decoder_read_field(MsgName, MsgDef, Defs, AnRes, Opts),
     format_field_decoders(MsgName, MsgDef, AnRes, Opts),
     format_field_skippers(MsgName, AnRes)].

format_msg_decoder_read_field(MsgName, MsgDef, Defs, AnRes, Opts) ->
    Key = ?expr(Key),
    Rest = ?expr(Rest),
    {Params, FParams, FParamBinds} =
        decoder_read_field_params(MsgName, MsgDef, AnRes, Opts),
    Bindings = new_bindings([{'<Params>', Params},
                             {'<FParams>', FParams},
                             {'<FFields>', FParamBinds},
                             {'<Key>', Key},
                             {'<Rest>', Rest}]),
    [format_msg_init_decoder(MsgName, MsgDef, Defs, AnRes, Opts),
     format_msg_fastpath_decoder(Bindings, MsgName, MsgDef, AnRes, Opts),
     format_msg_generic_decoder(Bindings, MsgName, MsgDef, AnRes, Opts)].

format_msg_init_decoder(MsgName, MsgDef, Defs, AnRes, Opts) ->
    gpb_codegen:format_fn(
      mk_fn(d_msg_, MsgName),
      fun(Bin) -> '<decode-field-fp>'(Bin, 0, 0, '<initial-params>') end,
      [replace_term('<decode-field-fp>', mk_fn(dfp_read_field_def_, MsgName)),
       splice_trees('<initial-params>',
                    msg_decoder_initial_params(MsgName, MsgDef, Defs,
                                               AnRes, Opts))]).

format_msg_fastpath_decoder(Bindings, MsgName, MsgDef, AnRes, Opts) ->
    %% The fast-path decoder directly matches the minimal varint form
    %% of the field-number combined with the wiretype.
    %% Unrecognized fields fall back to the more generic decoder-loop
    Params = fetch_binding('<Params>', Bindings),
    FParams = fetch_binding('<FParams>', Bindings),
    FFields = fetch_binding('<FFields>', Bindings),
    gpb_codegen:format_fn(
      mk_fn(dfp_read_field_def_, MsgName),
      fun('<precomputed-binary-match>', Z1, Z2, '<Params>') ->
              '<calls-to-field-decoding>';
         (<<>>, 0, 0, '<FParams>') ->
              '<finalize-result>';
         (Other, Z1, Z2, '<Params>') ->
              '<decode-general>'(Other, Z1, Z2, '<Params>')
      end,
      [splice_trees('<Params>', Params),
       splice_trees('<FParams>', FParams),
       repeat_clauses(
         '<precomputed-binary-match>',
         [[replace_tree('<precomputed-binary-match>', BinMatch),
           replace_tree('<calls-to-field-decoding>', FnCall)]
          || {BinMatch, FnCall} <- decoder_fp(Bindings, MsgName, MsgDef)]),
       splice_trees('<finalize-result>',
                    decoder_finalize_result(Params, FFields,
                                            MsgName, MsgDef, AnRes, Opts)),
       replace_term('<decode-general>', mk_fn(dg_read_field_def_, MsgName))]).

format_msg_generic_decoder(Bindings, MsgName, MsgDef, AnRes, Opts) ->
    %% The more general field selecting decoder
    %% Stuff that ends up here: non-minimal varint forms and field to skip
    Key = fetch_binding('<Key>', Bindings),
    Rest = fetch_binding('<Rest>', Bindings),
    Params = fetch_binding('<Params>', Bindings),
    FParams = fetch_binding('<FParams>', Bindings),
    FFields = fetch_binding('<FFields>', Bindings),
    gpb_codegen:format_fn(
      mk_fn(dg_read_field_def_, MsgName),
      fun(<<1:1, X:7, '<Rest>'/binary>>, N, Acc, '<Params>') when N < (32-7) ->
              call_self('<Rest>', N+7, X bsl N + Acc, '<Params>');
         (<<0:1, X:7, '<Rest>'/binary>>, N, Acc, '<Params>') ->
              '<Key>' = X bsl N + Acc,
              '<calls-to-field-decoding-or-skip>';
         (<<>>, 0, 0, '<FParams>') ->
              '<finalize-result>'
      end,
      [replace_tree('<Key>', Key),
       replace_tree('<Rest>', Rest),
       splice_trees('<Params>', Params),
       splice_trees('<FParams>', FParams),
       replace_tree('<calls-to-field-decoding-or-skip>',
                    decoder_field_calls(Bindings, MsgName, MsgDef, AnRes)),
       splice_trees('<finalize-result>',
                    decoder_finalize_result(Params, FFields,
                                            MsgName, MsgDef, AnRes, Opts))]).

msg_decoder_initial_params(MsgName, MsgDef, Defs, AnRes, Opts) ->
    ExprInfos1 =
        [case Field of
             #?gpb_field{name=FName, occurrence=Occurrence, type=Type} ->
                 {Undefined, Undef} =
                     case gpb:is_msg_proto3(MsgName, Defs) of
                         true ->
                             TD = proto3_type_default(Type, Defs, Opts),
                             ATD = erl_syntax:abstract(TD),
                             {ATD, ATD};
                         false ->
                             {?expr(undefined), ?expr('$undef')}
                     end,
                 case Occurrence of
                     repeated -> {FName, m, ?expr([]),        ?expr([])};
                     required -> {FName, o, Undefined,        Undef};
                     optional -> {FName, o, ?expr(undefined), ?expr('$undef')}
                 end;
             #gpb_oneof{name=FName} ->
                 {FName, o, ?expr(undefined), ?expr('$undef')}
         end
         || Field <- MsgDef],
    ExprInfos2 =
        [begin
             ElemPath = [MsgName, FName],
             TranslFn = find_translation(ElemPath, decode_init_default, AnRes),
             TrInitExpr = ?expr('Tr'('InitExpr'),
                                [replace_tree('InitExpr', InitExpr),
                                 replace_term('Tr', TranslFn)]),
             TrMOExpr = ?expr('Tr'('MOExpr'),
                              [replace_tree('MOExpr', MOExpr),
                               replace_term('Tr', TranslFn)]),
             {FName, Presence, TrInitExpr, TrMOExpr}
         end
         || {FName, Presence, InitExpr, MOExpr} <- ExprInfos1],
    case get_field_pass(MsgName, AnRes) of
        pass_as_params ->
            case get_mapping_and_unset_by_opts(Opts) of
                X when X == records;
                       X == {maps, present_undefined} ->
                    [Expr || {_FName, _, Expr, _MOExpr} <- ExprInfos2];
                {maps, omitted} ->
                    [MapsOmittedExpr
                     || {_FName, _, _Expr, MapsOmittedExpr} <- ExprInfos2]
            end;
        pass_as_record ->
            case get_mapping_and_unset_by_opts(Opts) of
                records ->
                    [record_create(
                       MsgName,
                       [{FName, Expr} || {FName, m, Expr, _} <- ExprInfos2])];
                {maps, present_undefined} ->
                    [map_create(
                       [{FName, Expr} || {FName, _, Expr, _} <- ExprInfos2])];
                {maps, omitted} ->
                    [map_create(
                       [{FName, Expr} || {FName, m, Expr, _} <- ExprInfos2])]
            end
    end.

decoder_read_field_params(MsgName, MsgDef, AnRes, Opts) ->
    case get_field_pass(MsgName, AnRes) of
        pass_as_params ->
            Params = decoder_params(MsgName, AnRes),
            {Params, Params, []};
        pass_as_record ->
            %% Maps currently don't support single value access, ie: M#{f},
            %% so when passing as records/maps, in the end, we must reverse
            %% repeated fields to get a linear amortized cost of
            %% reading/adding elements)
            %%
            %% So instead of generating code that looks
            %% like below for the maps case (similar for records):
            %%
            %%    d_read_field_m_f(<<>>, _, _, M) ->
            %%      M#{f1 = lists:reverse(M#{f1})
            %%
            %% we generate code like this:
            %%
            %%    d_read_field_m_f(<<>>, _, _, #{f1 := F1}=M) ->
            %%      M#{f1 := lists:reverse(F1)
            %%
            %% Here we must provide enough info to generate
            %% the finalizing code (ie: the function body in the example above)
            %%
            Params = decoder_params(MsgName, AnRes),
            MappingVar = hd(Params),
            FFields = [{FName, var_n("R", I)}
                       || {I,FName} <- index_seq(repeated_field_names(MsgDef))],
            FMatch = mapping_match(MsgName, FFields, Opts),
            FParam = ?expr(matching = '<Var>',
                           [replace_tree(matching, FMatch),
                            replace_tree('<Var>', MappingVar)]),
            {Params, [FParam], FFields}
    end.

repeated_field_names(MsgDef) ->
    [FName || #?gpb_field{name=FName, occurrence=repeated} <- MsgDef].

decoder_params(MsgName, AnRes) ->
    NumFields = get_num_fields(MsgName, AnRes),
    case get_field_pass(MsgName, AnRes) of
        pass_as_params -> [var_f_n(I) || I <- lists:seq(1, NumFields)];
        pass_as_record -> [?expr(Msg)]
    end.

%% compute info for the fast-path field recognition/decoding-call
decoder_fp(Bindings, MsgName, MsgDef) ->
    Rest = fetch_binding('<Rest>', Bindings),
    Params = fetch_binding('<Params>', Bindings),
    [begin
         BMatch = ?expr(<<'<field-and-wiretype-bytes>', '<Rest>'/binary>>,
                        [splice_trees('<field-and-wiretype-bytes>',
                                      varint_to_binary_fields(Selector)),
                         replace_tree('<Rest>', Rest)]),
         FnCall = ?expr('decode_field'('<Rest>', Z1, Z2, '<Params>'),
                        [replace_term('decode_field', DecodeFn),
                         replace_tree('<Rest>', Rest),
                         splice_trees('<Params>', Params)]),
         {BMatch, FnCall}
     end
     || {Selector, DecodeFn} <- decoder_field_selectors(MsgName, MsgDef)].

decoder_field_calls(Bindings, MsgName, []=_MsgDef, _AnRes) ->
    Key = fetch_binding('<Key>', Bindings),
    WiretypeExpr = ?expr('<Key>' band 7, [replace_tree('<Key>', Key)]),
    Bindings1 = add_binding({'<wiretype-expr>', WiretypeExpr}, Bindings),
    decoder_skip_calls(Bindings1, MsgName);
decoder_field_calls(Bindings, MsgName, MsgDef, AnRes) ->
    Key = fetch_binding('<Key>', Bindings),
    Rest = fetch_binding('<Rest>', Bindings),
    Params = fetch_binding('<Params>', Bindings),
    SkipCalls = decoder_field_calls(Bindings, MsgName, [], AnRes),
    FieldSelects = decoder_field_selectors(MsgName, MsgDef),
    ?expr(case '<Key>' of
              '<selector>' -> 'decode_field'('<Rest>', 0, 0, '<Params>');
              _            -> '<skip-calls>'
       end,
       [replace_tree('<Key>', Key),
        repeat_clauses('<selector>',
                       [[replace_term('<selector>', Selector),
                         replace_term('decode_field', DecodeFn),
                         replace_tree('<Rest>', Rest),
                         splice_trees('<Params>', Params)]
                        || {Selector, DecodeFn} <- FieldSelects]),
        replace_tree('<skip-calls>', SkipCalls)]).

decoder_skip_calls(Bindings, MsgName) ->
    WiretypeExpr = fetch_binding('<wiretype-expr>', Bindings),
    RestExpr = fetch_binding('<Rest>', Bindings),
    Params = fetch_binding('<Params>', Bindings),
    ?expr(case '<wiretype-expr>' of
              0 -> skip_vi('<Rest>', 0, 0, '<Params>');
              1 -> skip_64('<Rest>', 0, 0, '<Params>');
              2 -> skip_ld('<Rest>', 0, 0, '<Params>');
              5 -> skip_32('<Rest>', 0, 0, '<Params>')
          end,
          [replace_tree('<wiretype-expr>', WiretypeExpr),
           replace_tree('<Rest>', RestExpr),
           splice_trees('<Params>', Params),
           replace_term(skip_vi, mk_fn(skip_varint_, MsgName)),
           replace_term(skip_64, mk_fn(skip_64_, MsgName)),
           replace_term(skip_ld, mk_fn(skip_length_delimited_, MsgName)),
           replace_term(skip_32, mk_fn(skip_32_, MsgName))]).

decoder_field_selectors(MsgName, MsgDef) ->
    map_msgdef_fields_o(
      fun(#?gpb_field{name=FName, fnum=FNum, type=Type}=FieldDef, _IsOneof) ->
              Wiretype = case is_packed(FieldDef) of
                             true  -> gpb:encode_wiretype(bytes);
                             false -> gpb:encode_wiretype(Type)
                         end,
              Selector = (FNum bsl 3) bor Wiretype,
              DecodeFn = mk_fn(d_field_, MsgName, FName),
              {Selector, DecodeFn}
      end,
      MsgDef).

decoder_finalize_result(Params, FFields, MsgName, MsgDef, AnRes, Opts) ->
    case get_field_pass(MsgName, AnRes) of
        pass_as_params ->
            case get_mapping_and_unset_by_opts(Opts) of
                X when X == records;
                       X == {maps, present_undefined} ->
                    decoder_finalize_params_all_present(Params, MsgName, MsgDef,
                                                        AnRes, Opts);
                {maps, omitted} ->
                    decoder_finalize_params_opt_omitted(Params, MsgName, MsgDef,
                                                        AnRes, Opts)
            end;
        pass_as_record ->
            MsgVar = hd(Params),
            [mapping_update(
               MsgVar,
               MsgName,
               [begin
                    ElemPath = [MsgName, FName],
                    Finalizer = find_translation(ElemPath,
                                                 decode_repeated_finalize,
                                                 AnRes),
                    FValueExpr = ?expr('lists:reverse'('<FVar>'),
                                       [replace_term('lists:reverse',Finalizer),
                                        replace_tree('<FVar>', FVar)]),
                    {FName, FValueExpr}
                end
                || {FName, FVar} <- FFields],
               Opts)]
    end.

decoder_finalize_params_all_present(Params, MsgName, MsgDef, AnRes, Opts) ->
    [mapping_create(
       MsgName,
       [decoder_finalize_param_for_mapping(Field, Param, MsgName, AnRes)
        || {Field, Param} <- lists:zip(MsgDef, Params)],
       Opts)].

decoder_finalize_params_opt_omitted(Params, MsgName, MsgDef, AnRes, _Opts) ->
    {Optionals, NonOptionals} = key_partition_on_optionality(
                                  1, lists:zip(MsgDef, Params)),
    NonOptionalsMap = map_create(
                        [decoder_finalize_param_for_mapping(
                           Field, Param, MsgName, AnRes)
                         || {Field, Param} <- NonOptionals]),
    do_exprs(fun({Field, Param}, Var) ->
                     FV = decoder_finalize_param_for_mapping(
                            Field, Param, MsgName, AnRes),
                     ?expr(if 'Param' == '$undef' -> 'Var';
                              true -> 'Var#{field => Param}'
                           end,
                           [replace_tree('Param', Param),
                            replace_tree('Var', Var),
                            replace_tree('Var#{field => Param}',
                                         map_set(Var, [FV]))])
             end,
             NonOptionalsMap,
             Optionals).

decoder_finalize_param_for_mapping(Field, Param, MsgName, AnRes) ->
    FName = get_field_name(Field),
    ElemPath = [MsgName, FName],
    Finalizer = find_translation(ElemPath, decode_repeated_finalize, AnRes),
    FValueExpr = case get_field_occurrence(Field) of
                     required -> Param;
                     optional -> Param;
                     repeated -> ?expr('lists:reverse'('Param'),
                                       [replace_term('lists:reverse',Finalizer),
                                        replace_tree('Param', Param)])
                 end,
    {FName, FValueExpr}.

format_field_decoders(MsgName, MsgDef, AnRes, Opts) ->
    map_msgdef_fields_o(
      fun(Field, IsOneof) ->
              [format_field_decoder(MsgName, Field, IsOneof, AnRes, Opts), "\n"]
      end,
      MsgDef).

format_field_decoder(MsgName, Field, IsOneof, AnRes, Opts) ->
    case is_packed(Field) of
        false ->
            XField = {Field, IsOneof},
            format_non_packed_field_decoder(MsgName, XField, AnRes, Opts);
        true ->
            %% a packed field can never be one of a `oneof' fields
            format_packed_field_decoder(MsgName, Field, AnRes, Opts)
    end.

format_non_packed_field_decoder(MsgName, XField, AnRes, Opts) ->
    {#?gpb_field{type=Type}, _IsOneof} = XField,
    case Type of
        sint32   -> format_vi_based_field_decoder(MsgName, XField, AnRes, Opts);
        sint64   -> format_vi_based_field_decoder(MsgName, XField, AnRes, Opts);
        int32    -> format_vi_based_field_decoder(MsgName, XField, AnRes, Opts);
        int64    -> format_vi_based_field_decoder(MsgName, XField, AnRes, Opts);
        uint32   -> format_vi_based_field_decoder(MsgName, XField, AnRes, Opts);
        uint64   -> format_vi_based_field_decoder(MsgName, XField, AnRes, Opts);
        bool     -> format_vi_based_field_decoder(MsgName, XField, AnRes, Opts);
        {enum,_} -> format_vi_based_field_decoder(MsgName, XField, AnRes, Opts);
        fixed32  -> format_fixlen_field_decoder(MsgName, XField, AnRes, Opts);
        sfixed32 -> format_fixlen_field_decoder(MsgName, XField, AnRes, Opts);
        float    -> format_floating_point_field_decoder(MsgName, XField,
                                                        float, AnRes, Opts);
        fixed64  -> format_fixlen_field_decoder(MsgName, XField, AnRes, Opts);
        sfixed64 -> format_fixlen_field_decoder(MsgName, XField, AnRes, Opts);
        double   -> format_floating_point_field_decoder(MsgName, XField,
                                                        double, AnRes, Opts);
        string   -> format_vi_based_field_decoder(MsgName, XField, AnRes, Opts);
        bytes    -> format_vi_based_field_decoder(MsgName, XField, AnRes, Opts);
        {msg,_}  -> format_vi_based_field_decoder(MsgName, XField, AnRes, Opts);
        {map,_,_}-> format_vi_based_field_decoder(MsgName, XField, AnRes, Opts)
    end.

format_packed_field_decoder(MsgName, FieldDef, AnRes, Opts) ->
    #?gpb_field{name=FName, rnum=RNum} = FieldDef,
    Params = decoder_params(MsgName, AnRes),
    InParams = case get_field_pass(MsgName, AnRes) of
                   pass_as_params ->
                       Params;
                   pass_as_record ->
                       MMatch = mapping_match(MsgName, [{FName, ?expr(E)}],
                                              Opts),
                       [?expr(matching = '<Var>',
                              [replace_tree(matching, MMatch),
                               replace_tree('<Var>', hd(Params))])]
               end,
    Param = case get_field_pass(MsgName, AnRes) of
                pass_as_params ->
                    lists:nth(RNum - 1, Params);
                pass_as_record ->
                    ?expr(E)
            end,
    OutParams = case get_field_pass(MsgName, AnRes) of
                    pass_as_params ->
                        lists_setelement(RNum - 1, Params, ?expr(NewSeq));
                    pass_as_record ->
                        [mapping_update(hd(Params), MsgName,
                                           [{FName, ?expr(NewSeq)}],
                                           Opts)]
                end,
    [gpb_codegen:format_fn(
       mk_fn(d_field_, MsgName, FName),
       fun(<<1:1, X:7, Rest/binary>>, N, Acc, '<Params>') when N < ?NB ->
               call_self(Rest, N + 7, X bsl N + Acc, '<Params>');
          (<<0:1, X:7, Rest/binary>>, N, Acc, '<InParams>') ->
               Len = X bsl N + Acc,
               <<PackedBytes:Len/binary, Rest2/binary>> = Rest,
               NewSeq = decode_packed(PackedBytes, 0, 0, '<Param>'),
               '<call-read-field>'(Rest2, 0, 0, '<OutParams>')
       end,
       [splice_trees('<Params>', Params),
        splice_trees('<InParams>', InParams),
        replace_term(decode_packed, mk_fn(d_packed_field_, MsgName, FName)),
        replace_tree('<Param>', Param),
        replace_term('<call-read-field>', mk_fn(dfp_read_field_def_, MsgName)),
        splice_trees('<OutParams>', OutParams)]),
     "\n",
     format_packed_field_seq_decoder(MsgName, FieldDef, AnRes, Opts)].

format_packed_field_seq_decoder(MsgName, #?gpb_field{type=Type}=Field,
                                AnRes, Opts) ->
    case Type of
        fixed32  -> format_dpacked_nonvi(MsgName, Field, 32, [little]);
        sfixed32 -> format_dpacked_nonvi(MsgName, Field, 32, [little,signed]);
        float    -> format_dpacked_nonvi(MsgName, Field, 32, float);
        fixed64  -> format_dpacked_nonvi(MsgName, Field, 64, [little]);
        sfixed64 -> format_dpacked_nonvi(MsgName, Field, 64, [little,signed]);
<<<<<<< HEAD
        double   -> format_dpacked_nonvi(MsgName, Field, 64, double);
        _        -> format_dpacked_vi(MsgName, Field, Opts)
=======
        double   -> format_dpacked_nonvi(MsgName, Field, 64, [little,float]);
        _        -> format_dpacked_vi(MsgName, Field, AnRes, Opts)
>>>>>>> 6f5a21c9
    end.

format_dpacked_nonvi(MsgName, #?gpb_field{name=FName}, 32, float) ->
    gpb_codegen:format_fn(
      mk_fn(d_packed_field_, MsgName, FName),
      fun(<<0:16,128,127, Rest/binary>>, Z1, Z2, AccSeq) ->
              call_self(Rest, Z1, Z2, [infinity | AccSeq]);
         (<<0:16,128,255, Rest/binary>>, Z1, Z2, AccSeq) ->
              call_self(Rest, Z1, Z2, ['-infinity' | AccSeq]);
         (<<_:16,1:1,_:7,_:1,127:7, Rest/binary>>, Z1, Z2, AccSeq) ->
              call_self(Rest, Z1, Z2, [nan | AccSeq]);
         (<<Value:32/little-float, Rest/binary>>, Z1, Z2, AccSeq) ->
              call_self(Rest, Z1, Z2, [Value | AccSeq]);
         (<<>>, _, _, AccSeq) ->
              AccSeq
      end,
      []);
format_dpacked_nonvi(MsgName, #?gpb_field{name=FName}, 64, double) ->
    gpb_codegen:format_fn(
      mk_fn(d_packed_field_, MsgName, FName),
      fun(<<0:48,240,127, Rest/binary>>, Z1, Z2, AccSeq) ->
              call_self(Rest, Z1, Z2, [infinity | AccSeq]);
         (<<0:48,240,255, Rest/binary>>, Z1, Z2, AccSeq) ->
              call_self(Rest, Z1, Z2, ['-infinity' | AccSeq]);
         (<<_:48,15:4,_:4,_:1,127:7, Rest/binary>>, Z1, Z2, AccSeq) ->
              call_self(Rest, Z1, Z2, [nan | AccSeq]);
         (<<Value:64/little-float, Rest/binary>>, Z1, Z2, AccSeq) ->
              call_self(Rest, Z1, Z2, [Value | AccSeq]);
         (<<>>, _, _, AccSeq) ->
              AccSeq
      end,
      []);
format_dpacked_nonvi(MsgName, #?gpb_field{name=FName}, BitLen, BitTypes) ->
    gpb_codegen:format_fn(
      mk_fn(d_packed_field_, MsgName, FName),
      fun(<<Value:'<N>'/'<T>', Rest/binary>>, Z1, Z2, AccSeq) ->
              call_self(Rest, Z1, Z2, [Value | AccSeq]);
         (<<>>, _, _, AccSeq) ->
              AccSeq
      end,
      [replace_term('<N>', BitLen),
       splice_trees('<T>', [erl_syntax:atom(BT) || BT <- BitTypes])]).

format_dpacked_vi(MsgName, #?gpb_field{name=FName}=FieldDef, AnRes, Opts) ->
    ExtValue = ?expr(X bsl N + Acc),
    FVar = ?expr(NewFValue), %% result is to be put in this variable
    Rest = ?expr(Rest),
    Bindings = new_bindings([{'<Value>', ExtValue},
                             {'<Rest>', Rest}]),
    BodyTailFn =
        fun(DecodeExprs, Rest2Var) ->
                C = ?exprs(call_self('<Rest2>', 0, 0, ['<Res>' | AccSeq]),
                           [replace_tree('<Rest2>', Rest2Var),
                            replace_tree('<Res>', FVar)]),
                DecodeExprs ++ C
        end,
    Tr = mk_find_tr_fn_elem(MsgName, FieldDef, false, AnRes),
    Body = decode_int_value(FVar, Bindings, FieldDef, Tr, Opts, BodyTailFn),
    gpb_codegen:format_fn(
      mk_fn(d_packed_field_, MsgName, FName),
      fun(<<1:1, X:7, Rest/binary>>, N, Acc, AccSeq) when N < ?NB ->
              call_self(Rest, N + 7, X bsl N + Acc, AccSeq);
         (<<0:1, X:7, Rest/binary>>, N, Acc, AccSeq) ->
              '<body>';
         (<<>>, 0, 0, AccSeq) ->
              AccSeq
      end,
      [splice_trees('<body>', Body)]).

format_vi_based_field_decoder(MsgName, XFieldDef, AnRes, Opts) ->
    {#?gpb_field{name=FName}=FieldDef, IsOneof}=XFieldDef,
    ExtValue = ?expr(X bsl N + Acc),
    FVar = ?expr(NewFValue), %% result is to be put in this variable
    Rest = ?expr(Rest),
    Bindings = new_bindings([{'<Value>', ExtValue},
                             {'<Rest>', Rest}]),
    Params = decoder_params(MsgName, AnRes),
    {InParams, PrevValue} = decoder_in_params(Params, MsgName, XFieldDef, AnRes,
                                              Opts),
    BodyTailFn =
        fun(DecodeExprs, Rest2Var) ->
                ReadFieldDefFn = mk_fn(dfp_read_field_def_, MsgName),
                Params2 = updated_merged_params(MsgName, XFieldDef, AnRes,
                                                FVar, PrevValue, Params, Opts),
                C = ?exprs('<call-read-field>'('<Rest2>', 0, 0, '<Params2>'),
                           [replace_term('<call-read-field>', ReadFieldDefFn),
                            replace_tree('<Rest2>', Rest2Var),
                            splice_trees('<Params2>', Params2)]),
                DecodeExprs ++ C
        end,
    Tr = mk_find_tr_fn_elem(MsgName, FieldDef, IsOneof, AnRes),
    Body = decode_int_value(FVar, Bindings, FieldDef, Tr, Opts, BodyTailFn),
    gpb_codegen:format_fn(
      mk_fn(d_field_, MsgName, FName),
      fun(<<1:1, X:7, Rest/binary>>, N, Acc, '<Params>') when N < ?NB ->
              call_self(Rest, N + 7, X bsl N + Acc, '<Params>');
         (<<0:1, X:7, Rest/binary>>, N, Acc, '<InParams>') ->
              '<body>'
      end,
      [splice_trees('<Params>', Params),
       splice_trees('<InParams>', InParams),
       splice_trees('<body>', Body)]).

%% -> {[Expr], Rest2VarExpr}
%% where [Expr] is a list of exprs to calculate the resulting decoded value
decode_int_value(ResVar, Bindings, #?gpb_field{type=Type}=F, Tr, Opts,
                 TailFn) ->
    Value = fetch_binding('<Value>', Bindings),
    Rest = fetch_binding('<Rest>', Bindings),
    StringsAsBinaries = get_strings_as_binaries_by_opts(Opts),
    case Type of
        sint32 ->
            TailFn(decode_zigzag_to_var(ResVar, Value), Rest);
        sint64 ->
            TailFn(decode_zigzag_to_var(ResVar, Value), Rest);
        int32 ->
            TailFn([uint_to_int_to_var(ResVar, Value, 32)], Rest);
        int64 ->
            TailFn([uint_to_int_to_var(ResVar, Value, 64)], Rest);
        uint32 ->
            TailFn([assign_to_var(ResVar, Value)], Rest);
        uint64 ->
            TailFn([assign_to_var(ResVar, Value)], Rest);
        bool ->
            Bool = ?expr('<Res>' = ('<Value>') =/= 0,
                         [replace_tree('<Res>', ResVar),
                          replace_tree('<Value>', Value)]),
            TailFn([Bool], Rest);
        {enum, EnumName} ->
            Tmp = ?expr(Tmp),
            ToSym = [uint_to_int_to_var(Tmp, Value, 32),
                     ?expr('<Res>' = decode_enum('<Int>'),
                           [replace_tree('<Res>', ResVar),
                            replace_term(decode_enum, mk_fn(d_enum_, EnumName)),
                            replace_tree('<Int>', Tmp)])],
            TailFn(ToSym, Rest);
        string when StringsAsBinaries ->
            Rest2 = ?expr(Rest2),
            TailFn(unpack_bytes(ResVar, Value, Rest, Rest2, Opts),
                   Rest2);
        string when not StringsAsBinaries ->
            Rest2 = ?expr(Rest2),
            TailFn(?exprs(Len = '<Value>',
                          <<Utf8:Len/binary, Rest2/binary>> = '<Rest>',
                          '<Res>' = unicode:characters_to_list(Utf8, unicode),
                          [replace_tree('<Value>', Value),
                           replace_tree('<Rest>', Rest),
                           replace_tree('<Res>', ResVar)]),
                   Rest2);
        bytes ->
            Rest2 = ?expr(Rest2),
            TailFn(unpack_bytes(ResVar, Value, Rest, Rest2, Opts),
                   Rest2);
        {msg, Msg2Name} ->
            Rest2 = ?expr(Rest2),
            TailFn(?exprs(Len = '<Value>',
                          <<Bs:Len/binary, Rest2/binary>> = '<Rest>',
                          '<Res>' = 'Tr'('d_msg_X'(Bs)),
                          [replace_tree('<Value>', Value),
                           replace_tree('<Rest>', Rest),
                           replace_tree('<Res>', ResVar),
                           replace_term('d_msg_X', mk_fn(d_msg_, Msg2Name)),
                           replace_term('Tr', Tr(decode))]),
                   Rest2);
        {map, KeyType, ValueType} ->
            MapAsMsgMame = map_type_to_msg_name(KeyType, ValueType),
            F2 = F#?gpb_field{type={msg,MapAsMsgMame}},
            decode_int_value(ResVar, Bindings, F2, Tr, Opts, TailFn)
    end.

unpack_bytes(ResVar, Value, Rest, Rest2, Opts) ->
    CompilerHasBinary = (catch binary:copy(<<1>>)) == <<1>>,
    Copy = case proplists:get_value(copy_bytes, Opts, auto) of
               auto when not CompilerHasBinary -> false;
               auto when CompilerHasBinary     -> true;
               true                            -> true;
               false                           -> false;
               N when is_integer(N)            -> N;
               N when is_float(N)              -> N
           end,
    Transforms = [replace_tree('<Value>', Value),
                  replace_tree('<Res>', ResVar),
                  replace_tree('<Rest>', Rest),
                  replace_tree('<Rest2>', Rest2),
                  replace_term('<Copy>', Copy)],
    if Copy == false ->
            ?exprs(Len = '<Value>',
                   <<'<Res>':Len/binary, '<Rest2>'/binary>> = '<Rest>',
                   Transforms);
       Copy == true ->
            ?exprs(Len = '<Value>',
                   <<Bytes:Len/binary, '<Rest2>'/binary>> = '<Rest>',
                   '<Res>' = binary:copy(Bytes),
                   Transforms);
       is_integer(Copy); is_float(Copy) ->
            ?exprs(Len = '<Value>',
                   <<Bytes:Len/binary, '<Rest2>'/binary>> = '<Rest>',
                   '<Res>' = case binary:referenced_byte_size(Bytes) of
                                 LB when LB >= byte_size(Bytes) * '<Copy>' ->
                                     binary:copy(Bytes);
                                 _ ->
                                     Bytes
                             end,
                   Transforms)
    end.

updated_merged_params(MsgName, XFieldDef, AnRes, NewValue, PrevValue,
                      Params, Opts) ->
    Tr = mk_find_tr_fn_elem_or_default(MsgName, XFieldDef, AnRes),
    case {get_field_pass(MsgName, AnRes), XFieldDef} of
        {pass_as_params, {#?gpb_field{rnum=RNum}, _IsOneof}} ->
            MergedValue = merge_field_expr(XFieldDef, PrevValue, NewValue,
                                           MsgName, Tr, AnRes, Opts),
            lists_setelement(RNum - 1, Params, MergedValue);
        {pass_as_record, {#?gpb_field{name=FName}, false}} ->
            MsgVar = hd(Params),
            MergedValue = merge_field_expr(XFieldDef, PrevValue, NewValue,
                                           MsgName, Tr, AnRes, Opts),
            [mapping_update(MsgVar, MsgName, [{FName, MergedValue}], Opts)];
        {pass_as_record, {_OField, {true, CFName}}} ->
            MsgVar = hd(Params),
            MergedValue = merge_field_expr(XFieldDef, PrevValue, NewValue,
                                           MsgName, Tr, AnRes, Opts),
            [mapping_update(MsgVar, MsgName, [{CFName, MergedValue}], Opts)]
    end.

merge_field_expr({FieldDef, false}, PrevValue, NewValue,
                 MsgName, Tr, AnRes, Opts) ->
    case classify_field_merge_action(FieldDef) of
        overwrite ->
            NewValue;
        seqadd ->
            ElemPath = [MsgName, get_field_name(FieldDef)],
            Cons = find_translation(ElemPath, decode_repeated_add_elem, AnRes),
            ?expr('[New|Acc]'('<New>', '<Acc>'),
                  [replace_term('[New|Acc]', Cons),
                   replace_tree('<New>', NewValue),
                   replace_tree('<Acc>', PrevValue)]);
        msgmerge ->
            #?gpb_field{type={msg,FMsgName}} = FieldDef,
            MergeFn = mk_fn(merge_msg_, FMsgName),
            case get_mapping_and_unset_by_opts(Opts) of
                X when X == records;
                       X == {maps, present_undefined} ->
                    ?expr(if 'Prev' == undefined -> 'New';
                             true -> 'merge_msg_X'('Prev', 'New')
                          end,
                          [replace_term('merge_msg_X', Tr(merge, MergeFn)),
                           replace_tree('Prev', PrevValue),
                           replace_tree('New', NewValue)]);
                {maps, omitted} ->
                    case get_field_pass(MsgName, AnRes) of
                        pass_as_params ->
                            ?expr(if 'Prev' =:= '$undef' -> 'New';
                                     true -> 'merge_msg_X'('Prev', 'New')
                                  end,
                                  [replace_tree('Prev', PrevValue),
                                   replace_term('merge_msg_X',
                                                Tr(merge, MergeFn)),
                                   replace_tree('New', NewValue)]);
                        pass_as_record ->
                            FName = get_field_name(FieldDef),
                            ?expr(case 'Msg' of
                                      '#{fieldname := Prev}' ->
                                          'merge_msg_X'(Prev, 'New');
                                      _ ->
                                          'New'
                                  end,
                                  [replace_tree(
                                     '#{fieldname := Prev}',
                                     map_match([{FName, ?expr(Prev)}])),
                                   replace_tree('Msg', PrevValue),
                                   replace_term('merge_msg_X',
                                                Tr(merge, MergeFn)),
                                   replace_tree('New', NewValue)])
                    end
            end
    end;
merge_field_expr({FieldDef, {true, CFName}}, PrevValue, NewValue,
                 MsgName, Tr, AnRes, Opts)->
    #?gpb_field{name=FName, type=Type} = FieldDef,
    case Type of
        {msg, FMsgName} ->
            MergeFn = mk_fn(merge_msg_, FMsgName),
            case get_mapping_and_unset_by_opts(Opts) of
                X when X == records;
                       X == {maps, present_undefined} ->
                    MVPrev = prefix_var("MV", PrevValue),
                    ?expr(case 'Prev' of
                              undefined ->
                                  {'tag', 'New'};
                              {'tag', 'MVPrev'} ->
                                  {'tag', 'merge_msg_X'('MVPrev', 'New')};
                              _ ->
                                  {'tag', 'New'}
                          end,
                          [replace_tree('Prev', PrevValue),
                           replace_term('tag', FName),
                           replace_tree('New', NewValue),
                           replace_term('merge_msg_X', Tr(merge, MergeFn)),
                           replace_tree('MVPrev', MVPrev)]);
                {maps, omitted} ->
                    MsgVar = PrevValue,
                    case get_field_pass(MsgName, AnRes) of
                        pass_as_params ->
                            ?expr(case 'Prev' of
                                      '$undef' ->
                                          {'tag', 'New'};
                                      {'tag', MVPrev} ->
                                          {'tag', 'merge_msg_X'(MVPrev, 'New')};
                                      _ ->
                                          {'tag', 'New'}
                                  end,
                                  [replace_term('tag', FName),
                                   replace_tree('Prev', PrevValue),
                                   replace_term('merge_msg_X',
                                                Tr(merge, MergeFn)),
                                   replace_tree('New', NewValue)]);
                        pass_as_record ->
                            OFVal = ?expr({tag, MVPrev},
                                          [replace_term(tag, FName)]),
                            ?expr(case 'Msg' of
                                      '#{fieldname := {tag,MVPrev}}' ->
                                          {'tag', 'merge_msg_X'(MVPrev,'New')};
                                      _ ->
                                          {'tag', 'New'}
                                  end,
                                  [replace_tree('#{fieldname := {tag,MVPrev}}',
                                                map_match([{CFName, OFVal}])),
                                   replace_term('tag', FName),
                                   replace_tree('Msg', MsgVar),
                                   replace_term('merge_msg_X',
                                                Tr(merge, MergeFn)),
                                   replace_tree('New', NewValue)])
                    end
            end;
        _ ->
            %% Replace
            ?expr({'fieldname', '<expr>'},
                  [replace_term('fieldname', FName),
                   replace_tree('<expr>', NewValue)])
    end.

decoder_in_params(Params, MsgName, {FieldDef, false}, AnRes, Opts) ->
    #?gpb_field{name=FName}=FieldDef,
    Any = ?expr(_),
    case get_field_pass(MsgName, AnRes) of
        pass_as_params ->
            #?gpb_field{rnum=RNum} = FieldDef,
            Prev = lists:nth(RNum-1, Params),
            case classify_field_merge_action(FieldDef) of
                overwrite -> {lists_setelement(RNum-1, Params, Any), Any};
                seqadd    -> {Params, Prev};
                msgmerge  -> {Params, Prev}
            end;
        pass_as_record ->
            Prev = ?expr(Prev),
            InParams = [match_bind_var(
                          mapping_match(MsgName, [{FName, Prev}], Opts),
                          hd(Params))],
            case classify_field_merge_action(FieldDef) of
                overwrite -> {Params, Any};
                seqadd    -> {InParams, Prev};
                msgmerge  ->
                    case get_mapping_and_unset_by_opts(Opts) of
                        X when X == records;
                               X == {maps, present_undefined} ->
                            {InParams, Prev};
                        {maps, omitted} ->
                            MsgVar = hd(Params),
                            {[MsgVar], MsgVar}
                    end
            end
    end;
decoder_in_params(Params, MsgName, {FieldDef, {true, CFName}}, AnRes, Opts) ->
    #?gpb_field{type=Type, rnum=RNum} = FieldDef,
    case Type of
        {msg, _} ->
            %% oneof fields that of message type may need merging
            case get_field_pass(MsgName, AnRes) of
                pass_as_params ->
                    Prev = lists:nth(RNum-1, Params),
                    {Params, Prev};
                pass_as_record ->
                    case get_mapping_and_unset_by_opts(Opts) of
                        X when X == records;
                               X == {maps, present_undefined} ->
                            Prev = ?expr(Prev),
                            InParams = [match_bind_var(
                                          mapping_match(MsgName,
                                                        [{CFName, Prev}],
                                                        Opts),
                                          hd(Params))],
                            {InParams, Prev};
                        {maps, omitted} ->
                            MsgVar = hd(Params),
                            {[MsgVar], MsgVar}
                    end
            end;
        _ ->
            %% Non-messages, treat as an optional field
            Any = ?expr(_),
            case get_field_pass(MsgName, AnRes) of
                pass_as_params ->
                    {lists_setelement(RNum-1, Params, Any), Any};
                pass_as_record ->
                    {Params, Any}
            end
    end.

format_fixlen_field_decoder(MsgName, XFieldDef, AnRes, Opts) ->
    {#?gpb_field{name=FName, type=Type}, _IsOneof} = XFieldDef,
    {BitLen, BitTypes} = case Type of
                             fixed32  -> {32, [little]};
                             sfixed32 -> {32, [little,signed]};
                             float    -> {32, [little,float]};
                             fixed64  -> {64, [little]};
                             sfixed64 -> {64, [little,signed]};
                             double   -> {64, [little,float]}
                         end,
    Params = decoder_params(MsgName, AnRes),
    {InParams, PrevValue} = decoder_in_params(Params, MsgName, XFieldDef, AnRes,
                                              Opts),
    Value = ?expr(Value),
    Params2 = updated_merged_params(MsgName, XFieldDef, AnRes,
                                    Value, PrevValue, Params,
                                    Opts),
    ReadFieldDefFnName = mk_fn(dfp_read_field_def_, MsgName),
    gpb_codegen:format_fn(
      mk_fn(d_field_, MsgName, FName),
      fun(<<Value:'<N>'/'<T>', Rest/binary>>, Z1, Z2, '<InParams>') ->
              '<call-read-field>'(Rest, Z1, Z2, '<OutParams>')
      end,
      [replace_term('<N>', BitLen),
       splice_trees('<T>', [erl_syntax:atom(BT) || BT <- BitTypes]),
       splice_trees('<InParams>', InParams),
       replace_term('<call-read-field>', ReadFieldDefFnName),
       splice_trees('<OutParams>', Params2)]).

format_floating_point_field_decoder(MsgName, XFieldDef, Type, AnRes, Opts) ->
    {#?gpb_field{name=FName}, _IsOneof} = XFieldDef,
    Params = decoder_params(MsgName, AnRes),
    {InParams, PrevValue} = decoder_in_params(Params, MsgName, XFieldDef,
                                              AnRes, Opts),
    OutParamsReplacements =
        [splice_trees(Marker, updated_merged_params(MsgName, XFieldDef, AnRes,
                                                    OutExpr, PrevValue, Params,
                                                    Opts))
         || {Marker, OutExpr} <- [{'OutParams', ?expr(Value)},
                                  {'InfinityOutParams', ?expr(infinity)},
                                  {'-InfinityOutParams', ?expr('-infinity')},
                                  {'NanOutParams', ?expr(nan)}]],
    ReadFieldDefFnName = mk_fn(dfp_read_field_def_, MsgName),
    Replacements =
        [splice_trees('InParams', InParams),
         replace_term('<call-read-field>', ReadFieldDefFnName)] ++
        OutParamsReplacements,
    case Type of
        float ->
            gpb_codegen:format_fn(
              mk_fn(d_field_, MsgName, FName),
              fun(<<0:16,128,127, Rest/binary>>, Z1, Z2, 'InParams') ->
                      '<call-read-field>'(Rest, Z1, Z2, 'InfinityOutParams');
                 (<<0:16,128,255, Rest/binary>>, Z1, Z2, 'InParams') ->
                      '<call-read-field>'(Rest, Z1, Z2, '-InfinityOutParams');
                 (<<_:16,1:1,_:7,_:1,127:7, Rest/binary>>, Z1, Z2,
                  'InParams') ->
                      '<call-read-field>'(Rest, Z1, Z2, 'NanOutParams');
                 (<<Value:32/little-float, Rest/binary>>, Z1, Z2,
                  'InParams') ->
                      '<call-read-field>'(Rest, Z1, Z2, 'OutParams')
              end,
              Replacements);
        double ->
            gpb_codegen:format_fn(
              mk_fn(d_field_, MsgName, FName),
              fun(<<0:48,240,127, Rest/binary>>, Z1, Z2, 'InParams') ->
                      '<call-read-field>'(Rest, Z1, Z2, 'InfinityOutParams');
                 (<<0:48,240,255, Rest/binary>>, Z1, Z2, 'InParams') ->
                      '<call-read-field>'(Rest, Z1, Z2, '-InfinityOutParams');
                 (<<_:48,15:4,_:4,_:1,127:7, Rest/binary>>, Z1, Z2,
                  'InParams') ->
                      '<call-read-field>'(Rest, Z1, Z2, 'NanOutParams');
                 (<<Value:64/little-float, Rest/binary>>, Z1, Z2,
                  'InParams') ->
                      '<call-read-field>'(Rest, Z1, Z2, 'OutParams')
              end,
              Replacements)
    end.

assign_to_var(Var, Expr) ->
    ?expr('<Var>' = '<Expr>',
          [replace_tree('<Var>', Var),
           replace_tree('<Expr>', Expr)]).

decode_zigzag_to_var(ResVar, ValueExpr) ->
    ?exprs(ZValue = '<Value>',
           '<Res>' = if ZValue band 1 =:= 0 -> ZValue bsr 1;
                        true                -> -((ZValue + 1) bsr 1)
                     end,
           [replace_tree('<Value>', ValueExpr),
            replace_tree('<Res>', ResVar)]).

uint_to_int_to_var(ResVar, ValueExpr, NumBits) ->
    %% Contrary to the 64 bit encoding done for int32 (and enum),
    %% decode the value as 32 bits, so we decode negatives
    %% given both as 32 bits and as 64 bits wire encodings
    %% to the same integer.
    ?expr(
       <<'<Res>':'<N>'/signed-native>> = <<('<Value>'):'<N>'/unsigned-native>>,
       [replace_term('<N>', NumBits),
        replace_tree('<Res>', ResVar),
        replace_tree('<Value>', ValueExpr)]).

classify_field_merge_action(FieldDef) ->
    case FieldDef of
        #?gpb_field{occurrence=required, type={msg, _}} -> msgmerge;
        #?gpb_field{occurrence=optional, type={msg, _}} -> msgmerge;
        #?gpb_field{occurrence=required}                -> overwrite;
        #?gpb_field{occurrence=optional}                -> overwrite;
        #?gpb_field{occurrence=repeated}                -> seqadd
    end.

format_msg_merge_code(Defs, AnRes, Opts) ->
    case contains_messages(Defs) of
        true  -> format_msg_merge_code_msgs(Defs, AnRes, Opts);
        false -> format_msg_merge_code_no_msgs(Opts)
    end.

format_msg_merge_code_no_msgs(Opts) ->
    case get_records_or_maps_by_opts(Opts) of
        records ->
            ["-spec merge_msgs(_, _) -> no_return().\n",
             gpb_codegen:format_fn(
               merge_msgs,
               fun(_Prev, _New) ->
                       erlang:error({gpb_error, no_messages})
               end)];
        maps ->
            ["-spec merge_msgs(_, _, _) -> no_return().\n",
             gpb_codegen:format_fn(
               merge_msgs,
               fun(_Prev, _New, _MsgName) ->
                       erlang:error({gpb_error, no_messages})
               end)]
    end.

format_msg_merge_code_msgs(Defs, AnRes, Opts) ->
    MsgNames = [MsgName || {{msg, MsgName}, _MsgDef} <- Defs],
    [format_merge_msgs_top_level(MsgNames, Opts),
     [format_msg_merger(MsgName, MsgDef, AnRes, Opts)
      || {{msg, MsgName}, MsgDef} <- Defs]].

format_merge_msgs_top_level(MsgNames, Opts) ->
    case get_records_or_maps_by_opts(Opts) of
        records ->
            gpb_codegen:format_fn(
              merge_msgs,
              fun(Prev, New) when element(1, Prev) =:= element(1, New) ->
                      case Prev of
                          '<msg-type>' -> '<merge-msg>'(Prev, New)
                      end
              end,
              [repeat_clauses(
                 '<msg-type>',
                 [[replace_tree('<msg-type>', record_match(MsgName, [])),
                   replace_term('<merge-msg>', mk_fn(merge_msg_, MsgName))]
                  || MsgName <- MsgNames])]);
        maps ->
            gpb_codegen:format_fn(
              merge_msgs,
              fun(Prev, New, MsgName) ->
                      case MsgName of
                          '<msg-type>' -> '<merge-msg>'(Prev, New)
                      end
              end,
              [repeat_clauses(
                 '<msg-type>',
                 [[replace_tree('<msg-type>', erl_syntax:atom(MsgName)),
                   replace_term('<merge-msg>', mk_fn(merge_msg_, MsgName))]
                  || MsgName <- MsgNames])])
    end.

format_msg_merger(MsgName, [], _AnRes, _Opts) ->
    gpb_codegen:format_fn(
      mk_fn(merge_msg_, MsgName),
      fun(_Prev, New) -> New end);
format_msg_merger(MsgName, MsgDef, AnRes, Opts) ->
    {PrevMatch, NewMatch, ExtraInfo} =
        format_msg_merger_fnclause_match(MsgName, MsgDef, Opts),
    {MandatoryMergings, OptMergings} = compute_msg_field_mergers(
                                         ExtraInfo, MsgName, AnRes),
    gpb_codegen:format_fn(
      mk_fn(merge_msg_, MsgName),
      fun('Prev', 'New')                 -> '<merge-it>'
      end,
      [replace_tree('Prev',  PrevMatch),
       replace_tree('New',   NewMatch),
       splice_trees(
         '<merge-it>',
         do_exprs(fun render_omissible_merger/2,
                  render_field_mergers(MsgName, MandatoryMergings, Opts),
                  OptMergings))]).

format_msg_merger_fnclause_match(_MsgName, [], _Opts) ->
    {?expr(PF), ?expr(_), no_fields};
format_msg_merger_fnclause_match(MsgName, MsgDef, Opts) ->
    FNames  = [get_field_name(Field) || Field <- MsgDef],
    PFVars  = [var("PF~s", [FName]) || FName <- FNames],
    NFVars  = [var("NF~s", [FName]) || FName <- FNames],
    PFields = lists:zip(FNames, PFVars),
    NFields = lists:zip(FNames, NFVars),
    Infos = zip4(FNames, PFVars, NFVars, MsgDef),
    case get_mapping_and_unset_by_opts(Opts) of
        X when X == records;
               X == {maps, present_undefined} ->
            P = mapping_match(MsgName, PFields, Opts),
            N = mapping_match(MsgName, NFields, Opts),
            {P, N, {pr, Infos}};
        {maps, omitted} ->
            {OptInfos, MandInfos} = key_partition_on_optionality(4, Infos),
            PMsg = ?expr(PMsg),
            NMsg = ?expr(NMsg),
            P = map_match([{FName, PFVar} || {FName,PFVar,_,_} <- MandInfos]),
            N = map_match([{FName, NFVar} || {FName,_,NFVar,_} <- MandInfos]),
            PB = match_bind_var(P, PMsg),
            NB = match_bind_var(N, NMsg),
            XInfo = {om, {MandInfos, OptInfos, PMsg, NMsg}},
            case {MandInfos, OptInfos} of
                {_, []} -> {P, N, XInfo};
                {[], _} -> {PMsg, NMsg, XInfo};
                {_,  _} -> {PB, NB, XInfo}
            end
    end.

compute_msg_field_mergers({pr, XInfo}, MsgName, AnRes) ->
    Merges =
        [{FName, format_field_merge_expr(Field, PFVar, NFVar, MsgName, AnRes)}
         || {FName, PFVar, NFVar, Field} <- XInfo],
    {Merges, []};
compute_msg_field_mergers({om, {MandXInfo, OptXInfo, PMsg, NMsg}},
                          MsgName, AnRes) ->
    {MandMergs, []} = compute_msg_field_mergers({pr, MandXInfo},
                                                MsgName, AnRes),
    {OptMergs, []} = compute_msg_field_mergers({pr, OptXInfo},
                                               MsgName, AnRes),
    {MandMergs, reshape_cases_for_maps_find(OptMergs, PMsg, NMsg)}.

format_field_merge_expr(#?gpb_field{name=FName}=Field,
                        PF, NF, MsgName, AnRes)->
    Transforms = [replace_tree('PF', PF),
                  replace_tree('NF', NF)],
    case classify_field_merge_action(Field) of
        overwrite ->
            {overwrite, {PF, NF}};
        seqadd ->
            ElemPath = [MsgName, FName],
            Append = find_translation(ElemPath, merge, AnRes, 'erlang_++'),
            {expr, ?expr('PF++NF'('PF', 'NF'),
                         Transforms ++ [replace_term('PF++NF',Append)])};
        msgmerge ->
            Tr = mk_find_tr_fn_elem_or_default(MsgName, Field, false, AnRes),
            #?gpb_field{type={msg,SubMsgName}}=Field,
            {merge, {{PF, NF}, Tr, mk_fn(merge_msg_, SubMsgName)}}
    end;
format_field_merge_expr(#gpb_oneof{name=CFName, fields=OFields},
                        PF, NF, MsgName, AnRes) ->
    case [OField || #?gpb_field{type={msg,_}}=OField <- OFields] of
        [] ->
            {overwrite, {PF, NF}};
        MOFields ->
            {oneof,
             {{PF, NF},
              [begin
                   Tr = mk_find_tr_fn_elem_or_default(
                          MsgName, F, {true, CFName}, AnRes),
                   {OFName, Tr, mk_fn(merge_msg_, M2Name)}
               end
               || #?gpb_field{name=OFName, type={msg,M2Name}}=F <- MOFields]}}
    end.

reshape_cases_for_maps_find(Merges, PMsg, NMsg) ->
    [{FName, case Merge of
                 {overwrite, {_, _}} ->
                     {overwrite, {PMsg, NMsg}};
                 {merge, {{_, _}, Tr, MergeFn}} ->
                     {merge, {{PMsg, NMsg}, Tr, MergeFn}};
                 {oneof, {{_, _}, OFMerges}} ->
                     {oneof, {{PMsg, NMsg}, OFMerges}}
             end}
     || {FName, Merge} <- Merges].

render_field_mergers(MsgName, Mergings, Opts) ->
    Fields = [{FName, render_field_merger(Merge)}
              || {FName, Merge} <- Mergings],
    mapping_create(MsgName, Fields, Opts).

render_field_merger({overwrite, {PF, NF}}) ->
    ?expr(if 'NF' =:= undefined -> 'PF';
             true               -> 'NF'
          end,
          [replace_tree('PF', PF),
           replace_tree('NF', NF)]);
render_field_merger({expr, Expr}) ->
    Expr;
render_field_merger({merge, {{PF, NF}, Tr, MergeFn}}) ->
    ?expr(if 'PF' /= undefined, 'NF' /= undefined -> 'merge'('PF', 'NF');
             'PF' == undefined -> 'NF';
             'NF' == undefined -> 'PF'
          end,
          [replace_tree('PF', PF),
           replace_tree('NF', NF),
           replace_term('merge', Tr(merge, MergeFn))]);
render_field_merger({oneof, {{PF, NF}, OFMerges}}) ->
    Transforms = [replace_tree('PF', PF),
                  replace_tree('NF', NF),
                  replace_tree('OPF', prefix_var("O", PF)),
                  replace_tree('ONF', prefix_var("O", NF))],
    ?expr(case {'PF', 'NF'} of
              '{{tag,OPF},{tag,ONF}}' -> {'tag', 'merge'('OPF','ONF')};
              {_, undefined}          -> 'PF';
              _                       -> 'NF'
          end,
          [repeat_clauses(
             '{{tag,OPF},{tag,ONF}}',
             [[replace_tree('{{tag,OPF},{tag,ONF}}',
                            ?expr({{'tag','OPF'},{'tag','ONF'}})),
               replace_term('tag', OFName),
               replace_term('merge', Tr(merge, OFMergeFn)) | Transforms]
              || {OFName, Tr, OFMergeFn} <- OFMerges])
           | Transforms]).

render_omissible_merger({FName, {overwrite, {PMsg, NMsg}}}, Var) ->
    ?expr(case {'PMsg', 'NMsg'} of
              {_, '#{fname := NF}'} -> 'Var#{fname=>NF}';
              {'#{fname := PF}', _} -> 'Var#{fname=>PF}';
              _                     -> 'Var'
          end,
          std_omitable_merge_transforms(PMsg, NMsg, FName, Var));
render_omissible_merger({FName, {merge, {{PMsg, NMsg}, Tr, MergeFn}}}, Var) ->
    Trs = std_omitable_merge_transforms(PMsg, NMsg, FName, Var),
    MergeCallTmpl = ?expr('merge'('PF','NF'), Trs),
    ?expr(case {'PMsg', 'NMsg'} of
              {'#{fname := PF}', '#{fname := NF}'} ->
                  'Var#{fname=>merge(PF,NF)}';
              {_, '#{fname := NF}'} ->
                  'Var#{fname=>NF}';
              {'#{fname := PF}', _} ->
                  'Var#{fname=>PF}';
              {_, _} ->
                  'Var'
          end,
          [replace_tree('Var#{fname=>merge(PF,NF)}',
                        map_set(Var, [{FName,MergeCallTmpl}]))]
          ++ Trs
          ++ [replace_term('merge', Tr(merge, MergeFn))]);
render_omissible_merger({FName, {oneof, {{PMsg, NMsg}, OFMerges}}}, Var) ->
    OPF = var("OPF~s", [FName]),
    ONF = var("ONF~s", [FName]),
    OneofTransforms = [replace_tree('OPF', OPF),
                       replace_tree('ONF', ONF)],
    ?expr(case {'PMsg', 'NMsg'} of
              '{#{fname := {tag,OPF}}, #{fname := {tag,ONF}}}' ->
                  'Var#{fname=>{tag,merge(OPF,ONF)}}';
              {_, '#{fname := NF}'} ->
                  'Var#{fname=>NF}';
              {'#{fname := PF}', _} ->
                  'Var#{fname=>PF}';
              {_, _} ->
                  'Var'
          end,
          [repeat_clauses(
             '{#{fname := {tag,OPF}}, #{fname := {tag,ONF}}}',
             [begin
                  Trs2 = [replace_term('tag', OFName),
                          replace_term('merge', Tr(merge, OFMergeFn))]
                      ++ OneofTransforms,
                  MmO = map_match([{FName, ?expr({'tag', 'OPF'}, Trs2)}]),
                  MmN = map_match([{FName, ?expr({'tag', 'ONF'}, Trs2)}]),
                  MergeCall = ?expr({'tag','merge'('OPF','ONF')}, Trs2),
                  [replace_tree(
                     '{#{fname := {tag,OPF}}, #{fname := {tag,ONF}}}',
                     ?expr({'#{fname := {tag,OPF}}', '#{fname := {tag,ONF}}'},
                           [replace_tree('#{fname := {tag,OPF}}', MmO),
                            replace_tree('#{fname := {tag,ONF}}', MmN)])),
                   replace_tree('Var#{fname=>{tag,merge(OPF,ONF)}}',
                                map_set(Var, [{FName,MergeCall}]))
                   | Trs2]
              end
              || {OFName, Tr, OFMergeFn} <- OFMerges])
           | std_omitable_merge_transforms(PMsg, NMsg, FName, Var)]).

std_omitable_merge_transforms(PMsg, NMsg, FName, Var) ->
    PF = var("PF~s", [FName]),
    NF = var("NF~s", [FName]),
    [replace_term('fname', FName),
     replace_tree('PMsg', PMsg),
     replace_tree('NMsg', NMsg),
     replace_tree('PF', PF),
     replace_tree('NF', NF),
     replace_tree('Var', Var),
     replace_tree('Var#{fname=>NF}', map_set(Var, [{FName, NF}])),
     replace_tree('Var#{fname=>PF}', map_set(Var, [{FName, PF}])),
     replace_tree('#{fname := NF}', map_match([{FName, NF}])),
     replace_tree('#{fname := PF}', map_match([{FName, PF}]))].

format_field_skippers(MsgName, AnRes) ->
    SkipVarintFnName = mk_fn(skip_varint_, MsgName),
    SkipLenDelimFnName = mk_fn(skip_length_delimited_, MsgName),
    ReadFieldFnName = mk_fn(dfp_read_field_def_, MsgName),
    Params = decoder_params(MsgName, AnRes),
    [%% skip_varint_<MsgName>/2,4
     gpb_codegen:format_fn(
       SkipVarintFnName,
       fun(<<1:1, _:7, Rest/binary>>, Z1, Z2, '<Params>') ->
               '<call-recursively>'(Rest, Z1, Z2, '<Params>');
          (<<0:1, _:7, Rest/binary>>, Z1, Z2, '<Params>') ->
               '<call-read-field>'(Rest, Z1,Z2, '<Params>')
       end,
       [replace_term('<call-recursively>', SkipVarintFnName),
        replace_term('<call-read-field>', ReadFieldFnName),
        splice_trees('<Params>', Params)]),
     "\n",
     %% skip_length_delimited_<MsgName>/4
     gpb_codegen:format_fn(
       SkipLenDelimFnName,
       fun(<<1:1, X:7, Rest/binary>>, N, Acc, '<Params>') when N < ?NB ->
               '<call-recursively>'(Rest, N+7, X bsl N + Acc, '<Params>');
          (<<0:1, X:7, Rest/binary>>, N, Acc, '<Params>') ->
               Length = X bsl N + Acc,
               <<_:Length/binary, Rest2/binary>> = Rest,
               '<call-read-field>'(Rest2, 0, 0, '<Params>')
       end,
       [replace_term('<call-recursively>', SkipLenDelimFnName),
        replace_term('<call-read-field>', ReadFieldFnName),
        splice_trees('<Params>', Params)]),
     "\n",
     %% skip_32_<MsgName>/2,4
     %% skip_64_<MsgName>/2,4
     [[gpb_codegen:format_fn(
         mk_fn(skip_, NumBits, MsgName),
         fun(<<_:'<NumBits>', Rest/binary>>, Z1, Z2, '<Params>') ->
                 '<call-read-field>'(Rest, Z1, Z2, '<Params>')
         end,
         [replace_term('<call-read-field>', ReadFieldFnName),
          replace_term('<NumBits>', NumBits),
          splice_trees('<Params>', Params)]),
       "\n"]
      || NumBits <- [32, 64]]].

format_nif_decoder_error_wrappers(Defs, _AnRes, _Opts) ->
    [format_msg_nif_decode_error_wrapper(MsgName)
     || {{msg, MsgName}, _MsgDef} <- Defs].

format_msg_nif_decode_error_wrapper(MsgName) ->
    gpb_codegen:format_fn(
      mk_fn(d_msg_, MsgName),
      fun(Bin) ->
              erlang:nif_error({error,{nif_not_loaded,'<msg-name>'}}, [Bin])
      end,
      [replace_term('<msg-name>', MsgName)]).

%% -- verifiers -----------------------------------------------------

format_verifiers_top_function(Defs, Opts) ->
    Mapping = get_records_or_maps_by_opts(Opts),
    MsgNameVars = case Mapping of
                      records -> [];
                      maps    -> [?expr(MsgName)]
                  end,
    SpecExtraArgs = case Mapping of
                        records -> "";
                        maps    -> ",_"
                    end,
    [case contains_messages(Defs) of
         true  -> "";
         false -> ?f("-spec verify_msg(_~s) -> no_return().~n", [SpecExtraArgs])
     end,
     gpb_codegen:format_fn(
       verify_msg,
       fun(Msg, '<MsgName>') ->
               case '<MsgOrMsgName>' of
                   '<msg-match>' -> '<verify-msg>'(Msg, ['<MsgName>']);
                   _ -> mk_type_error(not_a_known_message, Msg, [])
               end
       end,
       [repeat_clauses(
          '<msg-match>',
          [[replace_tree('<msg-match>',
                         case Mapping of
                             records -> record_match(MsgName, []);
                             maps    -> erl_syntax:atom(MsgName)
                         end),
            replace_term('<verify-msg>', mk_fn(v_msg_, MsgName)),
            replace_term('<MsgName>', MsgName)]
           || {{msg, MsgName}, _MsgDef} <- Defs]),
        replace_tree('<MsgOrMsgName>', case Mapping of
                                           records -> ?expr(Msg);
                                           maps    -> ?expr(MsgName)
                                       end),
        splice_trees('<MsgName>', MsgNameVars)])].

format_verifiers(Defs, AnRes, Opts) ->
    [format_msg_verifiers(Defs, AnRes, Opts),
     format_enum_verifiers(Defs, AnRes),
     format_type_verifiers(AnRes),
     format_map_verifiers(AnRes, Opts),
     format_verifier_auxiliaries(Defs)
    ].

format_msg_verifiers(Defs, AnRes, Opts) ->
    [format_msg_verifier(MsgName, MsgDef, AnRes, Opts)
     || {{msg,MsgName}, MsgDef} <- Defs].

format_msg_verifier(MsgName, MsgDef, AnRes, Opts) ->
    FNames = get_field_names(MsgDef),
    FVars = [var_f_n(I) || I <- lists:seq(1, length(FNames))],
    MsgVar = ?expr(M),
    {FieldMatching, NonOptKeys} =
        case get_mapping_and_unset_by_opts(Opts) of
            X when X == records;
                   X == {maps, present_undefined} ->
                {mapping_match(MsgName, lists:zip(FNames, FVars), Opts),
                 FNames};
            {maps, omitted} ->
                FMap = zip_for_non_opt_fields(MsgDef, FVars),
                if length(FMap) == length(FNames) ->
                        {map_match(FMap), FNames};
                   length(FMap) < length(FNames) ->
                        {?expr('mapmatch' = 'M',
                               [replace_tree('mapmatch', map_match(FMap)),
                                replace_tree('M', MsgVar)]),
                         [K || {K, _} <- FMap]}
                end
        end,
    NeedsMatchOther = case get_records_or_maps_by_opts(Opts) of
                          records -> can_occur_as_sub_msg(MsgName, AnRes);
                          maps    -> true
                      end,
    FnName = mk_fn(v_msg_, MsgName),
    [nowarn_dialyzer_attr(FnName,2),
     gpb_codegen:format_fn(
       FnName,
       fun('<msg-match>', '<Path>') ->
               '<verify-fields>',
               ok;
          ('<M>', Path) when is_map('<M>') ->
               mk_type_error(
                 {missing_fields, 'NonOptKeys'--maps:keys('<M>'), '<MsgName>'},
                 '<M>', Path);
          ('<X>', Path) ->
               mk_type_error({expected_msg,'<MsgName>'}, X, Path)
       end,
       [replace_tree('<msg-match>', FieldMatching),
        replace_tree('<Path>', if MsgDef == [] -> ?expr(_Path);
                                  MsgDef /= [] -> ?expr(Path)
                               end),
        splice_trees('<verify-fields>',
                     field_verifiers(MsgName, MsgDef, FVars, MsgVar,
                                     AnRes, Opts)),
        repeat_clauses('<X>', case NeedsMatchOther of
                                  true  -> [[replace_tree('<X>', ?expr(X))]];
                                  false -> [] %% omit the else clause
                              end),
        repeat_clauses('<M>',
                       case get_records_or_maps_by_opts(Opts) of
                           records ->
                               []; % omit this clause
                           maps ->
                               [[replace_tree('<M>', ?expr(M)),
                                 replace_term('NonOptKeys', NonOptKeys)]]
                       end),
        replace_term('<MsgName>', MsgName)])].

field_verifiers(MsgName, Fields, FVars, MsgVar, AnRes, Opts) ->
    [field_verifier(MsgName, Field, FVar, MsgVar, AnRes, Opts)
     || {Field, FVar} <- lists:zip(Fields, FVars)].

field_verifier(MsgName,
               #?gpb_field{name=FName, type=Type, occurrence=Occurrence}=Field,
               FVar, MsgVar, AnRes, Opts) ->
    FVerifierFn = case Type of
                      {msg,FMsgName}  -> mk_fn(v_msg_, FMsgName);
                      {enum,EnumName} -> mk_fn(v_enum_, EnumName);
                      {map,KT,VT}     -> mk_fn(v_, map_type_to_msg_name(KT,VT));
                      Type            -> mk_fn(v_type_, Type)
                  end,
    ElemPath = mk_elempath_elem(MsgName, Field, false),
    FVerifierFn2 = find_translation(ElemPath, verify, AnRes, FVerifierFn),
    Replacements = [replace_term('<verify-fn>', FVerifierFn2),
                    replace_tree('<F>', FVar),
                    replace_term('<FName>', FName),
                    replace_term('<Type>', Type)],
    IsMapField = case Type of
                     {map,_,_} -> true;
                     _ -> false
                 end,
    case Occurrence of
        required ->
            %% FIXME: check especially for `undefined'
            %% and if found, error out with required_field_not_set
            %% specifying expected type
            ?expr('<verify-fn>'('<F>', ['<FName>' | Path]),
                  Replacements);
        repeated when not IsMapField ->
            ?expr(if is_list('<F>') ->
                          %% _ = [...] to avoid dialyzer error
                          %% "Expression produces a value of type
                          %% ['ok'], but this value is unmatched"
                          %% with the -Wunmatched_returns flag.
                          _ = ['<verify-fn>'(Elem, ['<FName>' | Path])
                               || Elem <- '<F>'],
                          ok;
                     true ->
                          mk_type_error(
                            {invalid_list_of, '<Type>'}, '<F>', Path)
                  end,
                  Replacements);
        repeated when IsMapField ->
            ?expr('<verify-fn>'('<F>', ['<FName>' | Path]),
                  Replacements);
        optional ->
            case get_mapping_and_unset_by_opts(Opts) of
                X when X == records;
                       X == {maps, present_undefined} ->
                    ?expr(if '<F>' == undefined -> ok;
                             true -> '<verify-fn>'('<F>', ['<FName>' | Path])
                          end,
                          Replacements);
                {maps, omitted} ->
                    ?expr(case 'M' of
                              '#{<FName> := <F>}' ->
                                  '<verify-fn>'('<F>', ['<FName>' | Path]);
                              _ ->
                                  ok
                          end,
                          [replace_tree('#{<FName> := <F>}',
                                        map_match([{FName, FVar}])),
                           replace_tree('M', MsgVar) | Replacements])
            end
    end;
field_verifier(MsgName, #gpb_oneof{name=FName, fields=OFields},
               FVar, MsgVar, AnRes, Opts) ->
    IsOneof = {true, FName},
    case get_mapping_and_unset_by_opts(Opts) of
        X when X == records;
               X == {maps, present_undefined} ->
            ?expr(
               case '<F>' of
                   undefined ->
                       ok;
                   '<oneof-pattern>' ->
                       '<verify-fn>'('<OFVar>', ['<OFName>', '<FName>' | Path]);
                   _ ->
                       mk_type_error(invalid_oneof, '<F>', ['<FName>' | Path])
               end,
               [replace_tree('<F>', FVar),
                replace_term('<FName>', FName),
                repeat_clauses(
                  '<oneof-pattern>',
                  [begin
                       FVerifierFn =
                           case Type of
                               {msg,FMsgName}  -> mk_fn(v_msg_, FMsgName);
                               {enum,EnumName} -> mk_fn(v_enum_, EnumName);
                               Type            -> mk_fn(v_type_, Type)
                           end,
                       ElemPath = mk_elempath_elem(MsgName, F, IsOneof),
                       FVerifierFn2 = find_translation(ElemPath, verify, AnRes,
                                                       FVerifierFn),
                       OFVar = prefix_var("O", FVar),
                       [replace_tree('M', MsgVar),
                        replace_tree('<oneof-pattern>',
                                     ?expr({'<OFName>','<OFVar>'})),
                        replace_term('<verify-fn>', FVerifierFn2),
                        replace_tree('<OFVar>', OFVar),
                        replace_term('<OFName>', OFName)]
                   end
                   || #?gpb_field{name=OFName, type=Type}=F <- OFields])]);
        {maps, omitted} ->
            ?expr(
               case 'M' of
                   '<oneof-pattern>' ->
                       '<verify-fn>'('<OFVar>', ['<OFName>', '<FName>' | Path]);
                   '#{<FName> := <F>}' ->
                       mk_type_error(invalid_oneof, '<F>', ['<FName>' | Path]);
                   _ ->
                       ok
               end,
               [replace_tree('<F>', FVar),
                replace_term('<FName>', FName),
                replace_tree('M', MsgVar),
                replace_tree('#{<FName> := <F>}', map_match([{FName, FVar}])),
                repeat_clauses(
                  '<oneof-pattern>',
                  [begin
                       FVerifierFn =
                           case Type of
                               {msg,FMsgName}  -> mk_fn(v_msg_, FMsgName);
                               {enum,EnumName} -> mk_fn(v_enum_, EnumName);
                               Type            -> mk_fn(v_type_, Type)
                           end,
                       ElemPath = mk_elempath_elem(MsgName, F, IsOneof),
                       FVerifierFn2 = find_translation(ElemPath, verify, AnRes,
                                                       FVerifierFn),
                       OFVar = prefix_var("O", FVar),
                       Trs1 = [replace_tree('<OFVar>', OFVar),
                               replace_term('<OFName>', OFName)],
                       OFPat = ?expr({'<OFName>','<OFVar>'}, Trs1),
                       [replace_tree('<oneof-pattern>',
                                     map_match([{FName, OFPat}])),
                        replace_term('<verify-fn>', FVerifierFn2)
                        | Trs1]
                   end
                   || #?gpb_field{name=OFName, type=Type}=F <- OFields])])
    end.


can_occur_as_sub_msg(MsgName, #anres{used_types=UsedTypes}) ->
    sets:is_element({msg,MsgName}, UsedTypes).

format_enum_verifiers(Defs, #anres{used_types=UsedTypes}) ->
    [format_enum_verifier(EnumName, Def)
     || {{enum,EnumName}, Def} <- Defs,
        smember({enum, EnumName}, UsedTypes)].

format_enum_verifier(EnumName, EnumMembers) ->
    FnName = mk_fn(v_enum_, EnumName),
    [nowarn_dialyzer_attr(FnName, 2),
     gpb_codegen:format_fn(
       FnName,
       fun('<sym>', _Path) -> ok;
          (X, Path) -> mk_type_error({invalid_enum, '<EnumName>'}, X, Path)
       end,
       [repeat_clauses('<sym>', [[replace_term('<sym>', EnumSym)]
                                 || {EnumSym, _Value} <- EnumMembers]),
        replace_term('<EnumName>', EnumName)])].

format_type_verifiers(#anres{used_types=UsedTypes}) ->
    [[format_int_verifier(sint32, signed, 32)   || smember(sint32, UsedTypes)],
     [format_int_verifier(sint64, signed, 64)   || smember(sint64, UsedTypes)],
     [format_int_verifier(int32,  signed, 32)   || smember(int32, UsedTypes)],
     [format_int_verifier(int64,  signed, 64)   || smember(int64, UsedTypes)],
     [format_int_verifier(uint32, unsigned, 32) || smember(uint32, UsedTypes)],
     [format_int_verifier(uint64, unsigned, 64) || smember(uint64, UsedTypes)],
     [format_bool_verifier()                    || smember(bool, UsedTypes)],
     [format_int_verifier(fixed32, unsigned, 32)|| smember(fixed32, UsedTypes)],
     [format_int_verifier(fixed64, unsigned, 64)|| smember(fixed64, UsedTypes)],
     [format_int_verifier(sfixed32,signed, 32)  || smember(sfixed32,UsedTypes)],
     [format_int_verifier(sfixed64,signed, 64)  || smember(sfixed64,UsedTypes)],
     [format_float_verifier(float)              || smember(float, UsedTypes)],
     [format_float_verifier(double)             || smember(double, UsedTypes)],
     [format_string_verifier()                  || smember(string, UsedTypes)],
     [format_bytes_verifier()                   || smember(bytes, UsedTypes)]].

format_int_verifier(IntType, Signedness, NumBits) ->
    Min = case Signedness of
              unsigned -> 0;
              signed   -> -(1 bsl (NumBits-1))
          end,
    Max = case Signedness of
              unsigned -> 1 bsl NumBits - 1;
              signed   -> 1 bsl (NumBits-1) - 1
          end,
    FnName = mk_fn(v_type_, IntType),
    [nowarn_dialyzer_attr(FnName, 2),
     gpb_codegen:format_fn(
       FnName,
       fun(N, _Path) when '<Min>' =< N, N =< '<Max>' ->
               ok;
          (N, Path) when is_integer(N) ->
               mk_type_error({value_out_of_range, '<details>'}, N, Path);
          (X, Path) ->
               mk_type_error({bad_integer, '<details>'}, X, Path)
       end,
       [replace_term('<Min>', Min),
        replace_term('<Max>', Max),
        splice_trees('<details>', [erl_syntax:atom(IntType),
                                   erl_syntax:atom(Signedness),
                                   erl_syntax:integer(NumBits)])])].

format_bool_verifier() ->
    FnName = mk_fn(v_type_, bool),
    [nowarn_dialyzer_attr(FnName, 2),
     gpb_codegen:format_fn(
       FnName,
       fun(false, _Path) -> ok;
          (true, _Path)  -> ok;
          (X, Path) -> mk_type_error(bad_boolean_value, X, Path)
       end)].

format_float_verifier(FlType) ->
    BadTypeOfValue = list_to_atom(lists:concat(["bad_", FlType, "_value"])),
    FnName = mk_fn(v_type_, FlType),
    [nowarn_dialyzer_attr(FnName, 2),
     gpb_codegen:format_fn(
       FnName,
       fun(N, _Path) when is_float(N) -> ok;
          %% It seems a float for the corresponding integer value is
          %% indeed packed when doing <<Integer:32/little-float>>.
          %% So let verify accept integers too.
          %% When such a value is unpacked, we get a float.
          (N, _Path) when is_integer(N) -> ok;
          (infinity, _Path)    -> ok;
          ('-infinity', _Path) -> ok;
          (nan, _Path)         -> ok;
          (X, Path)            -> mk_type_error('<bad_x_value>', X, Path)
       end,
       [replace_term('<bad_x_value>', BadTypeOfValue)])].

format_string_verifier() ->
    FnName = mk_fn(v_type_, string),
    [nowarn_dialyzer_attr(FnName, 2),
     gpb_codegen:format_fn(
       FnName,
       fun(S, Path) when is_list(S); is_binary(S) ->
               try unicode:characters_to_binary(S) of
                   B when is_binary(B) ->
                       ok;
                   {error, _, _} -> %% a non-UTF-8 binary
                       mk_type_error(bad_unicode_string, S, Path)
               catch error:badarg ->
                       mk_type_error(bad_unicode_string, S, Path)
               end;
          (X, Path) ->
               mk_type_error(bad_unicode_string, X, Path)
       end)].

format_bytes_verifier() ->
    FnName = mk_fn(v_type_, bytes),
    [nowarn_dialyzer_attr(FnName, 2),
     gpb_codegen:format_fn(
       FnName,
       fun(B, _Path) when is_binary(B) ->
               ok;
          (X, Path) ->
               mk_type_error(bad_binary_value, X, Path)
       end)].

format_map_verifiers(#anres{map_types=MapTypes}=AnRes, Opts) ->
    RecordsOrMaps = get_records_or_maps_by_opts(Opts),
    [format_map_verifier(KeyType, ValueType, RecordsOrMaps, AnRes)
     || {KeyType,ValueType} <- sets:to_list(MapTypes)].

format_map_verifier(KeyType, ValueType, RecordsOrMaps, AnRes) ->
    MsgName = map_type_to_msg_name(KeyType, ValueType),
    FnName = mk_fn(v_, MsgName),
    KeyVerifierFn = mk_fn(v_type_, KeyType),
    ValueVerifierFn1 = case ValueType of
                           {msg,FMsgName}  -> mk_fn(v_msg_, FMsgName);
                           {enum,EnumName} -> mk_fn(v_enum_, EnumName);
                           Type            -> mk_fn(v_type_, Type)
                       end,
    ElemPath = [MsgName,value],
    ValueVerifierFn2 = find_translation(ElemPath, verify, AnRes,
                                        ValueVerifierFn1),

    [nowarn_dialyzer_attr(FnName, 2),
     case RecordsOrMaps of
         records ->
             gpb_codegen:format_fn(
               FnName,
               fun(KVs, Path) when is_list(KVs) ->
                       [case X of
                            {Key, Value} ->
                                'VerifyKey'(Key, ['key' | Path]),
                                'VerifyValue'(Value, ['value' | Path]);
                            _ ->
                                mk_type_error(invalid_key_value_tuple, X, Path)
                        end
                        || X <- KVs],
                       ok;
                  (X, Path) ->
                       mk_type_error(invalid_list_of_key_value_tuples, X, Path)
               end,
               [replace_term('VerifyKey', KeyVerifierFn),
                replace_term('VerifyValue', ValueVerifierFn2)]);
         maps ->
             gpb_codegen:format_fn(
               FnName,
               fun(M, Path) when is_map(M) ->
                       [begin
                            'VerifyKey'(Key, ['key' | Path]),
                            'VerifyValue'(Value, ['value' | Path])
                        end
                        || {Key, Value} <- maps:to_list(M)],
                       ok;
                  (X, Path) ->
                       mk_type_error(invalid_map, X, Path)
               end,
               [replace_term('VerifyKey', KeyVerifierFn),
                replace_term('VerifyValue', ValueVerifierFn2)])
     end].

format_verifier_auxiliaries(Defs) ->
    ["-spec mk_type_error(_, _, list()) -> no_return().\n",
     gpb_codegen:format_fn(
       mk_type_error,
       fun(Error, ValueSeen, Path) ->
               Path2 = prettify_path(Path),
               erlang:error({gpb_type_error,
                             {Error, [{value, ValueSeen},{path, Path2}]}})
       end),
     "\n",
     case contains_messages(Defs) of
         false ->
             gpb_codegen:format_fn(
               prettify_path,
               fun([]) -> top_level end);
         true ->
             gpb_codegen:format_fn(
               prettify_path,
               fun([]) ->
                       top_level;
                  (PathR) ->
                       list_to_atom(
                         string:join(
                           lists:map(fun atom_to_list/1, lists:reverse(PathR)),
                           "."))
               end)
     end].

nowarn_dialyzer_attr(FnName,Arity) ->
    %% Especially for the verifiers, dialyzer's success typing can
    %% think that some code paths in the verifiers can't be reached,
    %% and in a sense, it is right: the verifiers do much the same
    %% work as dialyzer. But I think their existence is still
    %% warranted because (a) they work-time rather than compile-time,
    %% and (b) provide for shorter turn-around times when dialyzer
    %% can take some time to analyze a non-trivial proto file.
    %%
    %% So mute dialyzer for the verifier functions.
    case can_do_dialyzer_attr() of
        true ->
            ?f("-dialyzer({nowarn_function,~p/~w}).~n", [FnName,Arity]);
        false ->
            %% Too old system (Erlang 17 or older), which will see
            %% the dialyzer attr as just another plain attr,
            %% which must be located before all functions.
            %% Just don't silence dialyzer on these systems.
            ""
    end.

can_do_dialyzer_attr() ->
    is_major_version_at_least(18).

%% -- translators ------------------------------------------------------

format_translators(_Defs, #anres{translations=Ts}=AnRes, Opts) ->
    [[[format_field_op_translator(ElemPath, Op, CallTemplate)
       || {Op, CallTemplate} <- OpTransls]
      || {ElemPath, OpTransls} <- dict:to_list(Ts)],
     format_default_translators(AnRes, Opts)].

format_merge_translators(_Defs, #anres{translations=Ts}=AnRes, Opts) ->
    [[[format_field_op_translator(ElemPath, Op, CallTemplate)
       || {Op, CallTemplate} <- OpTransls,
          Op == merge]
      || {ElemPath, OpTransls} <- dict:to_list(Ts)],
     format_default_merge_translators(AnRes, Opts)].

format_field_op_translator(ElemPath, Op, CallTemplate) when Op /= verify ->
    ArgTemplate = last_tuple_element(CallTemplate),
    FnName = mk_tr_fn_name(ElemPath, Op),
    InArgs = underscore_unused_args(args_by_op(Op), ArgTemplate),
    TrArgs = [case Term of
                  '$1' -> lists:nth(1, InArgs);
                  '$2' -> lists:nth(2, InArgs);
                  _ -> erl_parse:abstract(Term)
              end
              || Term <- ArgTemplate],
    [inline_attr(FnName,length(InArgs)),
     case CallTemplate of
         {Fn, ArgTemplate} ->
             gpb_codegen:format_fn(
               FnName,
               fun('InArgs') ->
                       'Fn'('TrArgs')
               end,
               [replace_term('Fn', Fn),
                splice_trees('InArgs', InArgs),
                splice_trees('TrArgs', TrArgs)]);
         {Mod, Fn, ArgTemplate} ->
             gpb_codegen:format_fn(
               FnName,
               fun('InArgs') ->
                       'Mod':'Fn'('TrArgs')
               end,
               [replace_term('Mod', Mod),
                replace_term('Fn', Fn),
                splice_trees('InArgs', InArgs),
                splice_trees('TrArgs', TrArgs)])
     end];
format_field_op_translator(ElemPath, verify=Op, CallTemplate) ->
    ArgTemplate = last_tuple_element(CallTemplate),
    FnName = mk_tr_fn_name(ElemPath, Op),
    [V,Path] = underscore_unused_args(args_by_op(Op), [1,errorf], ArgTemplate),
    ErrorF = ?expr(fun(Reason) ->
                           mk_type_error(Reason, 'ActualValue', 'Path')
                   end,
                   [replace_tree('ActualValue', V),
                    replace_tree('Path', Path)]),
    TrArgs = [case Term of
                  '$1'      -> V;
                  '$errorf' -> ErrorF;
                  _         -> erl_parse:abstract(Term)
              end
              || Term <- ArgTemplate],
    [inline_attr(FnName,2),
     %% Dialyzer might complain that "The created fun has no local return"
     %% which is true, but expected, so shut this warning down.
     nowarn_dialyzer_attr(FnName,2),
     case CallTemplate of
         {Fn, ArgTemplate} ->
             gpb_codegen:format_fn(
               FnName,
               fun('InArgs') ->
                       'Fn'('TrArgs')
               end,
               [replace_term('Fn', Fn),
                splice_trees('InArgs', [V,Path]),
                splice_trees('TrArgs', TrArgs)]);
         {Mod, Fn, ArgTemplate} ->
             gpb_codegen:format_fn(
               FnName,
               fun('InArgs') ->
                       'Mod':'Fn'('TrArgs')
               end,
               [replace_term('Mod', Mod),
                replace_term('Fn', Fn),
                splice_trees('InArgs', [V,Path]),
                splice_trees('TrArgs', TrArgs)])
     end].

last_tuple_element(Tuple) ->
    element(tuple_size(Tuple), Tuple).

underscore_unused_args(Args, Templ) ->
    Names = lists:seq(1, length(Args)),
    underscore_unused_args(Args, Names, Templ).

underscore_unused_args(Args, Names, Templ) ->
    [case is_arg_used(Name, Templ) of
         true  -> Arg;
         false -> ?expr(_)
     end
     || {Name, Arg} <- lists:zip(Names, Args)].

is_arg_used(Name, Templ) ->
    lists:member(dollar_name(Name), Templ).

dollar_name(Name) ->
    list_to_atom(?ff("$~w", [Name])).

args_by_op(encode)                   -> [?expr(X)];
args_by_op(decode)                   -> [?expr(X)];
args_by_op(decode_init_default)      -> [?expr(InitialValue)];
args_by_op(decode_repeated_add_elem) -> [?expr(Elem), ?expr(L)];
args_by_op(decode_repeated_finalize) -> [?expr(L)];
args_by_op(merge)                    -> [?expr(X1), ?expr(X2)];
args_by_op(verify)                   -> [?expr(V), ?expr(Path)].

format_aux_transl_helpers() ->
    [nowarn_attrs(id,1),
     inline_attr(id,1),
     "id(X) -> X.\n",
     "\n",
     nowarn_attrs(cons,2),
     inline_attr(cons,2),
     "cons(Elem, Acc) -> [Elem | Acc].\n",
     "\n",
     nowarn_attrs('lists_reverse',1),
     inline_attr('lists_reverse',1),
     "'lists_reverse'(L) -> lists:reverse(L).\n"].

format_aux_transl_helpers_used_also_with_nifs() ->
    [nowarn_attrs('erlang_++',2),
     inline_attr('erlang_++',2),
     "'erlang_++'(A, B) -> A ++ B.\n"].

format_default_translators(AnRes, Opts) ->
    [format_default_map_translators(AnRes, Opts),
     format_default_any_translators(AnRes, Opts)].

format_default_map_translators(#anres{map_types=MapTypes}=AnRes, Opts) ->
    HaveMaps = sets:size(MapTypes) > 0,
    [%% Auxiliary helpers in case of fields of type map<_,_>
     [case get_records_or_maps_by_opts(Opts) of
          records ->
              [inline_attr(mt_maptuple_to_pseudomsg_r,2),
               gpb_codegen:format_fn(
                 mt_maptuple_to_pseudomsg_r,
                 fun({K,V},RName) -> {RName,K,V} end),
               "\n",
               inline_attr(mt_empty_map_r,0),
               gpb_codegen:format_fn(
                 mt_empty_map_r,
                 fun() -> dict:new() end),
               inline_attr(mt_add_item_r,2),
               gpb_codegen:format_fn(
                 mt_add_item_r,
                 fun({_RName,K,V}, D) -> dict:store(K,V,D) end),
               "\n",
               inline_attr(mt_finalize_items_r,1),
               gpb_codegen:format_fn(
                 mt_finalize_items_r,
                 fun(D) -> dict:to_list(D) end),
               "\n"];
          maps ->
              {M,K,V} = {?expr(M), ?expr(K), ?expr(V)},
              [inline_attr(mt_maptuple_to_pseudomsg_m,1),
               gpb_codegen:format_fn(
                 mt_maptuple_to_pseudomsg_m,
                 fun({K,V}) -> '#{key => K, value => V}' end,
                 [replace_tree('#{key => K, value => V}',
                               map_create([{key,K}, {value,V}]))]),
               "\n",
               inline_attr(mt_map_to_list_m,1),
               gpb_codegen:format_fn(
                 mt_map_to_list_m,
                 fun(M) -> maps:to_list(M) end),
               "\n",
               inline_attr(mt_empty_map_m,0),
               gpb_codegen:format_fn(
                 mt_empty_map_m,
                 fun() -> '#{}' end,
                 [replace_tree('#{}', map_create([]))]),
               "\n",
               inline_attr(mt_add_item_m,2),
               case is_major_version_at_least(18) of
                   true ->
                       gpb_codegen:format_fn(
                         mt_add_item_m,
                         fun('#{key := K,value := V}', M) -> 'M#{K => V}' end,
                         [replace_tree('#{key := K,value := V}',
                                       map_match([{key,K}, {value,V}])),
                          replace_tree('M#{K => V}',
                                       map_set(M, [{K,V}]))]);
                   false ->
                       gpb_codegen:format_fn(
                         mt_add_item_m,
                         fun('#{key := K,value := V}', M) ->
                                 maps:put('K', 'V', 'M')
                         end,
                         [replace_tree('#{key := K,value := V}',
                                       map_match([{key,K}, {value,V}])),
                          replace_tree('K', K),
                          replace_tree('V', V),
                          replace_tree('M', M)])
               end,
               "\n"]
      end,
      format_default_merge_translators(AnRes, Opts)]
     || HaveMaps].

format_default_merge_translators(#anres{map_types=MapTypes}, Opts) ->
    HaveMaps = sets:size(MapTypes) > 0,
    [%% Auxiliary helpers in case of fields of type map<_,_>
     case get_records_or_maps_by_opts(Opts) of
         records ->
             [inline_attr(mt_merge_maptuples_r,2),
              gpb_codegen:format_fn(
                mt_merge_maptuples_r,
                fun(L1, L2) ->
                        dict:to_list(dict:merge(fun(_Key, _V1, V2) -> V2 end,
                                                dict:from_list(L1),
                                                dict:from_list(L2)))
                end),
              "\n"];
         maps ->
             [inline_attr(mt_merge_maps_m,2),
              gpb_codegen:format_fn(
                mt_merge_maps_m,
                fun(M1, M2) -> maps:merge(M1,M2) end),
              "\n"]
     end
     || HaveMaps].

format_default_any_translators(#anres{translations=Translations}, _Opts) ->
    Defaults = [{merge, default_any_merge_translator()},
                {verify, default_any_verify_translator()}],
    Needs = compute_needed_default_translations(Translations, Defaults),
    [[[inline_attr(any_m_overwrite,1),
       gpb_codegen:format_fn(
         any_m_overwrite,
         fun(Any2) -> Any2 end),
       "\n"] || sets:is_element(merge, Needs)],
     [[gpb_codegen:format_fn(
         any_v_no_check,
         fun(_,_) -> ok end),
       "\n"] || sets:is_element(verify, Needs)]].

compute_needed_default_translations(Translations, Defaults) ->
    dict:fold(
      fun(_ElemPath, Ops, Acc) ->
              lists:foldl(
                fun({Op, Call}, Acc2) ->
                        case lists:member({Op, Call}, Defaults) of
                            true  -> sets:add_element(Op, Acc2);
                            false -> Acc2
                        end
                end,
                Acc,
                Ops)
      end,
      sets:new(),
      Translations).

nowarn_attrs(FnName,Arity) ->
    ?f("-compile({nowarn_unused_function,~p/~w}).~n", [FnName,Arity]).

inline_attr(FnName,Arity) ->
    ?f("-compile({inline,~p/~w}).~n", [FnName,Arity]).

%% -- message defs -----------------------------------------------------

format_introspection(Defs, Opts) ->
    MsgDefs  = [Item || {{msg, _}, _}=Item <- Defs],
    EnumDefs = [Item || {{enum, _}, _}=Item <- Defs],
    ServiceDefs = [Item || {{service, _}, _}=Item <- Defs],
    [gpb_codegen:format_fn(
       get_msg_defs, fun() -> '<Defs>' end,
       [replace_tree('<Defs>', msg_def_trees(EnumDefs, MsgDefs, Opts))]),
     "\n",
     gpb_codegen:format_fn(
       get_msg_names, fun() -> '<Names>' end,
       [replace_term('<Names>', [MsgName || {{msg,MsgName}, _} <- Defs])]),
     "\n",
     gpb_codegen:format_fn(
       get_enum_names, fun() -> '<Names>' end,
       [replace_term('<Names>', [EnumName || {{enum,EnumName}, _} <- Defs])]),
     "\n",
     format_fetch_msg_defs(MsgDefs),
     ?f("~n"),
     format_fetch_enum_defs(EnumDefs),
     ?f("~n"),
     format_find_msg_defs(MsgDefs, Opts),
     ?f("~n"),
     format_find_enum_defs(EnumDefs),
     ?f("~n"),
     format_enum_value_symbol_converters(EnumDefs),
     ?f("~n"),
     format_get_service_names(ServiceDefs),
     ?f("~n"),
     format_get_service_defs(ServiceDefs, Opts),
     ?f("~n"),
     format_get_rpc_names(ServiceDefs),
     ?f("~n"),
     format_find_rpc_defs(ServiceDefs),
     ?f("~n"),
     [format_find_service_rpc_defs(ServiceName, Rpcs, Opts) || {{service, ServiceName}, Rpcs} <- ServiceDefs],
     ?f("~n"),
     format_fetch_rpc_defs(ServiceDefs),
     ?f("~n"),
     format_get_package_name(Defs),
     ?f("~n"),
     format_descriptor(Defs, Opts)
    ].

msg_def_trees(EnumDefs, MsgDefs, Opts) ->
    EnumDefTrees = [erl_parse:abstract(EnumDef) || EnumDef <- EnumDefs],
    MsgDefTrees = [msg_def_tree(MsgDef, Opts) || MsgDef <- MsgDefs],
    erl_syntax:list(EnumDefTrees ++ MsgDefTrees).

msg_def_tree({{msg, MsgName}, Fields}, Opts) ->
    erl_syntax:tuple(
      [erl_syntax:tuple([erl_syntax:atom(msg), erl_syntax:atom(MsgName)]),
       fields_tree(Fields, Opts)]).

fields_tree(Fields, Opts) ->
    case get_field_format_by_opts(Opts) of
        fields_as_records   ->
            erl_syntax:list([field_tree(Field, Opts) || Field <- Fields]);
        fields_as_proplists ->
            erl_parse:abstract(gpb:field_records_to_proplists(Fields))
    end.

get_field_format_by_opts(Opts) ->
    case proplists:get_bool(defs_as_proplists, proplists:unfold(Opts)) of
        false -> fields_as_records; %% default
        true  -> fields_as_proplists
    end.

field_tree(#?gpb_field{}=F, Opts) ->
    [?gpb_field | FValues] = tuple_to_list(F),
    FNames = record_info(fields, ?gpb_field),
    mapping_create(
      ?gpb_field,
      lists:zip(FNames,
                [erl_parse:abstract(FValue) || FValue <- FValues]),
      Opts);
field_tree(#gpb_oneof{fields=OFields}=F, Opts) ->
    [gpb_oneof | FValues] = tuple_to_list(F),
    FNames = record_info(fields, gpb_oneof),
    mapping_create(
      gpb_oneof,
      [if FName == fields -> {FName, fields_tree(OFields, Opts)};
          FName /= fields -> {FName, erl_parse:abstract(FValue)}
       end
       || {FName, FValue} <- lists:zip(FNames, FValues)],
      Opts).

format_fetch_msg_defs([]) ->
    ["-spec fetch_msg_def(_) -> no_return().\n",
     gpb_codegen:format_fn(
       fetch_msg_def,
       fun(MsgName) -> erlang:error({no_such_msg, MsgName}) end)];
format_fetch_msg_defs(_MsgDefs) ->
    gpb_codegen:format_fn(
      fetch_msg_def,
      fun(MsgName) ->
              case find_msg_def(MsgName) of
                  Fs when is_list(Fs) -> Fs;
                  error               -> erlang:error({no_such_msg, MsgName})
              end
      end).

format_fetch_enum_defs([]) ->
    ["-spec fetch_enum_def(_) -> no_return().\n",
     gpb_codegen:format_fn(
       fetch_enum_def,
       fun(EnumName) -> erlang:error({no_such_enum, EnumName}) end)];
format_fetch_enum_defs(_EnumDefs) ->
    gpb_codegen:format_fn(
      fetch_enum_def,
      fun(EnumName) ->
              case find_enum_def(EnumName) of
                  Es when is_list(Es) -> Es;
                  error               -> erlang:error({no_such_enum, EnumName})
              end
      end).

format_find_msg_defs(Msgs, Opts) ->
    gpb_codegen:format_fn(
      find_msg_def,
      fun('<MsgName>') -> '<Fields>';
         (_) -> error
      end,
      [repeat_clauses('<MsgName>',
                      [[replace_term('<MsgName>', MsgName),
                        replace_tree('<Fields>', fields_tree(Fields, Opts))]
                       || {{msg, MsgName}, Fields} <- Msgs])]).

format_find_enum_defs(Enums) ->
    gpb_codegen:format_fn(
      find_enum_def,
      fun('<EnumName>') -> '<Values>';
         (_) -> error
      end,
      [repeat_clauses('<EnumName>',
                      [[replace_term('<EnumName>', EnumName),
                        replace_term('<Values>', Values)]
                       || {{enum, EnumName}, Values} <- Enums])]).


format_enum_value_symbol_converter_exports(Defs) ->
    [?f("-export([enum_symbol_by_value/2, enum_value_by_symbol/2]).~n"),
     [begin
         ToSymFnName = mk_fn(enum_symbol_by_value_, EnumName),
         ToValFnName = mk_fn(enum_value_by_symbol_, EnumName),
         ?f("-export([~p/1, ~p/1]).~n", [ToSymFnName, ToValFnName])
     end
     || {{enum, EnumName}, _EnumDef} <- Defs]].

format_enum_value_symbol_converters(EnumDefs) when EnumDefs /= [] ->
    %% A difference between this function and `d_enum_X' as generated
    %% by `format_enum_decoders' is that this function generates
    %% value/symbol converters for all enums, not only for the ones
    %% that are used in messages.
    [gpb_codegen:format_fn(
       enum_symbol_by_value,
       fun('<EnumName>', Value) -> 'cvt'(Value) end,
       [repeat_clauses(
          '<EnumName>',
          [[replace_term('<EnumName>', EnumName),
            replace_term('cvt', mk_fn(enum_symbol_by_value_, EnumName))]
           || {{enum, EnumName}, _EnumDef} <- EnumDefs])]),
     "\n",
     gpb_codegen:format_fn(
       enum_value_by_symbol,
       fun('<EnumName>', Sym) -> 'cvt'(Sym) end,
       [repeat_clauses(
          '<EnumName>',
          [[replace_term('<EnumName>', EnumName),
            replace_term('cvt', mk_fn(enum_value_by_symbol_, EnumName))]
           || {{enum, EnumName}, _EnumDef} <- EnumDefs])]),
     "\n",
     [[gpb_codegen:format_fn(
         mk_fn(enum_symbol_by_value_, EnumName),
         fun('<Value>') -> '<Sym>' end,
         [repeat_clauses('<Value>',
                         [[replace_term('<Value>', EnumValue),
                           replace_term('<Sym>', EnumSym)]
                          || {EnumSym, EnumValue} <- unalias_enum(EnumDef)])]),
       "\n",
       gpb_codegen:format_fn(
         mk_fn(enum_value_by_symbol_, EnumName),
         fun('<Sym>') -> '<Value>' end,
         [repeat_clauses('<Sym>',
                         [[replace_term('<Value>', EnumValue),
                           replace_term('<Sym>', EnumSym)]
                          || {EnumSym, EnumValue} <- EnumDef])])]
      || {{enum, EnumName}, EnumDef} <- EnumDefs]];
format_enum_value_symbol_converters([]=_EnumDefs) ->
    ["-spec enum_symbol_by_value(_, _) -> no_return().\n",
     gpb_codegen:format_fn(
       enum_symbol_by_value,
       fun(E, V) -> erlang:error({no_enum_defs, E, V}) end),
     "\n",
     "-spec enum_value_by_symbol(_, _) -> no_return().\n",
     gpb_codegen:format_fn(
       enum_value_by_symbol,
       fun(E, V) -> erlang:error({no_enum_defs, E, V}) end),
     "\n"].

format_get_package_name(Defs) ->
    case lists:keyfind(package, 1, Defs) of
        false ->
            gpb_codegen:format_fn(
              get_package_name, fun() -> undefined end);
        {package, Package} ->
            gpb_codegen:format_fn(
              get_package_name, fun() -> '<Package>' end,
              [replace_term('<Package>', Package)])
    end.

format_descriptor(Defs, Opts) ->
    case get_gen_descriptor_by_opts(Opts) of
        true ->
            try gpb_compile_descr:encode_defs_to_descriptor(Defs) of
                Bin when is_binary(Bin) ->
                    gpb_codegen:format_fn(
                      descriptor, fun() -> 'bin' end,
                      [replace_term(bin, Bin)])
            catch error:undef ->
                    ST = erlang:get_stacktrace(),
                    case {element(1,hd(ST)), element(2,hd(ST))} of
                        {gpb_compile_descr, encode_defs_to_descriptor} ->
                            gpb_codegen:format_fn(
                              descriptor,
                              fun() -> erlang:error(descr_not_avail) end);
                        _ ->
                            %% other error
                            erlang:raise(error, undef, ST)
                    end
            end;
        false ->
            ""
    end.

get_gen_descriptor_by_opts(Opts) ->
    proplists:get_bool(descriptor, Opts).

% --- service introspection methods

format_get_service_names(ServiceDefs) ->
    gpb_codegen:format_fn(
      get_service_names,
      fun() -> '<ServiceNames>' end,
      [replace_term(
         '<ServiceNames>',
         [ServiceName || {{service, ServiceName}, _Rpcs} <- ServiceDefs])]).

format_get_service_defs(ServiceDefs, Opts) ->
    gpb_codegen:format_fn(
      get_service_def,
      fun('<ServiceName>') -> '<ServiceDef>';
         (_) -> error
      end,
      [repeat_clauses(
         '<ServiceName>',
         [[replace_term('<ServiceName>', ServiceName),
           replace_tree('<ServiceDef>', service_def_tree(ServiceDef, Opts))]
          || {{service, ServiceName}, _Rpcs} = ServiceDef <- ServiceDefs])]).

format_get_rpc_names(ServiceDefs) ->
    gpb_codegen:format_fn(
      get_rpc_names,
      fun('<ServiceName>') -> '<ServiceRpcNames>';
         (_) -> error
      end,
      [repeat_clauses('<ServiceName>',
                      [[replace_term('<ServiceName>', ServiceName),
                        replace_term('<ServiceRpcNames>',
                                     [RpcName
                                      || #?gpb_rpc{name=RpcName} <- Rpcs])]
                       || {{service, ServiceName}, Rpcs} <- ServiceDefs])]).

format_find_rpc_defs(ServiceDefs) ->
    gpb_codegen:format_fn(
      find_rpc_def,
      fun('<ServiceName>', RpcName) -> '<ServiceFindRpcDef>'(RpcName);
         (_, _) -> error
      end,
      [repeat_clauses(
         '<ServiceName>',
         [[replace_term('<ServiceName>', ServiceName),
           replace_term('<ServiceFindRpcDef>',
                        mk_fn(find_rpc_def_, ServiceName))]
          || {{service, ServiceName}, _} <- ServiceDefs])]).

format_find_service_rpc_defs(ServiceName, Rpcs, Opts) ->
    gpb_codegen:format_fn(
      mk_fn(find_rpc_def_, ServiceName),
      fun('<RpcName>') -> '<RpcDef>';
         (_) -> error
      end,
      [repeat_clauses('<RpcName>',
                      [[replace_term('<RpcName>', RpcName),
                        replace_tree('<RpcDef>', rpc_def_tree(Rpc, Opts))]
                       || #?gpb_rpc{name=RpcName} = Rpc <- Rpcs])]).

format_fetch_rpc_defs([]) ->
    ["-spec fetch_rpc_def(_, _) -> no_return().\n",
     gpb_codegen:format_fn(
       fetch_rpc_def,
       fun(ServiceName, RpcName) ->
               erlang:error({no_such_rpc, ServiceName, RpcName})
       end)];
format_fetch_rpc_defs(_ServiceDefs) ->
    gpb_codegen:format_fn(
      fetch_rpc_def,
      fun(ServiceName, RpcName) ->
              case find_rpc_def(ServiceName, RpcName) of
                  Def when is_tuple(Def) -> Def;
                  error -> erlang:error({no_such_rpc, ServiceName, RpcName})
              end
      end).

service_def_tree({{service, ServiceName}, Rpcs}, Opts) ->
    erl_syntax:tuple(
      [erl_syntax:tuple([erl_syntax:atom(service),
                         erl_syntax:atom(ServiceName)]),
       rpcs_def_tree(Rpcs, Opts)]).

get_rpc_format_by_opts(Opts) ->
    case proplists:get_bool(defs_as_proplists, proplists:unfold(Opts)) of
        false -> rpcs_as_records; %% default
        true  -> rpcs_as_proplists
    end.

rpc_record_def_tree(#?gpb_rpc{}=Rpc, Opts) ->
    [?gpb_rpc | RValues] = tuple_to_list(Rpc),
    RNames = record_info(fields, ?gpb_rpc),
    mapping_create(
      ?gpb_rpc,
      lists:zip(RNames,
                [erl_parse:abstract(RValue) || RValue <- RValues]),
      Opts).

rpcs_def_tree(Rpcs, Opts) ->
    case get_rpc_format_by_opts(Opts) of
        rpcs_as_records   ->
            erl_syntax:list([rpc_record_def_tree(Rpc, Opts) || Rpc <- Rpcs]);
        rpcs_as_proplists ->
            erl_parse:abstract(gpb:rpc_records_to_proplists(Rpcs))
    end.

rpc_def_tree(#?gpb_rpc{}=Rpc, Opts) ->
    case get_rpc_format_by_opts(Opts) of
        rpcs_as_records   ->
            rpc_record_def_tree(Rpc, Opts);
        rpcs_as_proplists ->
            erl_parse:abstract(gpb:rpc_record_to_proplist(Rpc))
    end.

% --- exported types -----------------------------------------------------
format_enum_typespec(Enum, Enumeration) ->
  ?f("-type '~s'() :: ~s.", [Enum,
    string:join(["'"++atom_to_list(EName)++"'" || {EName, _} <- Enumeration],
                " | ")]).


format_record_typespec(Msg, Fields, Defs, Opts) ->
    case get_records_or_maps_by_opts(Opts) of
        records ->
            ?f("-type ~p() :: #~p{}.", [Msg, Msg]);
        maps ->
            ?f("-type ~p() ::~n"
               "      #{~s~n"
               "       }.",
               [Msg, outdent_first(format_hfields(7 + 1, Fields, Opts, Defs))])
    end.

format_export_types(Defs, Opts) ->
    case get_type_specs_by_opts(Opts) of
        false ->
            "";
        true ->
            iolist_to_binary(
              ["%% enumerated types\n",
               string:join([format_enum_typespec(Enum, Enumeration)
                            || {{enum, Enum}, Enumeration} <- Defs],
                           "\n"),
               "\n",
               ?f("-export_type([~s]).",
                  [string:join(["'"++atom_to_list(Enum)++"'/0"
                                || {{enum, Enum}, _} <- Defs], ", ")]),
               "\n\n",
               "%% message types\n",
               string:join([format_record_typespec(Msg, Fields, Defs, Opts)
                            || {{msg, Msg}, Fields} <- Defs],
                           "\n"),
               "\n",
               ?f("-export_type([~s]).",
                  [string:join(["'"++atom_to_list(Msg)++"'/0"
                                || {{msg, Msg}, _} <- Defs], ", ")]),
               "\n"])
    end.

%% -- hrl -----------------------------------------------------

possibly_format_hrl(Mod, Defs, Opts) ->
    case get_records_or_maps_by_opts(Opts) of
        records -> format_hrl(Mod, Defs, Opts);
        maps    -> '$not_generated'
    end.

format_hrl(Mod, Defs, Opts) ->
    ModVsn = list_to_atom(atom_to_list(Mod) ++ "_gpb_version"),
    iolist_to_binary(
      [?f("%% Automatically generated, do not edit~n"
          "%% Generated by ~p version ~s~n",
          [?MODULE, gpb:version_as_string()]),
       "\n",
       ?f("-ifndef(~p).~n", [Mod]),
       ?f("-define(~p, true).~n", [Mod]),
       "\n",
       ?f("-define(~p, \"~s\").~n", [ModVsn, gpb:version_as_string()]),
       "\n",
       string:join([format_msg_record(Msg, Fields, Opts, Defs)
                    || {{msg,Msg},Fields} <- Defs],
                   "\n"),
       "\n",
       ?f("-endif.~n")]).

format_msg_record(Msg, Fields, Opts, Defs) ->
    Def = list_to_atom(string:to_upper(lists:concat([Msg, "_PB_H"]))),
    [?f("-ifndef(~p).~n", [Def]),
     ?f("-define(~p, true).~n", [Def]),
     ?f("-record(~p,~n", [Msg]),
     ?f("        {"),
     outdent_first(format_hfields(8+1, Fields, Opts, Defs)),
     "\n",
     ?f("        }).~n"),
     ?f("-endif.~n")].

format_hfields(Indent, Fields, Opts, Defs) ->
    TypeSpecs = get_type_specs_by_opts(Opts),
    MapsOrRecords = get_records_or_maps_by_opts(Opts),
    MappingAndUnset = get_mapping_and_unset_by_opts(Opts),
    TypespecsCanIndicateMapItemPresence =
        can_specify_map_item_presence_in_typespecs(),
    LastIndex = case MappingAndUnset of
                    records -> length(Fields);
                    {maps, present_undefined} -> length(Fields);
                    {maps, omitted} ->
                        if TypespecsCanIndicateMapItemPresence ->
                                length(Fields); % do typespecs for all fields
                           true ->
                                find_last_nonopt_field_index(Fields)
                        end
                end,
    string:join(
      lists:map(
        fun({I, #?gpb_field{name=Name, fnum=FNum, opts=FOpts,
                            occurrence=Occur}=Field}) ->
                TypeSpecifierSep = calc_field_type_sep(Field, Opts),
                LineLead = if MappingAndUnset == {maps, omitted},
                              Occur == optional,
                              not TypespecsCanIndicateMapItemPresence ->
                                   "%% ";
                              true ->
                                   ""
                           end,
                DefaultStr = case proplists:get_value(default, FOpts, '$no') of
                                 '$no' ->
                                     case {Occur, MapsOrRecords} of
                                         {repeated, records} -> ?f(" = []");
                                         _        -> ""
                                     end;
                                 Default ->
                                     case MapsOrRecords of
                                         records ->
                                             ?f(" = ~p", [Default]);
                                         maps ->
                                             ""
                                     end
                             end,
                TypeStr = ?f("~s", [type_to_typestr(Field, Defs, Opts)]),
                CommaSep = if I < LastIndex -> ",";
                              true          -> "" %% last entry
                           end,
                FieldTxt0 = ?f("~s~w~s", [LineLead, Name, DefaultStr]),
                FieldTxt1 = indent(Indent, FieldTxt0),
                FieldTxt2 = if TypeSpecs ->
                                    LineUp = lineup(iolist_size(FieldTxt1), 32),
                                    ?f("~s~s~s ~s~s", [FieldTxt1, LineUp,
                                                       TypeSpecifierSep,
                                                       TypeStr, CommaSep]);
                               not TypeSpecs ->
                                    ?f("~s~s", [FieldTxt1, CommaSep])
                            end,
                LineUpCol2 = if TypeSpecs -> 52;
                                not TypeSpecs -> 40
                             end,
                LineUpStr2 = lineup(iolist_size(FieldTxt2), LineUpCol2),
                TypeComment = type_to_comment(Field, TypeSpecs),
                ?f("~s~s% = ~w~s~s",
                   [FieldTxt2, LineUpStr2, FNum,
                    [", " || TypeComment /= ""], TypeComment]);
           ({I, #gpb_oneof{name=Name}=Field}) ->
                TypeSpecifierSep = calc_field_type_sep(Field, Opts),
                LineLead = if MappingAndUnset == {maps, omitted},
                              not TypespecsCanIndicateMapItemPresence->
                                   "%% ";
                              true ->
                                   ""
                           end,
                TypeStr = ?f("~s", [type_to_typestr(Field, Defs, Opts)]),
                CommaSep = if I < LastIndex -> ",";
                              true          -> "" %% last entry
                           end,
                FieldTxt0 = ?f("~s~w", [LineLead, Name]),
                FieldTxt1 = indent(Indent, FieldTxt0),
                FieldTxt2 = if TypeSpecs ->
                                    LineUp = lineup(iolist_size(FieldTxt1), 32),
                                    ?f("~s~s~s ~s~s", [FieldTxt1, LineUp,
                                                       TypeSpecifierSep,
                                                       TypeStr, CommaSep]);
                               not TypeSpecs ->
                                    ?f("~s~s", [FieldTxt1, CommaSep])
                            end,
                LineUpCol2 = if TypeSpecs -> 52;
                                not TypeSpecs -> 40
                             end,
                LineUpStr2 = lineup(iolist_size(FieldTxt2), LineUpCol2),
                TypeComment = type_to_comment(Field, TypeSpecs),
                ?f("~s~s% ~s",
                   [FieldTxt2, LineUpStr2, TypeComment])
        end,
        index_seq(Fields)),
      "\n").

get_type_specs_by_opts(Opts) ->
    Default = false,
    proplists:get_value(type_specs, Opts, Default).

find_last_nonopt_field_index(Fields) ->
    lists:foldl(fun({I, F}, Acc) ->
                        case get_field_occurrence(F) of
                            required -> I;
                            repeated -> I;
                            optional -> Acc
                        end
                end,
                0,
                index_seq(Fields)).

calc_field_type_sep(#?gpb_field{occurrence=Occurrence}, Opts) ->
    case get_mapping_and_unset_by_opts(Opts) of
        records ->
            "::";
        {maps, present_undefined} ->
            mandatory_map_item_type_sep();
        {maps, omitted} ->
            case Occurrence of
                required -> mandatory_map_item_type_sep();
                repeated -> mandatory_map_item_type_sep();
                optional -> "=>"
            end
    end;
calc_field_type_sep(#gpb_oneof{}, Opts) ->
    case get_mapping_and_unset_by_opts(Opts) of
        records   -> "::";
        {maps, _} -> "=>"
    end.

mandatory_map_item_type_sep() ->
    %% With Erlang 19 we write #{n := integer()} to say that a
    %% map must contain a map item with key `n' and an integer value.
    %%
    %% With earlier Erlang versions, we can only write #{n => integer()}
    %% and we can never distinguish between map items that may or must
    %% be present.
    %%
    %% Ideally, we would want to know for which version of Erlang we're
    %% generating code.  For now, we assume the run-time version is the
    %% same as the compile-time version, which is not necessarily true.  For
    %% instance, we can generate code for maps even on pre-map Erlang R15.
    %%
    %% (At the time of this writing, the OTP_RELEASE pre-defined macro
    %% does not exist, but even if it had existed, it would have been of
    %% limited value because it would have linked the Erlang version at
    %% proto-encoding run-time with the Erlang version at compile-time
    %% of `gpb' not at compile-time of the .proto file.  In some
    %% scenario with a package manager, it might have a `gpb'
    %% pre-compiled with an old Erlang-version to be compatible with
    %% many environments.  Better to check version at run-time.)
    %%
    case can_specify_map_item_presence_in_typespecs() of
        true  -> ":=";
        false -> "=>"
    end.

can_specify_map_item_presence_in_typespecs() ->
    is_major_version_at_least(19).

type_to_typestr(#?gpb_field{type=Type, occurrence=Occurrence}, Defs, Opts) ->
    OrUndefined = case get_mapping_and_unset_by_opts(Opts) of
                      records                   -> " | undefined";
                      {maps, present_undefined} -> " | undefined";
                      {maps, omitted}           -> ""
                  end,
    case Occurrence of
        required ->
            type_to_typestr_2(Type, Defs, Opts);
        repeated ->
            case Type of
                {map,_,_} -> type_to_typestr_2(Type, Defs, Opts);
                _         -> "[" ++ type_to_typestr_2(Type, Defs, Opts) ++ "]"
            end;
        optional ->
            type_to_typestr_2(Type, Defs, Opts) ++ OrUndefined
    end;
type_to_typestr(#gpb_oneof{fields=OFields}, Defs, Opts) ->
    OrUndefined = case get_mapping_and_unset_by_opts(Opts) of
                      records                   -> ["undefined"];
                      {maps, present_undefined} -> ["undefined"];
                      {maps, omitted}           -> []
                  end,
    string:join(
      [?f("{~s, ~s}", [Name, type_to_typestr_2(Type, Defs, Opts)])
       || #?gpb_field{name=Name, type=Type} <- OFields]
      ++ OrUndefined,
      " | ").

type_to_typestr_2(sint32, _Defs, _Opts)   -> "integer()";
type_to_typestr_2(sint64, _Defs, _Opts)   -> "integer()";
type_to_typestr_2(int32, _Defs, _Opts)    -> "integer()";
type_to_typestr_2(int64, _Defs, _Opts)    -> "integer()";
type_to_typestr_2(uint32, _Defs, _Opts)   -> "non_neg_integer()";
type_to_typestr_2(uint64, _Defs, _Opts)   -> "non_neg_integer()";
type_to_typestr_2(bool, _Defs, _Opts)     -> "boolean()";
type_to_typestr_2(fixed32, _Defs, _Opts)  -> "non_neg_integer()";
type_to_typestr_2(fixed64, _Defs, _Opts)  -> "non_neg_integer()";
type_to_typestr_2(sfixed32, _Defs, _Opts) -> "integer()";
type_to_typestr_2(sfixed64, _Defs, _Opts) -> "integer()";
type_to_typestr_2(float, _Defs, _Opts)    -> float_spec();
type_to_typestr_2(double, _Defs, _Opts)   -> float_spec();
type_to_typestr_2(string, _Defs, Opts)    ->
  string_to_typestr(get_strings_as_binaries_by_opts(Opts));
type_to_typestr_2(bytes, _Defs, _Opts)    -> "binary()";
type_to_typestr_2({enum,E}, Defs, _Opts)  -> enum_typestr(E, Defs);
type_to_typestr_2({msg,M}, _Defs, Opts)   -> msg_to_typestr(M, Opts);
type_to_typestr_2({map,KT,VT}, Defs, Opts) ->
    KTStr = type_to_typestr_2(KT, Defs, Opts),
    VTStr = type_to_typestr_2(VT, Defs, Opts),
    case get_records_or_maps_by_opts(Opts) of
        records -> ?f("[{~s, ~s}]", [KTStr, VTStr]);
        maps    -> ?f("#{~s => ~s}", [KTStr, VTStr])
    end.

float_spec() ->
    "float() | integer() | infinity | '-infinity' | nan".

msg_to_typestr(M, Opts) ->
  case get_records_or_maps_by_opts(Opts) of
    records -> ?f("#~p{}", [M]);
    maps -> ?f("~p()", [M])
  end.

%% when the strings_as_binaries option is requested the corresponding
%% typespec should be spec'ed
string_to_typestr(true) ->
  "binary()";
string_to_typestr(false) ->
  "string()".

enum_typestr(E, Defs) ->
    {value, {{enum,E}, Enumerations}} = lists:keysearch({enum,E}, 1, Defs),
    string:join(["'"++atom_to_list(EName)++"'" || {EName, _} <- Enumerations],
                " | ").

type_to_comment(#?gpb_field{type=Type}, true=_TypeSpec) ->
    case Type of
        sint32   -> "32 bits";
        sint64   -> "32 bits";
        int32    -> "32 bits";
        int64    -> "32 bits";
        uint32   -> "32 bits";
        uint64   -> "32 bits";
        fixed32  -> "32 bits";
        fixed64  -> "32 bits";
        sfixed32 -> "32 bits";
        sfixed64 -> "32 bits";
        {enum,E} -> "enum "++atom_to_list(E);
        _        -> ""
    end;
type_to_comment(#?gpb_field{type=Type, occurrence=Occurrence}, false) ->
    case Occurrence of
        required -> ?f("~w", [Type]);
        repeated -> "[" ++ ?f("~w", [Type]) ++ "]";
        optional -> ?f("~w (optional)", [Type])
    end;
type_to_comment(#gpb_oneof{}, _) ->
    "oneof".


lineup(CurrentCol, TargetCol) when CurrentCol < TargetCol ->
    lists:duplicate(TargetCol - CurrentCol, $\s);
lineup(_, _) ->
    " ".

indent(Indent, Str) ->
    lists:duplicate(Indent, $\s) ++ Str.

indent_lines(Indent, Lines) ->
    [indent(Indent, Line) || Line <- Lines].

split_indent_iolist(Indent, IoList) ->
    [if Line == <<>> -> "\n"; %% don't indent empty lines
        true -> [indent(Indent, Line), "\n"]
     end
     || Line <- linesplit_iolist(IoList)].

linesplit_iolist(Iolist) ->
    re:split(Iolist, ["\n"], [trim, {return,binary}]).

outdent_first(IoList) ->
    lists:dropwhile(fun(C) -> C == $\s end,
                    binary_to_list(iolist_to_binary(IoList))).

mk_fn(Prefix, Suffix) ->
    list_to_atom(lists:concat([Prefix, Suffix])).

mk_fn(Prefix, Middlefix, Suffix) when is_integer(Middlefix) ->
    mk_fn(Prefix, list_to_atom(integer_to_list(Middlefix)), Suffix);
mk_fn(Prefix, Middlefix, Suffix) ->
    list_to_atom(lists:concat([Prefix, Middlefix, "_", Suffix])).

mk_c_fn(Prefix, Suffix) ->
    dot_to_underscore(lists:concat([Prefix, Suffix])).

mk_c_var(Prefix, Suffix) ->
    dot_to_underscore(lists:concat([Prefix, Suffix])).

dot_to_underscore(X) when is_list(X) -> dot_replace_s(X, "_").

dot_replace_s(S, New) when is_list(S) -> d_r(S, New);
dot_replace_s(S, New) when is_atom(S) -> d_r(atom_to_list(S), New).

d_r("."++Rest, New) -> New ++ d_r(Rest, New);
d_r([C|Rest], New)  -> [C | d_r(Rest, New)];
d_r("", _New)       -> "".

is_dotted(S) when is_list(S) -> string:str(S, ".") > 0;
is_dotted(S) when is_atom(S) -> is_dotted(atom_to_list(S)).

fmt_maps_as_msgs_record_defs(#anres{maps_as_msgs=MapsAsMsgs}) ->
    [begin
         FNames = [atom_to_list(FName) || #?gpb_field{name=FName} <- Fields],
         ?f("-record(~p,{~s}).~n", [MsgName, string:join(FNames,", ")])
     end
     || {{msg,MsgName},Fields} <- MapsAsMsgs].

%% -- nif c++ code -----------------------------------------------------

possibly_format_nif_cc(Mod, Defs, AnRes, Opts) ->
    case proplists:get_bool(nif, Opts) of
        true  -> format_nif_cc(Mod, Defs, AnRes, Opts);
        false -> '$not_generated'
    end.

format_nif_cc(Mod, Defs, AnRes, Opts) ->
    iolist_to_binary(
      [format_nif_cc_includes(Mod, Defs, AnRes, Opts),
       format_nif_cc_oneof_version_check_if_present(Defs),
       format_nif_cc_maptype_version_check_if_present(Defs),
       format_nif_cc_proto3_version_check_if_present(Defs),
       format_nif_cc_map_api_check_if_needed(Opts),
       format_nif_cc_local_function_decls(Mod, Defs, Opts),
       format_nif_cc_mk_atoms(Mod, Defs, AnRes, Opts),
       format_nif_cc_utf8_conversion(Mod, Defs, AnRes, Opts),
       format_nif_cc_encoders(Mod, Defs, Opts),
       format_nif_cc_packers(Mod, Defs, Opts),
       format_nif_cc_decoders(Mod, Defs, Opts),
       format_nif_cc_unpackers(Mod, Defs, Opts),
       format_nif_cc_foot(Mod, Defs, Opts)]).

get_cc_pkg(Defs) ->
    case lists:keyfind(package, 1, Defs) of
        false              -> "";
        {package, Package} -> "::"++dot_replace_s(Package, "::")
    end.

is_lite_rt(Defs) ->
    OptimizeOpts = [Opt || {option,{optimize_for,Opt}} <- Defs],
    lists:any(fun(OptOpt) -> OptOpt == 'LITE_RUNTIME' end,
              OptimizeOpts).

format_nif_cc_includes(Mod, Defs, AnRes, _Opts) ->
    IsLiteRT = is_lite_rt(Defs),
    ["#include <string.h>\n",
     "#include <string>\n",
     ["#include <math.h>\n" || is_any_field_of_type_float_or_double(AnRes)],
     "\n",
     "#include <erl_nif.h>\n",
     "\n",
     ?f("#include \"~s.pb.h\"\n", [Mod]),
     ["#include <google/protobuf/message_lite.h>\n" || IsLiteRT],
     "\n"].

format_nif_cc_oneof_version_check_if_present(Defs) ->
    case contains_oneof(Defs) of
        true ->
            ["#if GOOGLE_PROTOBUF_VERSION < 2006000\n"
             "#error \"The proto definitions contain 'oneof' fields.\"\n"
             "#error \"This feature appeared in protobuf 2.6.0, but\"\n"
             "#error \"it appears your protobuf is older.  Please\"\n"
             "#error \"update protobuf.\"\n"
             "#endif\n"
             "\n"];
        false ->
            ""
    end.

contains_oneof([{{msg,_}, Fields} | Rest]) ->
    case lists:any(fun(F) -> is_record(F, gpb_oneof) end, Fields) of
        false -> contains_oneof(Rest);
        true  -> true
    end;
contains_oneof([_ | Rest]) ->
    contains_oneof(Rest);
contains_oneof([]) ->
    false.

format_nif_cc_maptype_version_check_if_present(Defs) ->
    case contains_maptype_field(Defs) of
        true ->
            ["#if GOOGLE_PROTOBUF_VERSION < 3000000\n"
             "#error \"The proto definitions contain 'map' fields.\"\n"
             "#error \"This feature appeared in protobuf 3, but\"\n"
             "#error \"it appears your protobuf is older.  Please\"\n"
             "#error \"update protobuf.\"\n"
             "#endif\n"
             "\n"];
        false ->
            ""
    end.

contains_maptype_field([{{msg,_}, Fields} | Rest]) ->
    case lists:any(fun  is_maptype_field/1, Fields) of
        false -> contains_maptype_field(Rest);
        true  -> true
    end;
contains_maptype_field([_ | Rest]) ->
    contains_maptype_field(Rest);
contains_maptype_field([]) ->
    false.

is_maptype_field(#?gpb_field{type={map,_,_}}) -> true;
is_maptype_field(_) -> false.

format_nif_cc_proto3_version_check_if_present(Defs) ->
    case proplists:get_value(syntax, Defs) of
        "proto3" ->
            ["#if GOOGLE_PROTOBUF_VERSION < 3000000\n"
             "#error \"The proto definitions use 'proto3' syntax.\"\n"
             "#error \"This feature appeared in protobuf 3, but\"\n"
             "#error \"it appears your protobuf is older.  Please\"\n"
             "#error \"update protobuf.\"\n"
             "#endif\n"
             "\n"];
        _ ->
            ""
    end.

format_nif_cc_map_api_check_if_needed(Opts) ->
    case get_records_or_maps_by_opts(Opts) of
        records ->
            "";
        maps ->
            %% The maps api functions appeared in erl_nif.h version 2.6,
            %% which is Erlang 17, but they were not documented until 18.0.
            %% There were some changes to the iterators in 2.8 (= Erlang 18.0)
            %% but those are not needed.
            ["#if (!(", format_nif_check_version_or_later(2, 6), "))\n"
             "#error \"Maps was specified. The needed nif interface for\"\n"
             "#error \"maps appeared in version 2.6 (Erlang 17), but\"\n"
             "#error \"it appears your erl_nif version is older.  Please\"\n"
             "#error \"update Erlang.\"\n"
             "#endif\n"
             "\n"]
    end.

format_nif_cc_local_function_decls(_Mod, Defs, _Opts) ->
    CPkg = get_cc_pkg(Defs),
    [[begin
          PackFnName = mk_c_fn(p_msg_, MsgName),
          UnpackFnName = mk_c_fn(u_msg_, MsgName),
          CMsgType = CPkg ++ "::" ++ dot_replace_s(MsgName, "::"),
          [["static int ",PackFnName,["(ErlNifEnv *env, ",
                                      "const ERL_NIF_TERM r,",
                                      CMsgType," *m);\n"]],
           ["static ERL_NIF_TERM ",UnpackFnName,["(ErlNifEnv *env, ",
                                                 "const ",CMsgType," *m);\n"]]]
      end
      || {{msg, MsgName}, _Fields} <- Defs],
     "\n"].

format_nif_cc_mk_atoms(_Mod, Defs, AnRes, Opts) ->
    Maps = get_records_or_maps_by_opts(Opts) == maps,
    EnumAtoms = lists:flatten([[Sym || {Sym, _V} <- EnumDef]
                               || {{enum, _}, EnumDef} <- Defs]),
    RecordAtoms = [MsgName || {{msg, MsgName}, _Fields} <- Defs],
    OneofNames = collect_oneof_fields(Defs),
    MiscAtoms0 = case is_any_field_of_type_enum(AnRes) of
                     true  -> [undefined];
                     false -> []
                 end,
    MiscAtoms1 = case is_any_field_of_type_bool(AnRes) of
                     true  -> MiscAtoms0 ++ [true, false];
                     false -> MiscAtoms0
                 end,
    MiscAtoms2 = case is_any_field_of_type_float_or_double(AnRes) of
                     true  -> MiscAtoms1 ++ [infinity, '-infinity', nan];
                     false -> MiscAtoms1
                 end,
    FieldAtoms = if Maps ->
                         lists:usort(
                           lists:flatten(
                             [[get_field_name(Field) || Field <- Fields]
                              || {{msg,_MsgName}, Fields} <- Defs]));
                    not Maps ->
                         []
                 end,
    MiscAtoms3 = MiscAtoms2 ++ FieldAtoms,
    Atoms = lists:usort(EnumAtoms ++ RecordAtoms ++ OneofNames ++ MiscAtoms3),
    AtomVars0 = [{mk_c_var(gpb_aa_, minus_to_m(A)), A} || A <- Atoms],
    NoValue = case get_mapping_and_unset_by_opts(Opts) of
                  records -> undefined;
                  {maps, present_undefined} -> undefined;
                  {maps, omitted} -> '$undef'
              end,
    AtomVars1 = [{"gpb_x_no_value", NoValue} | AtomVars0],
    [[?f("static ERL_NIF_TERM ~s;\n", [Var]) || {Var,_Atom} <- AtomVars1],
     "\n",
     ["static void install_atoms(ErlNifEnv *env)\n"
      "{\n",
      [?f("    ~s = enif_make_atom(env, \"~s\");\n", [AtomVar, Atom])
       || {AtomVar, Atom} <- AtomVars1],
      "}\n",
      "\n"]].

minus_to_m(A) ->
    case atom_to_list(A) of
        "-"++Rest -> "m"++Rest;
        _         -> A
    end.

collect_oneof_fields(Defs) ->
    lists:usort(
      lists:flatten(
        [[[FOFName
           || #?gpb_field{name=FOFName} <- OFields]
          || #gpb_oneof{fields=OFields} <- Fields]
         || {{msg,_}, Fields} <- Defs])).

format_nif_cc_utf8_conversion(_Mod, _Defs, AnRes, Opts) ->
    case is_any_field_of_type_string(AnRes) of
        true  -> format_nif_cc_utf8_conversion_code(Opts);
        false -> ""
    end.

is_any_field_of_type_string(#anres{used_types=UsedTypes}) ->
    sets:is_element(string, UsedTypes).

is_any_field_of_type_enum(#anres{used_types=UsedTypes}) ->
    sets:fold(fun({enum,_}, _) -> true;
                 (_, Acc) -> Acc
              end,
              false,
              UsedTypes).

is_any_field_of_type_bool(#anres{used_types=UsedTypes}) ->
    sets:is_element(bool, UsedTypes).

is_any_field_of_type_float_or_double(#anres{used_types=UsedTypes}) ->
    sets:is_element(float, UsedTypes) orelse
        sets:is_element(double, UsedTypes).

format_nif_cc_utf8_conversion_code(Opts) ->
    [case get_strings_as_binaries_by_opts(Opts) of
         true ->
             ["static ERL_NIF_TERM\n",
              "utf8_to_erl_string(ErlNifEnv *env,\n",
              "                   const char *utf8data,\n",
              "                   unsigned int numOctets)\n"
              "{\n",
              "    ERL_NIF_TERM   b;\n",
              "    unsigned char *data;\n",
              "\n",
              "    data = enif_make_new_binary(env, numOctets, &b);\n",
              "    memmove(data, utf8data, numOctets);\n",
              "    return b;\n",
              "}\n"];
         false ->
             ["/* Source for info is https://www.ietf.org/rfc/rfc2279.txt */\n",
              "\n",
              "static int\n",
              "utf8_count_codepoints(const char *sinit, int len)\n",
              "{\n",
              "    int n = 0;\n",
              "    const unsigned char *s0 = (unsigned char *)sinit;\n",
              "    const unsigned char *s  = s0;\n",
              "\n",
              "    while ((s - s0) < len)\n",
              "    {\n",
              "        if (*s <= 0x7f) { n++; s++; } /* code point fits 1 octet */\n",
              "        else if (*s <= 0xdf) { n++; s += 2; } /* 2 octets */\n",
              "        else if (*s <= 0xef) { n++; s += 3; } /* 3 octets */\n",
              "        else if (*s <= 0xf7) { n++; s += 4; }\n",
              "        else if (*s <= 0xfb) { n++; s += 5; }\n",
              "        else if (*s <= 0xfd) { n++; s += 6; }\n",
              "        else return -1;\n",
              "\n",
              "        if ((s - s0) > len)\n",
              "            return -1;\n",
              "    }\n",
              "    return n;\n",
              "}\n",
              "\n",
              "static int\n",
              "utf8_to_uint32(unsigned int *dest, const char *src,\n",
              "               int numCodePoints)\n",
              "{\n",
              "    int i;\n",
              "    const unsigned char *s = (unsigned char *)src;\n",
              "\n",
              "\n",
              "    /* Should perhaps check for illegal chars in d800-dfff and\n",
              "     * other illegal chars\n",
              "     */\n",
              "\n",
              "    for (i = 0; i < numCodePoints; i++)\n",
              "    {\n",
              "        if (*s <= 0x7f)\n",
              "            *dest++ = *s++;\n",
              "        else if (*s <= 0xdf) /* code point is 2 octets long */\n",
              "        {\n",
              "            *dest   =  *s++ & 0x1f; *dest <<= 6;\n",
              "            *dest++ |= *s++ & 0x3f;\n",
              "        }\n",
              "        else if (*s <= 0xef) /* code point is 3 octets long */\n",
              "        {\n",
              "            *dest   =  *s++ & 0x0f; *dest <<= 6;\n",
              "            *dest   |= *s++ & 0x3f; *dest <<= 6;\n",
              "            *dest++ |= *s++ & 0x3f;\n",
              "        }\n",
              "        else if (*s <= 0xf7) /* code point is 4 octets long */\n",
              "        {\n",
              "            *dest   =  *s++ & 0x07; *dest <<= 6;\n",
              "            *dest   |= *s++ & 0x3f; *dest <<= 6;\n",
              "            *dest   |= *s++ & 0x3f; *dest <<= 6;\n",
              "            *dest++ |= *s++ & 0x3f;\n",
              "        }\n",
              "        else if (*s <= 0xfb) /* code point is 5 octets long */\n",
              "        {\n",
              "            *dest   =  *s++ & 0x03; *dest <<= 6;\n",
              "            *dest   |= *s++ & 0x3f; *dest <<= 6;\n",
              "            *dest   |= *s++ & 0x3f; *dest <<= 6;\n",
              "            *dest   |= *s++ & 0x3f; *dest <<= 6;\n",
              "            *dest++ |= *s++ & 0x3f;\n",
              "        }\n",
              "        else if (*s <= 0xfd) /* code point is 6 octets long */\n",
              "        {\n",
              "            *dest   =  *s++ & 0x01; *dest <<= 6;\n",
              "            *dest   |= *s++ & 0x3f; *dest <<= 6;\n",
              "            *dest   |= *s++ & 0x3f; *dest <<= 6;\n",
              "            *dest   |= *s++ & 0x3f; *dest <<= 6;\n",
              "            *dest   |= *s++ & 0x3f; *dest <<= 6;\n",
              "            *dest++ |= *s++ & 0x3f;\n",
              "        }\n",
              "        else\n",
              "            return 0;\n",
              "    }\n",
              "    return 1;\n",
              "}\n",
              "\n",
              "static ERL_NIF_TERM\n",
              "utf8_to_erl_string(ErlNifEnv *env,\n",
              "                   const char *utf8data,\n",
              "                   unsigned int numOctets)\n",
              "{\n",
              "    int numcp = utf8_count_codepoints(utf8data, numOctets);\n",
              "\n",
              "    if (numcp < 0)\n",
              "    {\n",
              "        return enif_make_string(env,\n",
              "                                \"<invalid UTF-8>\",\n",
              "                                ERL_NIF_LATIN1);\n",
              "    }\n",
              "    else\n",
              "    {\n",
              "        unsigned int  cp[numcp];\n",
              "        ERL_NIF_TERM  es[numcp];\n",
              "        int i;\n",
              "\n",
              "        utf8_to_uint32(cp, utf8data, numcp);\n",
              "        for (i = 0; i < numcp; i++)\n",
              "            es[i] = enif_make_uint(env, cp[i]);\n",
              "        return enif_make_list_from_array(env, es, numcp);\n"
              "    }\n",
              "}\n"]
     end,
     "\n",
     case get_strings_as_binaries_by_opts(Opts) of
         true ->
             "";
         false ->
             ["static int\n",
              "utf8_count_octets(ErlNifEnv *env, ERL_NIF_TERM str)\n",
              "{\n",
              "    int n = 0;\n",
              "\n",
              "    while (!enif_is_empty_list(env, str))\n",
              "    {\n",
              "        ERL_NIF_TERM head, tail;\n",
              "        unsigned int c;\n",
              "\n",
              "        if (!enif_get_list_cell(env, str, &head, &tail))\n",
              "            return -1;\n",
              "        if (!enif_get_uint(env, head, &c))\n",
              "            return -1;\n",
              "\n",
              "        if (c <= 0x7f) n += 1;\n",
              "        else if (c <= 0x7ff) n += 2;\n",
              "        else if (c <= 0xffff) n += 3;\n",
              "        else if (c <= 0x1Fffff) n += 4;\n",
              "        else if (c <= 0x3FFffff) n += 5;\n",
              "        else if (c <= 0x7FFFffff) n += 6;\n",
              "        else return -1;\n",
              "\n",
              "        str = tail;\n",
              "    }\n",
              "    return n;\n",
              "}\n",
              "\n",
              "static int\n",
              "utf8_to_octets(ErlNifEnv *env, ERL_NIF_TERM str, char *dest)\n",
              "{\n",
              "    unsigned char *s = (unsigned char *)dest;\n",
              "\n",
              "    while (!enif_is_empty_list(env, str))\n",
              "    {\n",
              "        ERL_NIF_TERM head, tail;\n",
              "        unsigned int c;\n",
              "\n",
              "        if (!enif_get_list_cell(env, str, &head, &tail))\n",
              "            return -1;\n",
              "        if (!enif_get_uint(env, head, &c))\n",
              "            return -1;\n",
              "\n",
              "        if (c <= 0x7f)\n",
              "            *s++ = c;\n",
              "        else if (c <= 0x7ff)\n",
              "        {\n",
              "            *s++ = 0xc0 | (c >> 6);\n",
              "            *s++ = 0x80 | (c & 0x3f);\n",
              "        }\n",
              "        else if (c <= 0xffff)\n",
              "        {\n",
              "            *s++ = 0xe0 | (c >> 12);\n",
              "            *s++ = 0x80 | ((c >> 6) & 0x3f);\n",
              "            *s++ = 0x80 | (c        & 0x3f);\n",
              "        }\n",
              "        else if (c <= 0x1Fffff)\n",
              "        {\n",
              "            *s++ = 0xf0 | (c >> 18);\n",
              "            *s++ = 0x80 | ((c >> 12) & 0x3f);\n",
              "            *s++ = 0x80 | ((c >>  6) & 0x3f);\n",
              "            *s++ = 0x80 | (c         & 0x3f);\n",
              "        }\n",
              "        else if (c <= 0x3FFffff)\n",
              "        {\n",
              "            *s++ = 0xf0 | (c >> 24);\n",
              "            *s++ = 0x80 | ((c >> 18) & 0x3f);\n",
              "            *s++ = 0x80 | ((c >> 12) & 0x3f);\n",
              "            *s++ = 0x80 | ((c >>  6) & 0x3f);\n",
              "            *s++ = 0x80 | (c         & 0x3f);\n",
              "        }\n",
              "        else if (c <= 0x7FFFffff)\n",
              "        {\n",
              "            *s++ = 0xf0 | (c >> 30);\n",
              "            *s++ = 0x80 | ((c >> 24) & 0x3f);\n",
              "            *s++ = 0x80 | ((c >> 18) & 0x3f);\n",
              "            *s++ = 0x80 | ((c >> 12) & 0x3f);\n",
              "            *s++ = 0x80 | ((c >>  6) & 0x3f);\n",
              "            *s++ = 0x80 | (c         & 0x3f);\n",
              "        }\n",
              "        else\n",
              "            return 0;\n",
              "\n",
              "        str = tail;\n",
              "    }\n",
              "    return 1;\n"
              "}\n"]
     end,
     "\n"].

format_nif_cc_foot(Mod, Defs, _Opts) ->
    ["static int\n",
     "load(ErlNifEnv *env, void **priv_data, ERL_NIF_TERM load_info)\n",
     "{\n",
     "    install_atoms(env);\n"
     "    return 0;\n",
     "}\n",
     "\n",
     "static int\n",
     "reload(ErlNifEnv *env, void **priv_data, ERL_NIF_TERM load_info)\n",
     "{\n",
     "    return 0;\n",
     "}\n",
     "\n",
     "void\n",
     "unload(ErlNifEnv *env, void *priv_data)\n",
     "{\n",
     "}\n",
     "\n",
     "static int\n",
     "upgrade(ErlNifEnv *env, void **priv_data, void **old_priv_data,\n",
     "        ERL_NIF_TERM load_info)\n",
     "{\n",
     "    return 0;\n",
     "}\n",
     "\n",
     "static ErlNifFunc nif_funcs[] =\n",
     "{\n",
     %% Dirty schedulers flags appeared in Erlang 17.3 = enif 2.7
     %% but only if Erlang was configured with --enable-dirty-schedulers
     "#if ", format_nif_check_version_or_later(2, 7), "\n"
     "#ifdef ERL_NIF_DIRTY_SCHEDULER_SUPPORT\n",
     format_nif_cc_nif_funcs_list(Defs, "ERL_NIF_DIRTY_JOB_CPU_BOUND, "),
     "#else /* ERL_NIF_DIRTY_SCHEDULER_SUPPORT */\n",
     format_nif_cc_nif_funcs_list(Defs, ""),
     "#endif /* ERL_NIF_DIRTY_SCHEDULER_SUPPORT */\n",
     "#else /* before 2.7 or 17.3 */\n",
     format_nif_cc_nif_funcs_list(Defs, no_flags),
     "#endif /* before 2.7 or 17.3 */\n"
     "};\n",
     "\n",
     ?f("ERL_NIF_INIT(~s, nif_funcs, load, reload, upgrade, unload)\n",
        [Mod])].

format_nif_check_version_or_later(Major, Minor) ->
    ?f("ERL_NIF_MAJOR_VERSION > ~w"
       " || "
       "(ERL_NIF_MAJOR_VERSION == ~w && ERL_NIF_MINOR_VERSION >= ~w)",
       [Major, Major, Minor]).

format_nif_cc_nif_funcs_list(Defs, Flags) ->
    MsgNames = [MsgName || {{msg, MsgName}, _MsgFields} <- Defs],
    FlagStr = if Flags == no_flags -> "";
                 true -> ", " ++ Flags
              end,
    [begin
         EncodeFnName = mk_fn(e_msg_, MsgName),
         EncodeCFnName = mk_c_fn(e_msg_, MsgName),
         DecodeFnName = mk_fn(d_msg_, MsgName),
         DecodeCFnName = mk_c_fn(d_msg_, MsgName),
         IsLast = I == length(MsgNames),
         Comma = ["," || not IsLast],
         [?f("    {\"~s\", 1, ~s~s},\n",
             [EncodeFnName, EncodeCFnName, FlagStr]),
          ?f("    {\"~s\", 1, ~s~s}~s\n",
             [DecodeFnName, DecodeCFnName, FlagStr, Comma])]
     end
     || {I, MsgName} <- index_seq(MsgNames)].

format_nif_cc_encoders(Mod, Defs, Opts) ->
    CPkg = get_cc_pkg(Defs),
    [format_nif_cc_encoder(Mod, CPkg, MsgName, Fields, Opts)
     || {{msg, MsgName}, Fields} <- Defs].

format_nif_cc_encoder(_Mod, CPkg, MsgName, _Fields, _Opts) ->
    FnName = mk_c_fn(e_msg_, MsgName),
    PackFnName = mk_c_fn(p_msg_, MsgName),
    CMsgType = CPkg ++ "::" ++ dot_replace_s(MsgName, "::"),
    ["static ERL_NIF_TERM\n",
     FnName,"(ErlNifEnv *env, int argc, const ERL_NIF_TERM argv[])\n",
     "{\n",
     "    ErlNifBinary data;\n",
     "    int byteSize;\n",
     "    ",CMsgType," *m = new ",CMsgType,"();\n",
     "\n"
     "    if (argc != 1)\n"
     "    {\n"
     "        delete m;\n"
     "        return enif_make_badarg(env);\n"
     "    }\n"
     "\n"
     "    if (m == NULL)\n"
     "    {\n"
     "        delete m;\n"
     "        return enif_make_badarg(env);\n"
     "    }\n"
     "\n"
     "    if (!",PackFnName,"(env, argv[0], m))\n"
     "    {\n"
     "        delete m;\n"
     "        return enif_make_badarg(env);\n"
     "    }\n"
     "\n"
     "    byteSize = m->ByteSize();\n"
     "    if (!enif_alloc_binary(byteSize, &data))\n"
     "    {\n"
     "        delete m;\n"
     "        return enif_make_badarg(env);\n"
     "    }\n"
     "\n"
     "    if (!m->SerializeToArray(data.data, byteSize))\n"
     "    {\n"
     "        delete m;\n"
     "        return enif_make_badarg(env);\n"
     "    }\n"
     "\n"
     "    delete m;\n"
     "    return enif_make_binary(env, &data);\n"
     "}\n"
     "\n"].

format_nif_cc_packers(_Mod, Defs, Opts) ->
    CPkg = get_cc_pkg(Defs),
    [format_nif_cc_packer(CPkg, MsgName, Fields, Defs, Opts)
     || {{msg, MsgName}, Fields} <- Defs].

format_nif_cc_packer(CPkg, MsgName, Fields, Defs, Opts) ->
    Maps = get_records_or_maps_by_opts(Opts) == maps,
    PackFnName = mk_c_fn(p_msg_, MsgName),
    CMsgType = CPkg ++ "::" ++ dot_replace_s(MsgName, "::"),
    ["static int\n",
     PackFnName,["(ErlNifEnv *env, ",
                 "const ERL_NIF_TERM r,",
                 " ",CMsgType," *m)\n"],
     "{\n",
     if Maps ->
             NFieldsPlus1 = integer_to_list(length(Fields)+1),
             ["    ERL_NIF_TERM k, v;\n",
              "    ErlNifMapIterator iter;\n",
              "    ERL_NIF_TERM elem[",NFieldsPlus1,"];\n",
              "    ErlNifMapIteratorEntry first;\n",
              "    int i;\n",
              "\n"
              "#if ",format_nif_check_version_or_later(2, 8),"\n",
              "    first = ERL_NIF_MAP_ITERATOR_FIRST;\n",
              "#else /* before 2.8 which appeared in 18.0 */\n",
              "    first = ERL_NIF_MAP_ITERATOR_HEAD;\n",
              "#endif\n",
              "    for (i = 1; i < ",NFieldsPlus1,"; i++)\n",
              "        elem[i] = gpb_x_no_value;\n",
              "\n",
              "    if (!enif_map_iterator_create(env, r, &iter, first))\n",
              "        return 0;\n",
              "\n",
              "    while (enif_map_iterator_get_pair(env, &iter, &k, &v))\n",
              "    {\n",
              [?f("        ~sif (enif_is_identical(k, ~s))\n"
                  "            elem[~w] = v;\n",
                  [if I == 1 -> "";
                      I >  1 -> "else "
                   end,
                   mk_c_var(gpb_aa_, get_field_name(Field)),
                   get_field_rnum(Field)-1])
               || {I, Field} <- index_seq(Fields)],
              "        enif_map_iterator_next(env, &iter);\n",
              "    }\n",
              "    enif_map_iterator_destroy(env, &iter);\n",
              "\n"];
        not Maps ->
             ["    int arity;\n"
              "    const ERL_NIF_TERM *elem;\n"
              "\n"
              "    if (!enif_get_tuple(env, r, &arity, &elem))\n"
              "        return 0;\n"
              "\n",
              ?f("    if (arity != ~w)\n"
                 "        return 0;\n",
                 [length(Fields) + 1]),
              "\n"]
     end,
     [begin
          SrcVar = ?f("elem[~w]",[I]),
          format_nif_cc_field_packer(SrcVar, "m", Field, Defs, Opts)
      end
      || {I, Field} <- index_seq(Fields)],
     "\n"
     "    return 1;\n"
     "}\n",
     "\n"].

format_nif_cc_field_packer(SrcVar, MsgVar, #?gpb_field{}=Field, Defs, Opts) ->
    #?gpb_field{occurrence=Occurrence, type=Type}=Field,
    case Occurrence of
        required ->
            format_nif_cc_field_packer_single(SrcVar, MsgVar, Field, Defs,
                                              Opts, set);
        optional ->
            format_nif_cc_field_packer_optional(SrcVar, MsgVar, Field, Defs,
                                                Opts);
        repeated ->
            case Type of
                {map,_,_} ->
                    format_nif_cc_field_packer_maptype(SrcVar, MsgVar, Field,
                                                       Defs, Opts);
                _ ->
                    format_nif_cc_field_packer_repeated(SrcVar, MsgVar, Field,
                                                        Defs, Opts)
            end
    end;
format_nif_cc_field_packer(SrcVar, MsgVar, #gpb_oneof{}=Field, Defs, Opts) ->
    #gpb_oneof{fields=OFields} = Field,
    [split_indent_iolist(
       4,
       ?f("if (!enif_is_identical(~s, gpb_x_no_value))~n"
          "{~n"
          "    int oarity;~n"
          "    const ERL_NIF_TERM *oelem;~n"
          "    if (!enif_get_tuple(env, ~s, &oarity, &oelem) || oarity != 2)~n"
          "        return 0;~n"
          "~n"
          "    ~s~n"
          "}~n",
          [SrcVar, SrcVar,
           format_nif_cc_oneof_packer("oelem[0]", "oelem[1]",
                                      MsgVar, OFields, Defs, Opts)])),
     "\n"].

format_nif_cc_oneof_packer(NameVar, SrcVar, MsgVar, OFields, Defs, Opts) ->
    split_indent_iolist(
      4,
      [[begin
            Else = if I == 1 -> "";
                      I >  1 -> "else "
                   end,
            AtomVar = mk_c_var(gpb_aa_, Name),
            [?f("~sif (enif_is_identical(~s, ~s))~n", [Else, NameVar, AtomVar]),
             split_indent_iolist(
               4,
               format_nif_cc_field_packer_single(SrcVar, MsgVar, OField,
                                                 Defs, Opts, set))]
        end
        || {I, #?gpb_field{name=Name}=OField} <- index_seq(OFields)],
       "else\n"
       "    return 0;\n"]).

format_nif_cc_field_packer_optional(SrcVar, MsgVar, Field, Defs, Opts) ->
    [?f("    if (!enif_is_identical(~s, gpb_x_no_value))\n", [SrcVar]),
     format_nif_cc_field_packer_single(SrcVar, MsgVar, Field, Defs, Opts, set)].

format_nif_cc_field_packer_single(SrcVar, MsgVar, Field, Defs, Opts, Setter) ->
    #?gpb_field{name=FName, type=FType} = Field,
    LCFName = to_lower(FName),
    SetFn = fun(Exprs) ->
                    case Setter of
                        set ->
                            ?f("~s->set_~s(~s);",
                               [MsgVar, LCFName, string:join(Exprs, ", ")]);
                        add ->
                            ?f("~s->add_~s(~s);",
                               [MsgVar, LCFName, string:join(Exprs, ", ")]);
                        {set_var, V} ->
                            case Exprs of
                                [Val] -> ?f("~s = ~s;", [V, Val]);
                                [S,N] -> ?f("~s.assign(~s, ~s);", [V, S, N])
                            end
                    end
            end,
    [split_indent_iolist(
       4,
       case FType of
           float ->
               ?f("{\n"
                  "    double v;\n"
                  "    if (enif_is_identical(~s, gpb_aa_infinity))\n"
                  "        v = INFINITY;\n"
                  "    else if (enif_is_identical(~s, gpb_aa_minfinity))\n"
                  "        v = -INFINITY;\n"
                  "    else if (enif_is_identical(~s, gpb_aa_nan))\n"
                  "        v = NAN;\n"
                  "    else if (!enif_get_double(env, ~s, &v))\n"
                  "        return 0;\n"
                  "    ~s\n"
                  "}\n",
                  [SrcVar, SrcVar, SrcVar, SrcVar, SetFn(["(float)v"])]);
           double ->
               ?f("{\n"
                  "    double v;\n"
                  "    if (enif_is_identical(~s, gpb_aa_infinity))\n"
                  "        v = INFINITY;\n"
                  "    else if (enif_is_identical(~s, gpb_aa_minfinity))\n"
                  "        v = -INFINITY;\n"
                  "    else if (enif_is_identical(~s, gpb_aa_nan))\n"
                  "        v = NAN;\n"
                  "    else if (!enif_get_double(env, ~s, &v))\n"
                  "        return 0;\n"
                  "    ~s\n"
                  "}\n",
                  [SrcVar, SrcVar, SrcVar, SrcVar, SetFn(["v"])]);
           _S32 when FType == sint32;
                     FType == int32;
                     FType == sfixed32 ->
               ?f("{\n"
                  "    int v;\n"
                  "    if (!enif_get_int(env, ~s, &v))\n"
                  "        return 0;\n"
                  "    ~s\n"
                  "}\n",
                  [SrcVar, SetFn(["v"])]);
           _S64 when FType == sint64;
                     FType == int64;
                     FType == sfixed64 ->
               ?f("{\n"
                  "    ErlNifSInt64 v;\n"
                  "    if (!enif_get_int64(env, ~s, &v))\n"
                  "        return 0;\n"
                  "    ~s\n"
                  "}\n",
                  [SrcVar, SetFn(["v"])]);
           _U32 when FType == uint32;
                     FType == fixed32 ->
               ?f("{\n"
                  "    unsigned int v;\n"
                  "    if (!enif_get_uint(env, ~s, &v))\n"
                  "        return 0;\n"
                  "    ~s\n"
                  "}\n",
                  [SrcVar, SetFn(["v"])]);
           _U64 when FType == uint64;
                     FType == fixed64 ->
               ?f("{\n"
                  "    ErlNifUInt64 v;\n"
                  "    if (!enif_get_uint64(env, ~s, &v))\n"
                  "        return 0;\n"
                  "    ~s\n"
                  "}\n",
                  [SrcVar, SetFn(["v"])]);
           bool ->
               ?f("{\n"
                  "    if (enif_is_identical(~s, gpb_aa_true))\n"
                  "        ~s\n"
                  "    else\n"
                  "        ~s\n"
                  "}\n",
                  [SrcVar, SetFn(["1"]), SetFn(["0"])]);
           {enum, EnumName} ->
               EPrefix = case is_dotted(EnumName) of
                             false -> "";
                             true  -> dot_replace_s(EnumName, "_") ++ "_"
                         end,
               CPkg = get_cc_pkg(Defs),
               {value, {{enum,EnumName}, Enumerations}} =
                   lists:keysearch({enum,EnumName}, 1, Defs),
               ["{\n",
                [?f("    ~sif (enif_is_identical(~s, ~s))\n"
                    "        ~s\n",
                    [if I == 1 -> "";
                        I >  1 -> "else "
                     end,
                     SrcVar, mk_c_var(gpb_aa_, Sym),
                     SetFn([?f("~s::~s~s", [CPkg, EPrefix, Sym])])])
                 || {I, {Sym, _Val}} <- index_seq(Enumerations)],
                "    else\n"
                "        return 0;\n"
                "}\n"];
           string ->
               case get_strings_as_binaries_by_opts(Opts) of
                   true ->
                       ?f("{\n"
                          "    ErlNifBinary b;\n"
                          "    if (!enif_inspect_binary(env, ~s, &b))\n"
                          "        return 0;\n"
                          "    ~s\n"
                          "}\n",
                          [SrcVar,
                           SetFn(["reinterpret_cast<char *>(b.data)",
                                  "b.size"])]);
                   false ->
                       ?f("{\n"
                          "    size_t num_octs = utf8_count_octets(env, ~s);\n"
                          "\n"
                          "    if (num_octs < 0)\n"
                          "        return 0;\n"
                          "    else\n"
                          "    {\n"
                          "         char s[num_octs];\n"
                          "         utf8_to_octets(env, ~s, s);\n"
                          "         ~s\n"
                          "    }\n"
                          "}\n",
                          [SrcVar, SrcVar, SetFn(["s", "num_octs"])])
               end;
           bytes ->
               ?f("{\n"
                  "    ErlNifBinary b;\n"
                  "    if (!enif_inspect_binary(env, ~s, &b))\n"
                  "        return 0;\n"
                  "    ~s\n"
                  "}\n",
                  [SrcVar,
                   SetFn(["reinterpret_cast<char *>(b.data)", "b.size"])]);
           {msg, Msg2Name} ->
               CMsg2Type = mk_cctype_name(FType, Defs),
               PackFnName = mk_c_fn(p_msg_, Msg2Name),
               NewMsg2 = case Setter of
                             set -> ?f("~s->mutable_~s()", [MsgVar, LCFName]);
                             add -> ?f("~s->add_~s()", [MsgVar, LCFName]);
                             {set_var, V} ->
                                 ?f("~s = new ~s()", [V, CMsg2Type])
                         end,
               ?f("{\n"
                  "    ~s *m2 = ~s;\n"
                  "    if (!~s(env, ~s, m2))\n"
                  "        return 0;\n"
                  "}\n",
                  [CMsg2Type, NewMsg2, PackFnName, SrcVar]);
           {map, KeyType, ValueType} ->
               CMapType = mk_cctype_name(FType, Defs),
               {KeyVar, ValueVar} = SrcVar,
               PtrDeref = case ValueType of
                           {msg,_} -> "*";
                           _       -> ""
                       end,
               KeyDecl = ?f("~s m2k;", [mk_cctype_name(KeyType, Defs)]),
               ValueDecl = ?f("~s ~sm2v;", [mk_cctype_name(ValueType, Defs),
                                            PtrDeref]),
               SetKey = format_nif_cc_field_packer_single(
                          KeyVar, MsgVar, Field#?gpb_field{type=KeyType},
                          Defs, Opts,
                          {set_var, "m2k"}),
               SetValue = format_nif_cc_field_packer_single(
                            ValueVar, MsgVar, Field#?gpb_field{type=ValueType},
                            Defs, Opts,
                            {set_var, "m2v"}),
               ["{\n",
                ?f("    ~s *map = ~s->mutable_~s();\n"
                   "    ~s\n"  % decl of m2k
                   "    ~s\n"  % decl of m2v
                   "\n",
                   [CMapType, MsgVar, LCFName,
                    KeyDecl, ValueDecl]),
                %% Set values for m2k and m2v
                SetKey,
                SetValue,
                ?f("    (*map)[m2k] = ~sm2v;\n", [PtrDeref]),
                "}\n"]
       end),
     "\n"].

format_nif_cc_field_packer_repeated(SrcVar, MsgVar, Field, Defs, Opts) ->
    split_indent_iolist(
      4, [?f("{\n"
             "    ERL_NIF_TERM l = ~s;\n"
             "\n"
             "    while (!enif_is_empty_list(env, l))\n"
             "    {\n"
             "        ERL_NIF_TERM head, tail;\n"
             "\n"
             "        if (!enif_get_list_cell(env, l, &head, &tail))\n"
             "            return 0;\n",
             [SrcVar]),
          "\n",
          split_indent_iolist(4, format_nif_cc_field_packer_single(
                                   "head", MsgVar, Field, Defs, Opts, add)),
          ?f("        l = tail;\n"
             "    }\n"
             "}\n",
             [])]).

format_nif_cc_field_packer_maptype(SrcVar, MsgVar, Field, Defs, Opts) ->
    case get_records_or_maps_by_opts(Opts) of
        records ->
            format_nif_cc_field_packer_maptype_r(SrcVar, MsgVar, Field, Defs,
                                                 Opts);
        maps ->
            format_nif_cc_field_packer_maptype_m(SrcVar, MsgVar, Field, Defs,
                                                 Opts)
    end.

format_nif_cc_field_packer_maptype_r(SrcVar, MsgVar, Field, Defs, Opts) ->
    split_indent_iolist(
      4, [?f("{\n"
             "    ERL_NIF_TERM l = ~s;\n"
             "\n"
             "    while (!enif_is_empty_list(env, l))\n"
             "    {\n"
             "        ERL_NIF_TERM head, tail;\n"
             "\n"
             "        if (!enif_get_list_cell(env, l, &head, &tail))\n"
             "            return 0;\n",
             [SrcVar]),
          ?f("        int arity;\n"
             "        const ERL_NIF_TERM *tuple;\n"
             "        if (!enif_get_tuple(env, head, &arity, &tuple))\n"
             "            return 0;\n"
             "        if (arity != 2)\n"
             "            return 0;\n",
             []),
          split_indent_iolist(
            4, format_nif_cc_field_packer_single(
                 {"tuple[0]", "tuple[1]"}, MsgVar, Field, Defs, Opts, add)),
          ?f("        l = tail;\n"
             "    }\n"
             "}\n",
             [])]).

format_nif_cc_field_packer_maptype_m(SrcVar, MsgVar, Field, Defs, Opts) ->
    split_indent_iolist(
      4, ["{\n"
          "    ERL_NIF_TERM ik, iv;\n",
          "    ErlNifMapIterator iter;\n",
          "    ErlNifMapIteratorEntry first;\n",
          "\n"
          "#if ",format_nif_check_version_or_later(2, 8),"\n",
          "    first = ERL_NIF_MAP_ITERATOR_FIRST;\n",
          "#else /* before 2.8 which appeared in 18.0 */\n",
          "    first = ERL_NIF_MAP_ITERATOR_HEAD;\n",
          "#endif\n",
          ?f("    if (!enif_map_iterator_create(env, ~s, &iter, first))\n"
             "        return 0;\n"
             "\n",
             [SrcVar]),
          "    while (enif_map_iterator_get_pair(env, &iter, &ik, &iv))\n",
          "    {\n",
          split_indent_iolist(
            4, format_nif_cc_field_packer_single(
                 {"ik", "iv"}, MsgVar, Field, Defs, Opts, add)),
          "        enif_map_iterator_next(env, &iter);\n",
          "    }\n",
          "    enif_map_iterator_destroy(env, &iter);\n",
          "}\n"]).

format_nif_cc_decoders(Mod, Defs, Opts) ->
    CPkg = get_cc_pkg(Defs),
    [format_nif_cc_decoder(Mod, CPkg, MsgName, Fields, Opts)
     || {{msg, MsgName}, Fields} <- Defs].

format_nif_cc_decoder(_Mod, CPkg, MsgName, _Fields, _Opts) ->
    FnName = mk_c_fn(d_msg_, MsgName),
    UnpackFnName = mk_c_fn(u_msg_, MsgName),
    CMsgType = CPkg ++ "::" ++ dot_replace_s(MsgName, "::"),
    ["static ERL_NIF_TERM\n",
     FnName,"(ErlNifEnv *env, int argc, const ERL_NIF_TERM argv[])\n",
     "{\n",
     "    ErlNifBinary data;\n",
     "    ERL_NIF_TERM res;\n",
     "    ",CMsgType," *m = new ",CMsgType,"();\n",
     "\n"
     "    if (argc != 1)\n",
     "    {\n",
     "        delete m;\n",
     "        return enif_make_badarg(env);\n",
     "    }\n",
     "\n",
     "    if (m == NULL)\n",
     "    {\n",
     "        delete m;\n",
     "        return enif_make_badarg(env);\n", %% FIXME: enomem?
     "    }\n",
     "\n",
     "    if (!enif_inspect_binary(env, argv[0], &data))\n"
     "    {\n",
     "        delete m;\n",
     "        return enif_make_badarg(env);\n",
     "    }\n",
     "\n",
     "    if (!m->ParseFromArray(data.data, data.size))\n",
     "    {\n",
     "        delete m;\n",
     "        return enif_make_badarg(env);\n",
     "    }\n",
     "\n",
     "    res = ",UnpackFnName,"(env, m);\n",
     "    delete m;\n",
     "    return res;\n",
     "}\n"
     "\n"].

format_nif_cc_unpackers(_Mod, Defs, Opts) ->
    CPkg = get_cc_pkg(Defs),
    [format_nif_cc_unpacker(CPkg, MsgName, Fields, Defs, Opts)
     || {{msg, MsgName}, Fields} <- Defs].

format_nif_cc_unpacker(CPkg, MsgName, Fields, Defs, Opts) ->
    Maps = get_records_or_maps_by_opts(Opts) == maps,
    UnpackFnName = mk_c_fn(u_msg_, MsgName),
    CMsgType = CPkg ++ "::" ++ dot_replace_s(MsgName, "::"),
    Is = [I || {I,_} <- index_seq(Fields)],
    IsProto3 = gpb:is_msg_proto3(MsgName, Defs),
    ["static ERL_NIF_TERM\n",
     UnpackFnName,"(ErlNifEnv *env, const ",CMsgType," *m)\n",
     "{\n",
     "    ERL_NIF_TERM res;\n",
     [?f("    ERL_NIF_TERM rname = ~s;\n", [mk_c_var(gpb_aa_, MsgName)])
      || not Maps],
     [?f("    ERL_NIF_TERM elem~w;\n", [I]) || I <- Is],
     "\n",
     [begin
          DestVar = ?f("elem~w",[I]),
          format_nif_cc_field_unpacker(DestVar, "m", MsgName, Field,
                                       Defs, Opts, IsProto3)
      end
      || {I, Field} <- index_seq(Fields)],
     "\n",
     case get_mapping_and_unset_by_opts(Opts) of
         records ->
             ?f("    res = enif_make_tuple(env, ~w, rname~s);\n",
                [length(Fields) + 1, [?f(", elem~w",[I]) || I <- Is]]);
         {maps, present_undefined} ->
             [?f("    res = enif_make_new_map(env);\n"),
              [?f("    enif_make_map_put(env, res, gpb_aa_~s, elem~w, &res);\n",
                  [get_field_name(Field), I])
               || {I, Field} <- index_seq(Fields)]];
         {maps, omitted} ->
             [?f("    res = enif_make_new_map(env);\n"),
              [begin
                   Put = ?f("enif_make_map_put("++
                                "env, res, gpb_aa_~s, elem~w, &res);",
                            [get_field_name(Field), I]),
                   Test = ?f("if (!enif_is_identical(elem~w, gpb_x_no_value))",
                             [I]),
                   PutLine = Put ++ "\n",
                   TestLine = Test ++ "\n",
                   case get_field_occurrence(Field) of
                       optional ->
                           indent_lines(4, [TestLine, indent(4, PutLine)]);
                       _ ->
                           indent(4, PutLine)
                   end
               end
               || {I, Field} <- index_seq(Fields)]]
     end,
     "    return res;\n"
     "}\n",
     "\n"].

format_nif_cc_field_unpacker(DestVar, MsgVar, _MsgName, #?gpb_field{}=Field,
                             Defs, Opts, IsProto3) ->
    #?gpb_field{occurrence=Occurrence, type=Type}=Field,
    case Occurrence of
        required ->
            format_nif_cc_field_unpacker_single(DestVar, MsgVar, Field, Defs,
                                                IsProto3);
        optional ->
            format_nif_cc_field_unpacker_single(DestVar, MsgVar, Field, Defs,
                                                IsProto3);
        repeated ->
            case Type of
                {map,_,_} ->
                    format_nif_cc_field_unpacker_maptype(DestVar, MsgVar,
                                                         Field, Defs, Opts);
                _ ->
                    format_nif_cc_field_unpacker_repeated(DestVar, MsgVar,
                                                          Field, Defs)
            end
    end;
format_nif_cc_field_unpacker(DestVar, MsgVar, MsgName, #gpb_oneof{}=Field,
                             Defs, _Opts, _IsProto3) ->
    #gpb_oneof{name=OFName, fields=OFields} = Field,
    CPkg = get_cc_pkg(Defs),
    CMsgType = CPkg ++ "::" ++ dot_replace_s(MsgName, "::"),
    LCOFName = to_lower(OFName),
    UCOFName = to_upper(OFName),
    [split_indent_iolist(
       4,
       [?f("switch (~s->~s_case())\n", [MsgVar, LCOFName]),
        ?f("{\n"),
        [begin
             CamelCaseFOFName = camel_case(FOFName),
             AtomVar = mk_c_var(gpb_aa_, FOFName),
             split_indent_iolist(
               4,
               [?f("case ~s::k~s:\n", [CMsgType, CamelCaseFOFName]),
                ?f("    {\n"),
                ?f("        ERL_NIF_TERM ores;\n"),
                split_indent_iolist(
                  8,
                  format_nif_cc_field_unpacker_by_field("ores", MsgVar,
                                                        OField, Defs)),
                ?f("        ~s = enif_make_tuple2(env, ~s, ores);\n",
                   [DestVar, AtomVar]),
                ?f("    }\n"),
                ?f("    break;\n\n")])
         end
         || #?gpb_field{name=FOFName}=OField <- OFields],
        split_indent_iolist(
          4,
          [?f("case ~s::~s_NOT_SET: /* FALL THROUGH */~n", [CMsgType, UCOFName]),
           ?f("default:~n"),
           ?f("    ~s = gpb_x_no_value;\n", [DestVar])]),
        ?f("}\n")]),
     "\n"].

format_nif_cc_field_unpacker_single(DestVar, MsgVar, Field, Defs, IsProto3) ->
    if IsProto3 ->
            format_nif_cc_field_unpacker_single_p3(
              DestVar, MsgVar, Field, Defs);
       not IsProto3 ->
            format_nif_cc_field_unpacker_single_p2(
              DestVar, MsgVar, Field, Defs)
    end.

format_nif_cc_field_unpacker_single_p3(DestVar, MsgVar, Field, Defs) ->
    [indent_lines(
       4, format_nif_cc_field_unpacker_by_field(DestVar, MsgVar, Field, Defs)),
     "\n"].

format_nif_cc_field_unpacker_single_p2(DestVar, MsgVar, Field, Defs) ->
    #?gpb_field{name=FName} = Field,
    LCFName = to_lower(FName),
    [?f("    if (!~s->has_~s())\n", [MsgVar, LCFName]),
     ?f("        ~s = gpb_x_no_value;\n", [DestVar]),
     ?f("    else\n"),
     indent_lines(
       8, format_nif_cc_field_unpacker_by_field(DestVar, MsgVar, Field, Defs)),
     "\n"].

format_nif_cc_field_unpacker_by_field(DestVar, MsgVar, Field, Defs) ->
    #?gpb_field{name=FName, type=FType} = Field,
    LCFName = to_lower(FName),
    SrcExpr = ?f("~s->~s()", [MsgVar, LCFName]),
    format_nif_cc_field_unpacker_by_type(DestVar, SrcExpr, FType, Defs).

format_nif_cc_field_unpacker_by_type(DestVar, SrcExpr, FType, Defs) ->
    case FType of
        float ->
            [?f("{\n"),
             ?f("    float v = ~s;\n", [SrcExpr]),
             ?f("    if (isnan(v))\n"),
             ?f("        ~s = gpb_aa_nan;\n", [DestVar]),
             ?f("    else if (isinf(v) && v < 0)\n", []),
             ?f("        ~s = gpb_aa_minfinity;\n", [DestVar]),
             ?f("    else if (isinf(v))\n"),
             ?f("        ~s = gpb_aa_infinity;\n", [DestVar]),
             ?f("    else\n", []),
             ?f("        ~s = enif_make_double(env, (double)v);\n", [DestVar]),
             ?f("}\n")];
        double ->
            [?f("{\n"),
             ?f("    double v = ~s;\n", [SrcExpr]),
             ?f("    if (isnan(v))\n"),
             ?f("        ~s = gpb_aa_nan;\n", [DestVar]),
             ?f("    else if (isinf(v) && v < 0)\n", []),
             ?f("        ~s = gpb_aa_minfinity;\n", [DestVar]),
             ?f("    else if (isinf(v))\n"),
             ?f("        ~s = gpb_aa_infinity;\n", [DestVar]),
             ?f("    else\n", []),
             ?f("        ~s = enif_make_double(env, v);\n", [DestVar]),
             ?f("}\n")];
        _S32 when FType == sint32;
                  FType == int32;
                  FType == sfixed32 ->
            [?f("~s = enif_make_int(env, ~s);\n",
                [DestVar, SrcExpr])];
        _S64 when FType == sint64;
                  FType == int64;
                  FType == sfixed64 ->
            [?f("~s = enif_make_int64(env, (ErlNifSInt64)~s);\n",
                [DestVar, SrcExpr])];
        _U32 when FType == uint32;
                  FType == fixed32 ->
            [?f("~s = enif_make_uint(env, ~s);\n",
                [DestVar, SrcExpr])];
        _U64 when FType == uint64;
                  FType == fixed64 ->
            [?f("~s = enif_make_uint64(env, (ErlNifUInt64)~s);\n",
                [DestVar, SrcExpr])];
        bool ->
            [?f("if (~s)\n", [SrcExpr]),
             ?f("    ~s = gpb_aa_true;\n", [DestVar]),
             ?f("else\n"),
             ?f("    ~s = gpb_aa_false;\n", [DestVar])];
        {enum, EnumName} ->
            EPrefix = case is_dotted(EnumName) of
                          false -> "";
                          true  -> dot_replace_s(EnumName, "_") ++ "_"
                      end,
            CPkg = get_cc_pkg(Defs),
            {value, {{enum,EnumName}, Enumerations}} =
                lists:keysearch({enum,EnumName}, 1, Defs),
            [] ++
                [?f("switch (~s) {\n", [SrcExpr])] ++
                [?f("    case ~s::~s~s: ~s = ~s; break;\n",
                    [CPkg, EPrefix, Sym, DestVar, mk_c_var(gpb_aa_, Sym)])
                 || {Sym, _Value} <- Enumerations] ++
                [?f("    default: ~s = gpb_aa_undefined;\n", [DestVar])] ++
                [?f("}\n")];
        string ->
            [?f("{\n"),
             ?f("    const char    *sData = ~s.data();\n", [SrcExpr]),
             ?f("    unsigned int   sSize = ~s.size();\n", [SrcExpr]),
             ?f("    ~s = utf8_to_erl_string(env, sData, sSize);\n", [DestVar]),
             ?f("}\n")];
        bytes ->
            [?f("{\n"),
             ?f("    unsigned char *data;\n"),
             ?f("    unsigned int   bSize = ~s.size();\n", [SrcExpr]),
             ?f("    const char    *bData = ~s.data();\n", [SrcExpr]),
             ?f("    data = enif_make_new_binary(\n"), %% can data be NULL??
             ?f("               env,\n"),
             ?f("               bSize,\n"),
             ?f("               &~s);\n", [DestVar]),
             ?f("    memmove(data, bData, bSize);\n"),
             ?f("}\n")];
        {msg, Msg2Name} ->
            UnpackFnName = mk_c_fn(u_msg_, Msg2Name),
            [?f("~s = ~s(env, &~s);\n",
                [DestVar, UnpackFnName, SrcExpr])]
    end.

format_nif_cc_field_unpacker_repeated(DestVar, MsgVar, Field, Defs) ->
    #?gpb_field{name=FName, type=FType} = Field,
    LCFName = to_lower(FName),
    [?f("    {\n"),
     ?f("        unsigned int numElems = ~s->~s_size();\n", [MsgVar, LCFName]),
     ?f("        ERL_NIF_TERM relem[numElems];\n"),
     ?f("        unsigned int i;\n"),
     "\n",
     ?f("        for (i = 0; i < numElems; i++)\n"),
     indent_lines(
       12,
       format_nif_cc_field_unpacker_by_type(
         "relem[i]", ?f("~s->~s(i)", [MsgVar, LCFName]),
         FType, Defs)),
     ?f("        ~s = enif_make_list_from_array(env, relem, numElems);\n",
        [DestVar]),
     "    }\n",
     "\n"].

format_nif_cc_field_unpacker_maptype(DestVar, MsgVar, Field, Defs, Opts) ->
    #?gpb_field{name=FName, type={map, KeyType, ValueType}=Type} = Field,
    LCFName = to_lower(FName),
    ItType = mk_cctype_name(Type, Defs) ++ "::const_iterator",
    MapsOrRecords = get_records_or_maps_by_opts(Opts),
    split_indent_iolist(
      4,
      ["{\n",
       split_indent_iolist(
         4,
         case MapsOrRecords of
             records ->
                 [?f("~s = enif_make_list(env, 0);\n", [DestVar]),
                  ?f("int i = 0;\n", [])];
             maps ->
                 ?f("~s = enif_make_new_map(env);\n", [DestVar])
         end),
       %% Iterate
       ?f("    for (~s it = ~s->~s().begin();\n"
          "         it != ~s->~s().end();\n"
          "         ++it)\n",
          [ItType, MsgVar, LCFName, MsgVar, LCFName]),
       "    {\n",
       "        ERL_NIF_TERM ek, ev;\n",
       %% FIXME
       split_indent_iolist(
         8,
         [format_nif_cc_field_unpacker_by_type("ek", "it->first", KeyType,
                                               Defs),
          format_nif_cc_field_unpacker_by_type("ev", "it->second", ValueType,
                                               Defs),
          case MapsOrRecords of
              records ->
                  ["ERL_NIF_TERM eitem = enif_make_tuple2(env, ek, ev);\n",
                   ?f("~s = enif_make_list_cell(env, eitem, ~s);\n",
                      [DestVar, DestVar]),
                   "++i;\n"];
              maps ->
                  [?f("enif_make_map_put(env, ~s, ek, ev, &~s);\n",
                      [DestVar, DestVar])]
          end]),
       "    }\n",
       "}\n"]).


mk_cctype_name({enum,EnumName}, Defs) ->
    EPrefix = case is_dotted(EnumName) of
                  false -> atom_to_list(EnumName);
                  true  -> dot_replace_s(EnumName, "_")
              end,
    CPkg = get_cc_pkg(Defs),
    CPkg ++ "::" ++ EPrefix;
mk_cctype_name({msg,MsgName}, Defs) ->
    CPkg = get_cc_pkg(Defs),
    CPkg ++ "::" ++ dot_replace_s(MsgName, "::");
mk_cctype_name({map,KeyType,ValueType}, Defs) ->
    CKeyType = mk_cctype_name(KeyType, Defs),
    CValueType = mk_cctype_name(ValueType, Defs),
    "::google::protobuf::Map< " ++ CKeyType ++ ", " ++ CValueType ++ " >";
mk_cctype_name(Type, _Defs) ->
    case Type of
        sint32   -> "::google::protobuf::int32";
        sint64   -> "::google::protobuf::int64";
        int32    -> "::google::protobuf::int32";
        int64    -> "::google::protobuf::int64";
        uint32   -> "::google::protobuf::uint32";
        uint64   -> "::google::protobuf::uint64";
        bool     -> "bool";
        fixed64  -> "::google::protobuf::uint64";
        sfixed64 -> "::google::protobuf::int64";
        double   -> "double";
        string   -> "::std::string";
        bytes    -> "::std::string";
        fixed32  -> "::google::protobuf::uint32";
        sfixed32 -> "::google::protobuf::int32";
        float    -> "float"
    end.

format_load_nif(Mod, Opts) ->
    VsnAsList = gpb:version_as_list(),
    case proplists:get_value(load_nif, Opts, '$undefined') of
        '$undefined' ->
            ["load_nif() ->\n",
             %% Note: using ?MODULE here has impacts on compiling to
             %% binary, because we don't pass it through the preprocessor
             %% maybe we should?
             "    SelfDir = filename:dirname(code:which(?MODULE)),\n",
             "    NifDir = case lists:reverse(filename:split(SelfDir)) of\n"
             "                 [\"ebin\" | PDR] ->\n"
             "                      PD = filename:join(lists:reverse(PDR)),\n",
             "                      filename:join(PD, \"priv\");\n",
             "                 _ ->\n",
             "                      SelfDir\n",
             "             end,\n",
             "    NifBase = \"", atom_to_list(Mod) ++ ".nif", "\",\n",
             "    Nif = filename:join(NifDir, NifBase),\n",
             ?f("    erlang:load_nif(Nif, ~w).\n", [VsnAsList])];
        LoadNifFnText when is_list(LoadNifFnText); is_binary(LoadNifFnText) ->
            [replace_tilde_s(iolist_to_binary(LoadNifFnText),
                             iolist_to_binary(?f("\"~s.nif\"", [Mod])),
                             iolist_to_binary(?f("~w", [VsnAsList])))]
    end.

replace_tilde_s(<<"{{nifbase}}", Rest/binary>>, ModBin, VsnBin) ->
    <<ModBin/binary, (replace_tilde_s(Rest, ModBin, VsnBin))/binary>>;
replace_tilde_s(<<"{{loadinfo}}", Rest/binary>>, ModBin, VsnBin) ->
    <<VsnBin/binary, (replace_tilde_s(Rest, ModBin, VsnBin))/binary>>;
replace_tilde_s(<<C, Rest/binary>>, ModBin, VsnBin) ->
    <<C, (replace_tilde_s(Rest, ModBin, VsnBin))/binary>>;
replace_tilde_s(<<>>, _ModBin, _VsnBin) ->
    <<>>.

to_lower(A) when is_atom(A) ->
    list_to_atom(string:to_lower(atom_to_list(A))).

to_upper(A) when is_atom(A) ->
    list_to_atom(string:to_upper(atom_to_list(A))).

camel_case(A) when is_atom(A) ->
    list_to_atom(camel_case(atom_to_list(A), true)).

-define(is_lower_case(C), $a =< C, C =< $z).
-define(is_upper_case(C), $A =< C, C =< $Z).
-define(is_digit(C),      $0 =< C, C =< $9).
camel_case([LC | Tl], CapNextLetter) when ?is_lower_case(LC) ->
    if CapNextLetter     -> [capitalize_letter(LC) | camel_case(Tl, false)];
       not CapNextLetter -> [LC | camel_case(Tl, false)]
    end;
camel_case([UC | Tl], _) when ?is_upper_case(UC) ->
    [UC | camel_case(Tl, false)];
camel_case([D | Tl], _) when ?is_digit(D) ->
    [D | camel_case(Tl, true)];
camel_case([_ | Tl], _) -> %% underscore and possibly more
    camel_case(Tl, true);
camel_case([], _) ->
    [].

capitalize_letter(C) ->
    C + ($A - $a).

%% -- compile to memory -----------------------------------------------------

compile_to_binary(Mod, MsgDefs, ErlCode, PossibleNifCode, Opts) ->
    ModAsStr = flatten_iolist(?f("~p", [Mod])),
    ErlCode2 = replace_module_macro(ErlCode, ModAsStr),
    {ok, Toks, _EndLine} = erl_scan:string(ErlCode2),
    FormToks = split_toks_at_dot(Toks),
    Forms = [case erl_parse:parse_form(Ts) of
                 {ok, Form} ->
                     Form;
                 {error, Reason} ->
                     erlang:error(
                       {internal_error,?MODULE,Mod,ErlCode2,MsgDefs,
                        PossibleNifCode,Opts,Reason})
             end
             || Ts <- FormToks],
    {AttrForms0, CodeForms} = split_forms_at_first_code(Forms),
    % extract export_type and type forms from attribute forms
    AttrForms = lists:filter(fun ({attribute, _, export_type, _}) -> false;
                                 ({attribute, _, type, _}) -> false;
                                 (_) -> true
                             end, AttrForms0),
    TypeForms = AttrForms -- AttrForms0,
    FieldDef = field_record_to_attr_form(),
    OneofDef = oneof_record_to_attr_form(),
    RpcDef   = rpc_record_to_attr_form(),
    RecordBaseDefs = [FieldDef, OneofDef, RpcDef],
    MsgRecordForms = msgdefs_to_record_attrs(MsgDefs),
    AllForms = AttrForms ++ RecordBaseDefs ++ MsgRecordForms ++ TypeForms ++ CodeForms,
    combine_erl_and_possible_nif(compile:forms(AllForms, Opts),
                                 PossibleNifCode).

replace_module_macro(Code, ModAsStr) ->
    rmm_aux(Code, ModAsStr, []).

rmm_aux(<<"?MODULE", Rest/binary>>, ModAsStr, Acc) ->
    rmm_aux(Rest, ModAsStr, lists:reverse(ModAsStr, Acc));
rmm_aux(<<C, Rest/binary>>, ModAsStr, Acc) ->
    rmm_aux(Rest, ModAsStr, [C | Acc]);
rmm_aux(<<>>, _ModAsStr, Acc) ->
    lists:reverse(Acc).

split_toks_at_dot(AllToks) ->
    case lists:splitwith(fun is_no_dot/1, AllToks) of
        {Toks, [{dot,_}=Dot]}      -> [Toks ++ [Dot]];
        {Toks, [{dot,_}=Dot | Tl]} -> [Toks ++ [Dot] | split_toks_at_dot(Tl)]
    end.

is_no_dot({dot,_}) -> false;
is_no_dot(_)       -> true.

split_forms_at_first_code(Forms) -> split_forms_at_first_code_2(Forms, []).

split_forms_at_first_code_2([{attribute,_,_,_}=Attr | Rest], Acc) ->
    split_forms_at_first_code_2(Rest, [Attr | Acc]);
split_forms_at_first_code_2([{function, _, _Name, _, _Clauses}|_]=Code, Acc) ->
    {lists:reverse(Acc), Code}.

field_record_to_attr_form() ->
    record_to_attr(?gpb_field, record_info(fields, ?gpb_field)).

oneof_record_to_attr_form() ->
    record_to_attr(gpb_oneof, record_info(fields, gpb_oneof)).

rpc_record_to_attr_form() ->
    record_to_attr(?gpb_rpc, record_info(fields, ?gpb_rpc)).

msgdefs_to_record_attrs(Defs) ->
    [record_to_attr(MsgName, lists:map(fun gpb_field_to_record_field/1, Fields))
     || {{msg, MsgName}, Fields} <- Defs].

record_to_attr(RecordName, Fields) ->
    {attribute, 0, record,
     {RecordName,
      [case F of
           {FName, Default} ->
               {record_field, 0, {atom, 0, FName}, erl_parse:abstract(Default)};
           {FName} ->
               {record_field, 0, {atom, 0, FName}};
           FName when is_atom(FName) ->
               {record_field, 0, {atom, 0, FName}}
       end
       || F <- Fields]}}.

gpb_field_to_record_field(#?gpb_field{name=FName, opts=Opts}) ->
    case proplists:get_value(default, Opts) of
        undefined -> {FName};
        Default   -> {FName, Default}
    end;
gpb_field_to_record_field(#gpb_oneof{name=FName}) ->
    {FName}.

combine_erl_and_possible_nif(ErlCompilationResult, '$not_generated'=_Nif) ->
    ErlCompilationResult;
combine_erl_and_possible_nif({ok, ModuleName, ErlCode}, NifTxt) ->
    {ok, ModuleName, combine_erlcode_with_niftxt(ErlCode, NifTxt)};
combine_erl_and_possible_nif({ok, ModuleName, ErlCode, Warnings}, NifTxt) ->
    {ok, ModuleName, combine_erlcode_with_niftxt(ErlCode, NifTxt), Warnings};
combine_erl_and_possible_nif(Error, _NifTxt) ->
    Error.

combine_erlcode_with_niftxt(ErlCode, NifTxt) ->
    [{erl, ErlCode},
     {nif, NifTxt}].

%% -- internal utilities -----------------------------------------------------

new_bindings(Tuples) ->
    lists:foldl(fun add_binding/2, new_bindings(), Tuples).

new_bindings() ->
    dict:new().

add_binding({Key, Value}, Bindings) ->
    dict:store(Key, Value, Bindings).

fetch_binding(Key, Bindings) ->
    dict:fetch(Key, Bindings).

%% a mapping is either a record or a map
%%
%%
mapping_match(RName, Fields, Opts) ->
    case get_records_or_maps_by_opts(Opts) of
        records -> record_match(RName, Fields);
        maps    -> map_match(Fields)
    end.

mapping_create(RName, Fields, Opts) ->
    case get_records_or_maps_by_opts(Opts) of
        records -> record_create(RName, Fields);
        maps    -> map_create(Fields)
    end.

mapping_update(Var, RName, FieldsValues, Opts) ->
    case get_records_or_maps_by_opts(Opts) of
        records ->
            record_update(Var, RName, FieldsValues);
        maps ->
            case get_mapping_and_unset_by_opts(Opts) of
                {maps, present_undefined} -> map_update(Var, FieldsValues);
                {maps, omitted}           -> map_set(Var, FieldsValues)
            end
    end.

get_records_or_maps_by_opts(Opts) ->
    Default = false,
    case proplists:get_value(maps, Opts, Default) of
        false -> records;
        true  -> maps
    end.

get_mapping_and_unset_by_opts(Opts) ->
    case get_records_or_maps_by_opts(Opts) of
        records ->
            records;
        maps ->
            Default = present_undefined,
            {maps, proplists:get_value(maps_unset_optional, Opts, Default)}
    end.

%% records
record_match(RName, Fields) -> record_create_or_match(RName, Fields).
record_create(RName, Fields) -> record_create_or_match(RName, Fields).

record_create_or_match(RecordName, FieldsValueTrees) ->
    record_update(none, RecordName, FieldsValueTrees).

record_update(Var, _RecordName, []) when Var /= none ->
    %% No updates to be made, maybe no fields
    Var;
record_update(Var, RecordName, FieldsValueTrees) ->
    erl_syntax:record_expr(
      Var,
      erl_syntax:atom(RecordName),
      [erl_syntax:record_field(erl_syntax:atom(FName), ValueSyntaxTree)
       || {FName, ValueSyntaxTree} <- FieldsValueTrees]).

%% maps
-ifndef(NO_HAVE_MAPS).
map_match(Fields) ->
    erl_syntax:map_expr(
      [erl_syntax:map_field_exact(erl_syntax:atom(FName), Expr)
       || {FName, Expr} <- Fields]).

map_create(Fields) ->
    map_set(none, Fields).

map_update(Var, []) when Var /= none ->
    %% No updates to be made, maybe no fields
    Var;
map_update(Var, FieldsValueTrees) ->
    erl_syntax:map_expr(
      Var,
      [erl_syntax:map_field_exact(erl_syntax:atom(FName), Expr)
       || {FName, Expr} <- FieldsValueTrees]).

map_set(Var, []) when Var /= none ->
    %% No updates to be made, maybe no fields
    Var;
map_set(Var, FieldsValueTrees) ->
    erl_syntax:map_expr(
      Var,
      [if is_atom(FName) ->
               erl_syntax:map_field_assoc(erl_syntax:atom(FName), Expr);
          true -> % Key can be a variable or other type too.
               erl_syntax:map_field_assoc(FName, Expr)
       end
       || {FName, Expr} <- FieldsValueTrees]).

-else. %% on a pre Erlang 17 system

map_match(Fields) ->
    erl_syntax:text(
      ?ff("#{~s}", [string:join([?ff("~p := ~s", [FName, Var])
                                 || {FName, Var} <- map_kvars(Fields)],
                                ", ")])).

map_create(Fields) ->
    erl_syntax:text(
      ?ff("#{~s}", [string:join([?ff("~p => ~s", [FName, Val])
                                 || {FName, Val} <- map_kvalues(Fields)],
                                ", ")])).

map_update(Var, []) when Var /= none ->
    %% No updates to be made, maybe no fields
    Var;
map_update(Var, FieldsValueTrees) ->
    erl_syntax:text(
      ?ff("~s#{~s}",
          [var_literal(Var),
           string:join([?ff("~p := ~s", [FName, Val])
                        || {FName, Val} <- map_kvalues(FieldsValueTrees)],
                       ", ")])).

map_set(Var, []) when Var /= none ->
    %% No updates to be made, maybe no fields
    Var;
map_set(Var, FieldsValueTrees) ->
    erl_syntax:text(
      ?ff("~s#{~s}",
          [var_literal(Var),
           string:join([?ff("~p => ~s", [FName, Val])
                        || {FName, Val} <- map_kvalues(FieldsValueTrees)],
                       ", ")])).

%% -> [{atom(), string()}]
map_kvars(KVars) ->
    [{Key, var_literal(Var)} || {Key, Var} <- KVars].

var_literal(Var) ->
    variable = erl_syntax:type(Var),
    erl_syntax:variable_literal(Var).

%% -> [{atom(), string()}]
map_kvalues(KVars) ->
    [begin
         ExprAsStr = erl_prettypr:format(Expr),
         {Key, ExprAsStr}
     end
     || {Key, Expr} <- KVars].

-endif. %% NO_HAVE_MAPS

is_major_version_at_least(VsnMin) when VsnMin >= 17 ->
    case erlang:system_info(otp_release) of
        "R"++_ -> % R16 or ealier
            false;
        RelStr ->
            %% In Erlang 17 the leading "R" was dropped
            %% The exact format isn't super documented,
            %% so be prepared for some (future?) alternatives.
            try list_to_integer(RelStr) of
                N when is_integer(N) -> N >= VsnMin
            catch error:badarg ->
                    [NStr | _] = string:tokens(RelStr, ".-"),
                    try list_to_integer(NStr) of
                        N when is_integer(N) -> N >= VsnMin
                    catch error:badarg ->
                            false
                    end
            end
    end.

mk_find_tr_fn(MsgName, #?gpb_field{name=FName}, AnRes) ->
    ElemPath = [MsgName,FName],
    fun(Op) -> find_translation(ElemPath, Op, AnRes) end;
mk_find_tr_fn(MsgName, #gpb_oneof{name=CFName}, AnRes) ->
    fun({update_elem_path,FName}) ->
            fun(Op) ->
                    ElemPath = [MsgName,CFName,FName],
                    find_translation(ElemPath, Op, AnRes)
            end
    end.

mk_find_tr_fn_elem(MsgName, Field, IsOneof, AnRes) ->
    ElemPath = mk_elempath_elem(MsgName, Field, IsOneof),
    fun(Op) -> find_translation(ElemPath, Op, AnRes) end.

mk_find_tr_fn_elem_or_default(MsgName, {Field, IsOneof}=_XField, AnRes) ->
    mk_find_tr_fn_elem_or_default(MsgName, Field, IsOneof, AnRes).

mk_find_tr_fn_elem_or_default(MsgName, Field, IsOneof, AnRes) ->
    ElemPath = mk_elempath_elem(MsgName, Field, IsOneof),
    fun(Op, Default) -> find_translation(ElemPath, Op, AnRes, Default) end.

mk_elempath_elem(MsgName, #?gpb_field{name=FName,occurrence=Occ}, false) ->
    case Occ of
        repeated -> [MsgName,FName,[]];
        _        -> [MsgName,FName]
    end;
mk_elempath_elem(MsgName, #?gpb_field{name=FName}, {true, CFName}) ->
    [MsgName,CFName,FName].

find_translation(ElemPath, Op, AnRes) ->
    find_translation(ElemPath, Op, AnRes, undefined).
find_translation(ElemPath, Op, #anres{translations=Ts}, Default) ->
    case dict:find(ElemPath, Ts) of
        {ok, OpTransls} ->
            case lists:keyfind(Op, 1, OpTransls) of
                {Op, _Fn} ->
                    mk_tr_fn_name(ElemPath, Op);
                false ->
                    default_fn_by_op(Op, Default)
            end;
        error ->
            default_fn_by_op(Op, Default)
    end.

mk_tr_fn_name([MsgName,FieldName,[]], Op) ->
    list_to_atom(?ff("tr_~s_~s.~s[x]", [Op, MsgName,FieldName]));
mk_tr_fn_name([MsgName,FName,OneofName], Op) ->
    list_to_atom(?ff("tr_~s_~s.~s.~s", [Op, MsgName,FName,OneofName]));
mk_tr_fn_name([MsgName,FieldName], Op) ->
    list_to_atom(?ff("tr_~s_~s.~s", [Op, MsgName,FieldName])).

default_fn_by_op(decode_repeated_add_elem, undefined) ->
    cons;
default_fn_by_op(decode_repeated_finalize, undefined) ->
    lists_reverse;
default_fn_by_op(_, undefined) ->
    id;
default_fn_by_op(_, Fn) ->
    Fn.

%% The "option allow_alias = true;" inside an enum X { ... }
%% says it is ok to have multiple symbols that map to the same numeric value.
%% Appeared in protobuf 2.5.0.
unalias_enum([{_Sym,Value}=Enum | Rest]) ->
    [Enum | unalias_enum([E || {_,V}=E <- Rest, V /= Value])];
unalias_enum([{option,_Name,_Value} | Rest]) ->
    unalias_enum(Rest);
unalias_enum([]) ->
    [].

var_f_n(N) -> var_n("F", N).
var_b_n(N) -> var_n("B", N).

var_n(S, N) ->
    var("~s~w", [S, N]).

var(Fmt, Args) ->
    erl_syntax:variable(?ff(Fmt, Args)).

prefix_var(Prefix, Var) ->
    erl_syntax:variable(Prefix ++ erl_syntax:variable_literal(Var)).

match_bind_var(Pattern, Var) ->
    ?expr('Pattern' = 'Var',
          [replace_tree('Pattern', Pattern),
           replace_tree('Var', Var)]).

enum_to_binary_fields(Value) ->
    %% Encode as a 64 bit value, for interop compatibility.
    %% Some implementations don't decode 32 bits properly,
    %% and Google's protobuf (C++) encodes as 64 bits
    <<N:64/unsigned-native>> = <<Value:64/signed-native>>,
    varint_to_binary_fields(N).

key_to_binary_fields(FNum, Type) ->
    Key = (FNum bsl 3) bor gpb:encode_wiretype(Type),
    varint_to_binary_fields(Key).

varint_to_binary_fields(IntValue) ->
    [erl_syntax:binary_field(?expr('<n>', [replace_term('<n>', N)]), [])
     || N <- binary_to_list(gpb:encode_varint(IntValue))].

get_field_name(#?gpb_field{name=FName}) -> FName;
get_field_name(#gpb_oneof{name=FName})  -> FName.

get_field_occurrence(#?gpb_field{occurrence=Occurrence}) -> Occurrence;
get_field_occurrence(#gpb_oneof{})                       -> optional.

get_field_rnum(#?gpb_field{rnum=RNum}) -> RNum;
get_field_rnum(#gpb_oneof{rnum=RNum})  -> RNum.

%% -> {Optionals, NonOptionals}
key_partition_on_optionality(Key, Items) ->
    lists:partition(fun(Item) ->
                            Field = element(Key, Item),
                            get_field_occurrence(Field) == optional
                    end,
                    Items).

is_packed(#?gpb_field{opts=Opts}) ->
    lists:member(packed, Opts).

%% Given a sequence, `Seq', of expressions, and an initial expression,
%% Construct:
%%     TmpVar1 = InitialExpr,
%%     TmpVar2 = <1st expression in sequence, possibly involving TmpVar1>
%%     TmpVar3 = <2st expression in sequence, possibly involving TmpVar2>
%%     ...
%%     <final expression in sequence, possibly involving TmpVarN-1>
do_exprs(F, InitExpr, Seq) ->
    {LastExpr, ExprsReversed, _N} =
        lists:foldl(
          fun(Elem, {PrevE,Es,N}) ->
                  Var = var_n("S", N),
                  BoundPrevE = assign_to_var(Var, PrevE),
                  E = F(Elem, Var),
                  {E, [BoundPrevE | Es], N+1}
          end,
          {InitExpr, [], 1},
          Seq),
    lists:reverse([LastExpr | ExprsReversed]).

get_field_pass(MsgName, #anres{d_field_pass_method=D}) ->
    dict:fetch(MsgName, D).

get_num_fields(MsgName, #anres{num_fields=D}) ->
    dict:fetch(MsgName, D).

smember(Elem, Set) -> %% set-member
    sets:is_element(Elem, Set).

smember_any(Elems, Set) -> %% is any elem a member in the set
    lists:any(fun(Elem) -> smember(Elem, Set) end,
              Elems).

contains_messages(Defs) ->
    lists:any(fun({{msg, _}, _}) -> true;
                 (_)             -> false
              end,
              Defs).

index_seq([]) -> [];
index_seq(L)  -> lists:zip(lists:seq(1,length(L)), L).

%% lists_replace(N, List, New) -> NewList
%% Like erlang:setelement, but for a list:
%% Replace the Nth element in List with a New value.
lists_setelement(1, [_ | Rest], New) ->
    [New | Rest];
lists_setelement(N, [X | Rest], New) when N > 1 ->
    [X | lists_setelement(N - 1, Rest, New)].

zip4([A|T1], [B|T2], [C|T3], [D|T4]) -> [{A,B,C,D} | zip4(T1, T2, T3, T4)];
zip4([], [], [], [])                 -> [].

%% Parse tree transform instructions
replace_term(Marker, NewTerm) when is_atom(Marker) ->
    {replace_term, Marker, NewTerm}.

replace_tree(Marker, NewTree) when is_atom(Marker) ->
    {replace_tree, Marker, NewTree}.

splice_trees(Marker, Trees) when is_atom(Marker) ->
    {splice_trees, Marker, Trees}.

repeat_clauses(Marker, RepetitionReplacements) ->
    {repeat_clauses, Marker, RepetitionReplacements}.

get_strings_as_binaries_by_opts(Opts) ->
    proplists:get_bool(strings_as_binaries, Opts).

proto3_type_default(Type, Defs, Opts) ->
    if Type == string ->
            case get_strings_as_binaries_by_opts(Opts) of
                true ->
                    list_to_binary(gpb:proto3_type_default(Type, Defs));
                false ->
                    gpb:proto3_type_default(Type, Defs)
            end;
       Type /= string ->
            gpb:proto3_type_default(Type, Defs)
    end.

flatten_iolist(IoList) ->
    binary_to_list(iolist_to_binary(IoList)).

file_read_file(FileName, Opts) ->
    file_op(read_file, [FileName], Opts).

file_read_file_info(FileName, Opts) ->
    file_op(read_file_info, [FileName], Opts).

file_write_file(FileName, Bin, Opts) ->
    file_op(write_file, [FileName, Bin], Opts).

possibly_write_file(FileName, Bin, Opts) when is_binary(Bin) ->
    file_op(write_file, [FileName, Bin], Opts);
possibly_write_file(_FileName, '$not_generated', _Opts) ->
    ok.

file_op(FnName, Args, Opts) ->
    case proplists:get_value(file_op, Opts) of
        undefined ->
            apply(file, FnName, Args);
        Ops ->
            case proplists:get_value(FnName, Ops) of
                undefined ->
                    apply(file, FnName, Args);
                Fn ->
                    apply(Fn, Args)
            end
    end.

possibly_probe_defs(Defs, Opts) ->
    case proplists:get_value(probe_defs, Opts, '$no') of
        '$no' -> ok;
        Fn    -> Fn(Defs)
    end.<|MERGE_RESOLUTION|>--- conflicted
+++ resolved
@@ -3074,13 +3074,8 @@
         float    -> format_dpacked_nonvi(MsgName, Field, 32, float);
         fixed64  -> format_dpacked_nonvi(MsgName, Field, 64, [little]);
         sfixed64 -> format_dpacked_nonvi(MsgName, Field, 64, [little,signed]);
-<<<<<<< HEAD
         double   -> format_dpacked_nonvi(MsgName, Field, 64, double);
-        _        -> format_dpacked_vi(MsgName, Field, Opts)
-=======
-        double   -> format_dpacked_nonvi(MsgName, Field, 64, [little,float]);
         _        -> format_dpacked_vi(MsgName, Field, AnRes, Opts)
->>>>>>> 6f5a21c9
     end.
 
 format_dpacked_nonvi(MsgName, #?gpb_field{name=FName}, 32, float) ->
