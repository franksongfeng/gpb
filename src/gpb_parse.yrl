%% This line tells emacs to use -*- erlang -*- mode for this file

%%% Copyright (C) 2010-2013  Tomas Abrahamsson
%%%
%%% Author: Tomas Abrahamsson <tab@lysator.liu.se>
%%%
%%% This library is free software; you can redistribute it and/or
%%% modify it under the terms of the GNU Lesser General Public
%%% License as published by the Free Software Foundation; either
%%% version 2.1 of the License, or (at your option) any later version.
%%%
%%% This library is distributed in the hope that it will be useful,
%%% but WITHOUT ANY WARRANTY; without even the implied warranty of
%%% MERCHANTABILITY or FITNESS FOR A PARTICULAR PURPOSE.  See the GNU
%%% Lesser General Public License for more details.
%%%
%%% You should have received a copy of the GNU Lesser General Public
%%% License along with this library; if not, write to the Free Software
%%% Foundation, Inc., 51 Franklin Street, Fifth Floor, Boston,
%%% MA  02110-1301  USA

Nonterminals
        proto
        syntax_def
        elements element
        enum_def enum_fields enum_field
        opt_enum_opts enum_opts enum_opt
        message_def msg_elems msg_elem
        opt_field_opts field_opts field_opt occurrence type
        map_type map_key_type
        package_def
        import_def
        identifiers
        extend_def extensions_def exts ext
        reserved_def res_numbers res_number res_names
        oneof_def oneof_elems oneof_elem
        option_def
        service_def rpc_defs rpc_def m_opts
        name
        constant
        integer
        string_expr
        fidentifier
        .

Terminals
        package
        message enum
        required optional repeated
        double float int32 int64 uint32
        uint64 sint32 sint64 fixed32 fixed64
        sfixed32 sfixed64 bool string bytes map
        identifier str_lit dec_lit oct_lit hex_lit float_lit bool_lit
        default
        import
        option
        extensions extend max to reserved
        oneof
        service rpc returns
        packed deprecated
        syntax
        '.' ';' '(' ')' '{' '}' '[' ']' '=' ',' '<' '>'
        .

Rootsymbol
        proto.

Endsymbol
        '$end'.


%% TODO: implement verification of references
%% TODO: implement (custom) options: allowed everywhere

proto -> elements:                      '$1'.
proto -> syntax_def elements:           ['$1' | '$2'].

syntax_def -> syntax '=' str_lit ';':   verify_syntax('$3').

elements -> element elements:           ['$1' | '$2'].
elements -> ';' elements:               '$2'.
elements -> '$empty':                   [].

element -> package_def:                 '$1'.
element -> import_def:                  '$1'.
element -> enum_def:                    '$1'.
element -> message_def:                 '$1'.
element -> extend_def:                  '$1'.
element -> option_def:                  '$1'.
element -> service_def:                 '$1'.

package_def -> package name ';':        {package, '$2'}.

name -> '.' identifiers:                ['.' | '$2'].
name -> identifiers:                    '$1'.

identifiers -> identifier '.' identifiers:      [identifier_name('$1'), '.'
                                                 | '$3'].
identifiers -> identifier:                      [identifier_name('$1')].

import_def -> import str_lit ';':       {import, literal_value('$2')}.

option_def -> option name '=' constant: {option, '$2', '$4'}.

enum_def -> enum identifier '{' enum_fields '}':
                                        {{enum,identifier_name('$2')},'$4'}.

enum_fields -> enum_field enum_fields:  ['$1' | '$2'].
enum_fields -> option_def enum_fields:  ['$1' | '$2'].
enum_fields -> ';' enum_fields:         '$2'.
enum_fields -> '$empty':                [].

enum_field -> identifier '=' integer ';':
                                        {identifier_name('$1'), '$3'}.
enum_field -> identifier '=' integer '[' opt_enum_opts ']' ';':
                                        {identifier_name('$1'), '$3'}.

opt_enum_opts -> enum_opts:             '$1'.
opt_enum_opts -> '$empty':              [].

enum_opts -> enum_opt ',' enum_opts:    ['$1' | '$2'].
enum_opts -> enum_opt:                  ['$1'].

enum_opt -> name '=' constant:          {'$1', '$3'}.


message_def -> message identifier '{' msg_elems '}':
                                        {{msg,identifier_name('$2')},'$4'}.

msg_elems -> msg_elem msg_elems:        ['$1' | '$2'].
msg_elems -> ';' msg_elems:             '$2'.
msg_elems -> '$empty':                  [].

msg_elem -> occurrence type fidentifier '=' dec_lit ';':
                                        #?gpb_field{occurrence='$1',
                                                    type='$2',
                                                    name=identifier_name('$3'),
                                                    fnum=literal_value('$5'),
                                                    opts=[]}.
msg_elem -> occurrence type fidentifier '=' dec_lit '[' opt_field_opts ']' ';':
                                        #?gpb_field{occurrence='$1',
                                                    type='$2',
                                                    name=identifier_name('$3'),
                                                    fnum=literal_value('$5'),
                                                    opts='$7'}.
msg_elem -> type fidentifier '=' dec_lit ';': % proto3
                                        #?gpb_field{occurrence=required,
                                                    type='$1',
                                                    name=identifier_name('$2'),
                                                    fnum=literal_value('$4'),
                                                    opts=[]}.
msg_elem -> type fidentifier '=' dec_lit '[' opt_field_opts ']' ';': % proto3
                                        #?gpb_field{occurrence=required,
                                                    type='$1',
                                                    name=identifier_name('$2'),
                                                    fnum=literal_value('$4'),
                                                    opts='$6'}.
msg_elem -> map_type fidentifier '=' dec_lit ';':
                                        #?gpb_field{occurrence=repeated,
                                                    type='$1',
                                                    name=identifier_name('$2'),
                                                    fnum=literal_value('$4')}.
msg_elem -> map_type fidentifier '=' dec_lit '[' opt_field_opts ']' ';':
                                        #?gpb_field{occurrence=repeated,
                                                    type='$1',
                                                    name=identifier_name('$2'),
                                                    fnum=literal_value('$4'),
                                                    opts='$6'}.

msg_elem -> message_def:                '$1'.
msg_elem -> enum_def:                   '$1'.
msg_elem -> extensions_def:             {extensions,lists:sort('$1')}.
msg_elem -> oneof_def:                  '$1'.
<<<<<<< HEAD
msg_elem -> extend name '{' msg_elems '}':
                                 {{extend,{eref1,'$2'}},'$4'}.
=======
msg_elem -> extend identifier '{' msg_elems '}':
                                 {{extend,identifier_name('$2')},'$4'}.
msg_elem -> reserved_def:               '$1'.
>>>>>>> 99507305

fidentifier -> identifier:              '$1'.
fidentifier -> package:                 kw_to_identifier('$1').
fidentifier -> service:                 kw_to_identifier('$1').
fidentifier -> enum:                    kw_to_identifier('$1').
fidentifier -> message:                 kw_to_identifier('$1').
fidentifier -> required:                kw_to_identifier('$1').
fidentifier -> optional:                kw_to_identifier('$1').
fidentifier -> repeated:                kw_to_identifier('$1').
fidentifier -> double:                  kw_to_identifier('$1').
fidentifier -> 'float':                 kw_to_identifier('$1').
fidentifier -> int32:                   kw_to_identifier('$1').
fidentifier -> int64:                   kw_to_identifier('$1').
fidentifier -> uint32:                  kw_to_identifier('$1').
fidentifier -> uint64:                  kw_to_identifier('$1').
fidentifier -> sint32:                  kw_to_identifier('$1').
fidentifier -> sint64:                  kw_to_identifier('$1').
fidentifier -> fixed32:                 kw_to_identifier('$1').
fidentifier -> fixed64:                 kw_to_identifier('$1').
fidentifier -> sfixed32:                kw_to_identifier('$1').
fidentifier -> sfixed64:                kw_to_identifier('$1').
fidentifier -> bool:                    kw_to_identifier('$1').
fidentifier -> string:                  kw_to_identifier('$1').
fidentifier -> bytes:                   kw_to_identifier('$1').
fidentifier -> bool_lit:                kw_to_identifier(literal_value('$1')).
fidentifier -> default:                 kw_to_identifier('$1').
fidentifier -> import:                  kw_to_identifier('$1').
fidentifier -> option:                  kw_to_identifier('$1').
fidentifier -> extensions:              kw_to_identifier('$1').
fidentifier -> extend:                  kw_to_identifier('$1').
fidentifier -> max:                     kw_to_identifier('$1').
fidentifier -> to:                      kw_to_identifier('$1').
fidentifier -> rpc:                     kw_to_identifier('$1').
fidentifier -> returns:                 kw_to_identifier('$1').
fidentifier -> packed:                  kw_to_identifier('$1').
fidentifier -> deprecated:              kw_to_identifier('$1').
fidentifier -> syntax:                  kw_to_identifier('$1').
fidentifier -> map:                     kw_to_identifier('$1').
fidentifier -> reserved:                kw_to_identifier('$1').

opt_field_opts -> field_opts:           '$1'.
opt_field_opts -> '$empty':             [].


field_opts -> field_opt ',' field_opts: ['$1' | '$3'].
field_opts -> field_opt:                ['$1'].

field_opt -> default '=' constant:      {default, '$3'}.
field_opt -> packed:                    {packed, true}.
field_opt -> packed '=' bool_lit:       {packed, literal_value('$3')}.
field_opt -> deprecated:                {deprecated, true}.
field_opt -> deprecated '=' bool_lit:   {deprecated, literal_value('$3')}.
field_opt -> name:                      {identifier_name('$1'), true}.
field_opt -> name '=' constant:         {identifier_name('$1'), '$3'}.

occurrence -> required:                 required.
occurrence -> optional:                 optional.
occurrence -> repeated:                 repeated.

type -> double:                         double.
type -> float:                          float.
type -> int32:                          int32.
type -> int64:                          int64.
type -> uint32:                         uint32.
type -> uint64:                         uint64.
type -> sint32:                         sint32.
type -> sint64:                         sint64.
type -> fixed32:                        fixed32.
type -> fixed64:                        fixed64.
type -> sfixed32:                       sfixed32.
type -> sfixed64:                       sfixed64.
type -> bool:                           bool.
type -> string:                         string.
type -> bytes:                          bytes.
type -> name:                           {ref, '$1'}.

map_type -> map '<' map_key_type ',' type '>': {map,'$3','$5'}.

map_key_type -> int32:                  int32.
map_key_type -> int64:                  int64.
map_key_type -> uint32:                 uint32.
map_key_type -> uint64:                 uint64.
map_key_type -> sint32:                 sint32.
map_key_type -> sint64:                 sint64.
map_key_type -> fixed32:                fixed32.
map_key_type -> fixed64:                fixed64.
map_key_type -> sfixed32:               sfixed32.
map_key_type -> sfixed64:               sfixed64.
map_key_type -> bool:                   bool.
map_key_type -> string:                 string.
%% missing from type: double | float | bytes | message name | enum name

constant -> identifier:                 identifier_name('$1').
constant -> integer:                    '$1'.
constant -> float_lit:                  literal_value('$1').
constant -> string_expr:                '$1'.
constant -> bool_lit:                   literal_value('$1').

integer -> dec_lit:                     literal_value('$1').
integer -> oct_lit:                     literal_value('$1').
integer -> hex_lit:                     literal_value('$1').

%% the protoc parser sports a c[++] style string concatenation feature
string_expr -> str_lit string_expr:     literal_value('$1') ++ '$2'.
string_expr -> str_lit:                 literal_value('$1').

extensions_def -> extensions exts ';':  '$2'.

exts -> ext ',' exts:                   ['$1' | '$3'].
exts -> ext:                            ['$1'].

ext -> integer:                         {'$1','$1'}.
ext -> integer to integer:              {'$1','$3'}.
ext -> integer to max:                  {'$1',max}.

reserved_def -> reserved res_numbers:   {reserved_numbers,'$2'}.
reserved_def -> reserved res_names:     {reserved_names,'$2'}.

res_numbers -> res_number ',' res_numbers: ['$1' | '$3'].
res_numbers -> res_number:                 ['$1'].

res_number -> integer:                  '$1'.
res_number -> integer to integer:       {'$1','$3'}.

res_names -> string_expr ',' res_names: ['$1' | '$3'].
res_names -> string_expr:               ['$1'].

oneof_def -> 'oneof' identifier '{' oneof_elems '}':
                                        #gpb_oneof{name=identifier_name('$2'),
                                                   fields='$4'}.

oneof_elems -> oneof_elem oneof_elems:  ['$1' | '$2'].
oneof_elems -> oneof_elem:              ['$1'].

oneof_elem -> type fidentifier '=' dec_lit ';':
                                        #?gpb_field{occurrence=optional,
                                                    type='$1',
                                                    name=identifier_name('$2'),
                                                    fnum=literal_value('$4'),
                                                    opts=[]}.
oneof_elem -> type fidentifier '=' dec_lit '[' opt_field_opts ']' ';':
                                        #?gpb_field{occurrence=optional,
                                                    type='$1',
                                                    name=identifier_name('$2'),
                                                    fnum=literal_value('$4'),
                                                    opts='$6'}.

extend_def -> extend name '{' msg_elems '}':
                                        {{extend,{eref1,'$2'}},'$4'}.


service_def -> service identifier '{' rpc_defs '}':
                                        {{service,identifier_name('$2')},'$4'}.

rpc_defs -> rpc_def rpc_defs:           ['$1' | '$2'].
rpc_defs -> ';' rpc_defs:               '$2'.
rpc_defs -> '$empty':                   [].

rpc_def -> rpc identifier '(' name ')' returns '(' name ')' ';':
                                        {identifier_name('$2'), '$4', '$8'}.
rpc_def -> rpc identifier '(' name ')' returns '(' name ')' '{' m_opts '}' ';':
                                        {identifier_name('$2'), '$4', '$8'}.

m_opts -> ';' m_opts:                   '$2'.
m_opts -> '$empty':                     [].

Erlang code.

-include_lib("eunit/include/eunit.hrl").
-include("../include/gpb.hrl").

-export([post_process_one_file/2]).
-export([post_process_all_files/2]).
-export([format_post_process_error/1]).
-export([fetch_imports/1]).

verify_syntax({str_lit, _Line, "proto2"}) ->
    {syntax, "proto2"};
verify_syntax({str_lit, _Line, "proto3"}) ->
    {syntax, "proto3"};
verify_syntax({str_lit, Line, "proto"++_ = Unsupported}) ->
    return_error(Line, "Unsupported proto version: " ++ Unsupported);
verify_syntax({str_lit, Line, Unsupported}) ->
    return_error(Line, "Unsupported proto syntax: " ++ Unsupported).

identifier_name({identifier, _Line, Name}) -> list_to_atom(Name).

kw_to_identifier({Kw, Line}) ->
    {identifier, Line, atom_to_list(Kw)}.

literal_value({_TokenType, _Line, Value}) -> Value.

post_process_one_file(Defs, Opts) ->
    case find_package_def(Defs, Opts) of
        {ok, Package} ->
            {ok, handle_proto_syntax_version_one_file(
                   flatten_qualify_defnames(Defs, Package))};
        {error, Reasons} ->
            {error, Reasons}
    end.

post_process_all_files(Defs, Opts) ->
    case resolve_names(Defs) of
        {ok, Defs2} ->
<<<<<<< HEAD
            {ok, possibly_prefix_suffix_msgs(
                   normalize_msg_field_options( %% Sort it?
                     enumerate_msg_fields(
                       reformat_names(
                         extend_msgs(Defs2)))),
                   Opts)};
=======
            {ok, handle_proto_syntax_version_all_files(
                   possibly_prefix_suffix_msgs(
                     normalize_msg_field_options(
                       enumerate_msg_fields(
                         reformat_names(Defs2))),
                     Opts))};
>>>>>>> 99507305
        {error, Reasons} ->
            {error, Reasons}
    end.

%% -> {ok, Defs} | {error, [Reason]}
resolve_names(Defs) ->
    case resolve_refs(Defs) of
        {ok, RDefs} ->
            case verify_defs(RDefs) of
                ok ->
                    {ok, RDefs};
                {error, Reasons} ->
                    {error, Reasons}
            end;
        {error, Reasons} ->
            {error, Reasons}
    end.

%% Find any package specifier. At most one such package specifier
%% may exist, and it can exist anywhere (top-level) in the proto file,
%% yet it still applies to the whole file.
find_package_def(Defs, Opts) ->
    case proplists:get_bool(use_packages, Opts) of
        true ->
            case [Pkg || {package, Pkg} <- Defs] of
                [] ->
                    {ok, empty_pkg_root()};
                [Pkg] ->
                    {ok, ['.' | Pkg]};
                Pkgs when length(Pkgs) >= 2 ->
                    PrettyPkgs = [reformat_name(Pkg) || Pkg <- Pkgs],
                    {error, [{multiple_pkg_specifiers, PrettyPkgs}]}
            end;
        false ->
            {ok, empty_pkg_root()}
    end.

empty_pkg_root() ->
    ['.'].

%% For nested message definitions such as
%% ```
%%    message m1 {
%%      required uint32 f1 = 1;
%%      message m2 { ... }
%%      enum e2 { ... }
%%    };",
%% '''
%% the parser will produce a nested structure, such as:
%% ```
%%   [{{msg,M1},[#field{},
%%               {{msg,M2}, [...]},
%%               {{enum,E2}, [...]}]}]
%% '''
%% Flattening means to lift the nested m2 and e2 definition to the top-level,
%% so the above turns into:
%% ```
%%   [{{msg,M1},[#field{}]},
%%    {{msg,M2}, [...]},
%%    {{enum,E2}, [...]}]
%% '''
%%
%% During this process, the message and enum names and similar get
%% fully qualified into absolute rooted name-paths. In the example
%% above, this applies to m1, m2 and e2. Note that at this stage,
%% nothing is done to resolve reference to names, such as message
%% types for fields. A name-path is a list of path components,
%% separated by the dot-atom, '.', and an absolute rooted name-path is
%% a path that begins with the dot-atom, '.', much like a slash or a
%% backslash in a file name path.
flatten_qualify_defnames(Defs, Root) ->
    lists:reverse(
      lists:foldl(
        fun({{msg,Name}, FieldsOrDefs}, Acc) ->
                FullName = prepend_path(Root, Name),
                {Fields2, Defs2} = flatten_fields(FieldsOrDefs, FullName),
                [{{msg,FullName},Fields2} | Defs2] ++ Acc;
           ({{enum,Name}, ENs}, Acc) ->
                FullName = prepend_path(Root, Name),
                [{{enum,FullName}, ENs} | Acc];
           ({extensions,Exts}, Acc) ->
                [{{extensions,Root},Exts} | Acc];
           ({{extend,{eref1,Name}}, FieldsOrDefs}, Acc) ->
                FullNameCandidates =
                    compute_roots(prepend_path(Root, Name)) ++
                    compute_roots(prepend_path(empty_pkg_root(), Name)),
                {Fields2, Defs2} = flatten_fields(FieldsOrDefs, Root),
                [{{extend,{eref2,FullNameCandidates}},Fields2} | Defs2] ++ Acc;
           ({{service, Name}, RPCs}, Acc) ->
                FullName = prepend_path(Root, Name),
                [{{service,FullName}, RPCs} | Acc];
           (OtherElem, Acc) ->
                [OtherElem | Acc]
        end,
        [],
        Defs)).

flatten_fields(FieldsOrDefs, FullName) ->
    {RFields2, Defs2} =
        lists:foldl(fun(#?gpb_field{}=F, {Fs,Ds}) ->
                            {[F | Fs], Ds};
                       (#gpb_oneof{}=O, {Fs,Ds}) ->
                            {[O | Fs], Ds};
                       ({{extend, _Ref},_}=Def, {Fs,Ds}) ->
                            QDefs = flatten_qualify_defnames([Def], FullName),
                            {Fs, QDefs ++ Ds};
                       ({reserved_numbers, Ns}, {Fs,Ds}) ->
                            Def = {{reserved_numbers,FullName}, Ns},
                            {Fs, [Def | Ds]};
                       ({reserved_names, Ns}, {Fs,Ds}) ->
                            Def = {{reserved_names,FullName}, Ns},
                            {Fs, [Def | Ds]};
                       (Def, {Fs,Ds}) ->
                            QDefs = flatten_qualify_defnames([Def], FullName),
                            {Fs, QDefs++Ds}
                    end,
                    {[],[]},
                    FieldsOrDefs),
    {lists:reverse(RFields2), Defs2}.

%% Resolve any refs
resolve_refs(Defs) ->
    Root = ['.'],
    {ResolvedRefs, Reasons} =
        lists:mapfoldl(
          fun({{msg,FullName}, Fields}, Acc) ->
                  {NewFields, Acc2} =
                      resolve_field_refs(Fields, Defs, Root, FullName, Acc),
                  {{{msg,FullName}, NewFields}, Acc2};
             ({{service,FullName}, Rpcs}, Acc) ->
                  {NewRPCs, Acc2} =
                      resolve_rpc_refs(Rpcs, Defs, Root, FullName, Acc),
                  {{{service,FullName}, NewRPCs}, Acc2};
             ({{extend,ExtendeeCandidates}, Fields}, Acc) ->
                  {Extendee, NewFields, Acc2} =
                      resolve_extend_refs(ExtendeeCandidates, Fields, Defs,
                                          Root, Acc),
                  {{{extend,Extendee}, NewFields}, Acc2};
             (OtherElem, Acc) ->
                  {OtherElem, Acc}
          end,
          [],
          Defs),
    if Reasons == [] -> {ok, ResolvedRefs};
       Reasons /= [] -> {error, lists:reverse(Reasons)}
    end.



resolve_field_refs(Fields, Defs, Root, FullName, Reasons) ->
    lists:mapfoldl(
      fun(#?gpb_field{name=FName, type={ref,Ref}}=Field, Acc) ->
              case resolve_ref(Defs, Ref, Root, FullName) of
                  {found, TypeName} ->
                      {Field#?gpb_field{type=TypeName}, Acc};
                  not_found ->
                      Reason = {ref_to_undefined_msg_or_enum,
                                {{FullName, FName}, Ref}},
                      {Field, [Reason | Acc]}
              end;
         (#?gpb_field{name=FName, type={map,KeyType,{ref,Ref}}}=Field, Acc) ->
              case resolve_ref(Defs, Ref, Root, FullName) of
                  {found, TypeName} ->
                      {Field#?gpb_field{type={map,KeyType,TypeName}}, Acc};
                  not_found ->
                      Reason = {ref_to_undefined_msg_or_enum,
                                {{FullName, FName}, Ref}},
                      {Field, [Reason | Acc]}
              end;
         (#?gpb_field{}=Field, Acc) ->
              {Field, Acc};
         (#gpb_oneof{fields=OFields1}=Oneof, Acc) ->
              {OFields2, Acc2} =
                  resolve_field_refs(OFields1, Defs, Root, FullName, Acc),
              {Oneof#gpb_oneof{fields=OFields2}, Acc2}
      end,
      Reasons,
      Fields).

resolve_rpc_refs(Rpcs, Defs, Root, FullName, Reasons) ->
    lists:mapfoldl(
      fun({RpcName, Arg, Return}=Rpc, Acc) ->
              case resolve_ref(Defs, Arg, Root, FullName) of
                  {found, {msg, MArg}} ->
                      case resolve_ref(Defs, Return, Root, FullName) of
                          {found, {msg, MReturn}} ->
                              NewRpc = #?gpb_rpc{name=RpcName,
                                                 input=MArg,
                                                 output=MReturn},
                              {NewRpc, Acc};
                          {found, {BadType, MReturn}} ->
                              Reason = {rpc_return_ref_to_non_msg,
                                        {{FullName, RpcName, Return},
                                         BadType, MReturn}},
                              {Rpc, [Reason | Acc]};
                          not_found ->
                              Reason = {rpc_return_ref_to_undefined_msg,
                                        {{FullName, RpcName}, Return}},
                              {Rpc, [Reason | Acc]}
                      end;
                  {found, {BadType, MArg}} ->
                      Reason = {rpc_arg_ref_to_non_msg,
                                {{FullName, RpcName, Arg}, BadType, MArg}},
                      {Rpc, [Reason | Acc]};
                  not_found ->
                      Reason = {rpc_arg_ref_to_undefined_msg,
                                {{FullName, RpcName}, Arg}},
                      {Rpc, [Reason | Acc]}
              end
      end,
      Reasons,
      Rpcs).

resolve_extend_refs({eref2, ExtendeeCandidates}, Fields, Defs, Root, Acc) ->
    case resolve_ref_candidates(Defs, ExtendeeCandidates) of
        {found, {msg,NewToBeExtended}} ->
            {NewFields, Acc2} =
                resolve_field_refs(Fields, Defs, Root, ['.'], Acc),
            {NewToBeExtended, NewFields, Acc2};
        not_found ->
            Reason = {extend_ref_to_undefined_msg, hd(ExtendeeCandidates)},
            {hd(ExtendeeCandidates), Fields, [Reason | Acc]}
    end.

%% -> {found, {msg,FullName}|{enum,FullName}} | not_found
resolve_ref(Defs, Ref, Root, FullName) ->
    case is_absolute_ref(Ref) of
        true  ->
            FullRef = ensure_path_prepended(Root, Ref),
            find_typename(FullRef, Defs);
        false ->
            PossibleRoots = compute_roots(FullName),
            find_ref_rootwards(PossibleRoots, Ref, Defs)
    end.

resolve_ref_candidates(Defs, [Cand1 | Rest]) ->
    case find_typename(Cand1, Defs) of
        {found, TypeName} -> {found, TypeName};
        not_found -> resolve_ref_candidates(Defs, Rest)
    end;
resolve_ref_candidates(_Defs, []) ->
    not_found.

find_ref_rootwards([PossibleRoot | Rest], Ref, Defs) ->
    FullRef = ensure_path_prepended(PossibleRoot, Ref),
    case find_typename(FullRef, Defs) of
        {found, TypeName} -> {found, TypeName};
        not_found -> find_ref_rootwards(Rest, Ref, Defs)
    end;
find_ref_rootwards([], _Ref, _Defs) ->
    not_found.

is_absolute_ref(['.' | _]) -> true;
is_absolute_ref(_Other)    -> false.

find_typename(Name, [{{enum,Name}, _Values} | _])  -> {found, {enum,Name}};
find_typename(Name, [{{msg,Name}, _SubElems} | _]) -> {found, {msg,Name}};
find_typename(Name, [_ | Rest])                    -> find_typename(Name, Rest);
find_typename(_Name,[])                            -> not_found.

%% Turn ['.',m1,'.',m2,'.',m3]
%% into [['.',m1,'.',m2,'.',m3],
%%       ['.',m1,'.',m2],
%%       ['.',m1],
%%       ['.']]
compute_roots(['.']) -> [['.']];
compute_roots(DeeperPath) ->
    [DeeperPath | compute_roots(drop_last_level(DeeperPath))].

drop_last_level(['.']) -> ['.'];
drop_last_level(['.', X]) when is_atom(X) -> ['.'];
drop_last_level(DeeperPath) when length(DeeperPath) >= 3 ->
    [_X, '.' | RestReversed] = lists:reverse(DeeperPath),
    lists:reverse(RestReversed).

prepend_path(['.'], Id) when is_atom(Id)           -> ['.', Id];
prepend_path(['.'], SubPath) when is_list(SubPath) -> ['.' | SubPath];
prepend_path(Path,  Id) when is_atom(Id)           -> Path ++ ['.', Id];
prepend_path(Path,  SubPath) when is_list(SubPath) -> Path ++ ['.' | SubPath].

ensure_path_prepended(Pkg, Path)   ->
    case lists:prefix(Pkg, Path) of
        false -> prepend_path(Pkg, Path);
        true ->  Path
    end.

handle_proto_syntax_version_one_file(Defs) ->
    case proplists:get_value(syntax, Defs) of
        undefined -> handle_proto2_1(Defs);
        "proto2"  -> handle_proto2_1(Defs);
        "proto3"  -> handle_proto3_1(Defs)
    end.

handle_proto2_1(Defs) ->
    Defs.

handle_proto3_1(Defs) ->
    %% FIXME: Verify no 'extensions' or 'extend'
    %% FIXME: Verify no 'required' occurrences
    %% FIXME: Verify enums start with 0

    %% The protobuf language guide for proto3 says: "In proto3,
    %% repeated fields of scalar numeric types use packed encoding by
    %% default."
    Defs1 = default_repeated_to_packed(Defs),
    %% Remember which msgs were defined using proto3 syntax,
    %% so we can treat them differently later on.
    anno_msgs_proto3_origin(Defs1).

default_repeated_to_packed([{{msg,MsgName},Fields} | Rest]) ->
    NewDef = {{msg,MsgName}, default_repeated_fields_to_packed(Fields)},
    [NewDef | default_repeated_to_packed(Rest)];
default_repeated_to_packed([Other | Rest]) ->
    [Other | default_repeated_to_packed(Rest)];
default_repeated_to_packed([]) ->
    [].

default_repeated_fields_to_packed(Fields) ->
    lists:map(fun(#?gpb_field{occurrence=repeated, opts=Opts}=F) ->
                      case proplists:get_value(packed, Opts) of
                          undefined ->
                              NewOpts = [{packed, true} | Opts],
                              F#?gpb_field{opts=NewOpts};
                          _ ->
                              F
                      end;
                 (F) ->
                      F
              end,
              Fields).

anno_msgs_proto3_origin(Defs) ->
    anno_msgs_proto3_origin_2(Defs, []).

anno_msgs_proto3_origin_2([{{msg,Msg},_Fields}=Def | Rest], P3Msgs) ->
    [Def | anno_msgs_proto3_origin_2(Rest, [Msg | P3Msgs])];
anno_msgs_proto3_origin_2([Def | Rest], Acc) ->
    [Def | anno_msgs_proto3_origin_2(Rest, Acc)];
anno_msgs_proto3_origin_2([], Acc) ->
    [{proto3_msgs,lists:reverse(Acc)}].

handle_proto_syntax_version_all_files(Defs) ->
    P3Items = [X || {proto3_msgs,_}=X <- Defs],
    if P3Items == [] ->
            Defs;
       P3Items /= [] ->
            Proto3Msgs = lists:append([Msgs || {proto3_msgs,Msgs} <- P3Items]),
            Defs1 = Defs -- P3Items,
            Defs2 = Defs1 ++ [{proto3_msgs, lists:sort(Proto3Msgs)}],
            %% The language guide says "For message fields, the
            %% default value is null.", so making them optional ---
            %% %% rather than default --- makes more sense.
            make_proto3_submsg_fields_optional(Defs2, Proto3Msgs)
    end.

make_proto3_submsg_fields_optional([Def | Rest], P3Msgs) ->
    case Def of
        {{msg,MsgName}, Fields} ->
            case lists:member(MsgName, P3Msgs) of
                true ->
                    Fields1 =
                        lists:map(
                          fun(#?gpb_field{type={msg,_}, occurrence=Occ}=F) ->
                                  case Occ of
                                      repeated -> F; % don't change repeated
                                      _ -> F#?gpb_field{occurrence=optional}
                                  end;
                             (OtherField) ->
                                  OtherField
                          end,
                          Fields),
                    Def1 = {{msg,MsgName}, Fields1},
                    [Def1 | make_proto3_submsg_fields_optional(Rest, P3Msgs)];
                false ->
                    [Def | make_proto3_submsg_fields_optional(Rest, P3Msgs)]
            end;
        _ ->
            [Def | make_proto3_submsg_fields_optional(Rest, P3Msgs)]
    end;
make_proto3_submsg_fields_optional([], _P3Msgs) ->
    [].


%% Find inconsistencies
%%
%% Prerequisites:
%% `Defs' is expected to be flattened and may or may not be reformatted.
verify_defs(Defs) ->
    collect_errors(Defs,
                   [{msg,     [fun verify_field_defaults/2]},
                    {extend,  [fun verify_extend/2]},
                    {service, [fun verify_service/2]},
                    {'_',     [fun(_Def, _AllDefs) -> ok end]}]).

collect_errors(Defs, VerifiersList) ->
    collect_errors(Defs, Defs, VerifiersList, ok).

collect_errors([{{ElemType,_},_}=Def | Rest], AllDefs, VerifiersList, Acc) ->
    Result = lists:foldl(
               fun(Verifier, A) -> add_acc(A, Verifier(Def, AllDefs)) end,
               Acc,
               find_verifiers(ElemType, VerifiersList)),
    collect_errors(Rest, AllDefs, VerifiersList, Result);
collect_errors([_OtherDef | Rest], AllDefs, VerifiersList, Acc) ->
    %% Example: import, package, ...
    collect_errors(Rest, AllDefs, VerifiersList, Acc);
collect_errors([], _AllRefs, _VerifiersList, Acc) ->
    case Acc of
        ok                       -> ok;
        {error, ReasonsReversed} -> {error, lists:reverse(ReasonsReversed)}
    end.

add_acc(AnyPreviousResult, ok)         -> AnyPreviousResult;
add_acc(ok,                {error, R}) -> {error, add_reason([], R)};
add_acc({error, Reasons},  {error, R}) -> {error, add_reason(Reasons, R)}.

add_reason(Reasons, Reason) when not is_list(Reason) ->
    [Reason | Reasons];
add_reason(Reasons, MoreReasons) when is_list(MoreReasons) ->
    lists:reverse(MoreReasons, Reasons).

find_verifiers(Type,  [{Type, Verifiers} | _]) -> Verifiers;
find_verifiers(_Type, [{'_', Verifiers} | _])  -> Verifiers;
find_verifiers(Type,  [_Other | Rest])         -> find_verifiers(Type, Rest).

verify_field_defaults({{msg,M}, Fields}, AllDefs) ->
    lists:foldl(fun(#?gpb_field{name=Name, type=Type, opts=FOpts}, Acc) ->
                        Res = case lists:keysearch(default, 1, FOpts) of
                                  {value, {default, Default}} ->
                                      verify_scalar_default_if_present(
                                        M, Name, Type, Default, AllDefs);
                                  false ->
                                      ok
                              end,
                        add_acc(Acc, Res);
                   (#gpb_oneof{fields=OFields}, Acc) ->
                        Res = verify_field_defaults({{msg,M},OFields}, AllDefs),
                        add_acc(Acc, Res)
                end,
                ok,
                Fields).

verify_scalar_default_if_present(MsgName, FieldName, Type, Default, AllDefs) ->
    case Type of
        {enum,Ref} ->
            case lists:keysearch({enum, Ref}, 1, AllDefs) of
                {value, {{enum,Ref}, Enumerators}} ->
                    case lists:keysearch(Default, 1, Enumerators) of
                        {value, {Default, _Value}} ->
                            ok;
                        false ->
                            {error,
                             {{invalid_default_enum_value, Default},
                              {name_to_dstr(MsgName), atom_to_list(FieldName)}}}
                    end;
                false ->
                    ok %% caught by another verification step
            end;
        ScalarType when is_atom(ScalarType) ->
            case gpb:check_scalar(Default, ScalarType) of
                ok ->
                    ok;
                {error, Reason} ->
                    {error, {Reason, {name_to_dstr(MsgName),
                                      atom_to_list(FieldName)}}}
            end
    end.

verify_extend(_, _AllDefs) ->
    %% FIXME
    ok.

verify_service(_, _AllDefs) ->
    %% FIXME
    ok.

name_to_absdstr(['.' | Name]) -> "." ++ name_to_dstr(Name);
name_to_absdstr(Name) -> name_to_dstr(Name).

name_to_dstr(Name) when is_list(Name) ->
    string:join([atom_to_list(P) || P <- Name, P /= '.'],
                ".");
name_to_dstr(Name) when is_atom(Name) ->
    atom_to_list(Name).

format_post_process_error({error, Reasons}) ->
    lists:flatten([[fmt_err(Reason),"\n"] || Reason <- Reasons]).

-define(f(F, A), io_lib:format(F, A)).

fmt_err({multiple_pkg_specifiers, Pkgs}) ->
    ?f("package specified more than once: ~s~n",
       [string:join([atom_to_list(Pkg) || Pkg <- Pkgs], ", ")]);
fmt_err({ref_to_undefined_msg_or_enum, {{Msg, Field}, To}}) ->
    ?f("in msg ~s, field ~s: undefined reference  ~s",
       [name_to_dstr(Msg), name_to_dstr(Field), name_to_absdstr(To)]);
fmt_err({extend_ref_to_undefined_msg, Msg}) ->
    ?f("extend of unknown message ~s", [name_to_absdstr(Msg)]);
fmt_err({rpc_return_ref_to_non_msg,
         {{FullName, RpcName, Return}, BadType, MReturn}}) ->
    ?f("in service ~s, rpc ~s, the return type, ~s, refers to "
       " a ~p, ~s, instead of to a message",
       [name_to_dstr(FullName), name_to_dstr(RpcName), name_to_absdstr(Return),
        BadType, name_to_dstr(MReturn)]);
fmt_err({rpc_return_ref_to_undefined_msg, {{FullName, RpcName}, Ret}}) ->
    ?f("in service ~s, rpc ~s, return: undefined reference ~s",
       [name_to_dstr(FullName), name_to_dstr(RpcName), name_to_absdstr(Ret)]);
fmt_err({rpc_arg_ref_to_non_msg, {{FullName, RpcName, Arg}, BadType, MArg}}) ->
    ?f("in service ~s, rpc ~s, the arg type, ~s, refers to "
       " a ~p, ~s, instead of to a message",
       [name_to_dstr(FullName), name_to_dstr(RpcName), name_to_absdstr(Arg),
        BadType, name_to_dstr(MArg)]);
fmt_err({rpc_arg_ref_to_undefined_msg, {{FullName, RpcName}, Arg}}) ->
    ?f("in service ~s, rpc ~s, arg: undefined reference ~s",
       [name_to_dstr(FullName), name_to_dstr(RpcName), name_to_absdstr(Arg)]);
fmt_err({{invalid_default_enum_value, Default}, {Msg, Field}}) ->
    ?f("in msg ~s, field ~s: undefined enumerator in default value ~s",
       [Msg, Field, Default]);
fmt_err({{{value_out_of_range, Signedness, Bits}, Default}, {Msg, Field}}) ->
    ?f("in msg ~s, field ~s: default value ~p out of range for ~p ~p bit int",
       [Msg, Field, Default, Signedness, Bits]);
fmt_err({{{bad_integer_value, Signedness, Bits}, Default}, {Msg, Field}}) ->
    ?f("in msg ~s, field ~s: bad default value ~p for ~p ~p bit int",
       [Msg, Field, Default, Signedness, Bits]);
fmt_err({{bad_floating_point_value, Default}, {Msg, Field}}) ->
    ?f("in msg ~s, field ~s: bad floating point default value ~p",
       [Msg, Field, Default]);
fmt_err({{bad_boolean_value, Default}, {Msg, Field}}) ->
    ?f("in msg ~s, field ~s: bad default value ~p for boolean",
       [Msg, Field, Default]);
fmt_err({{bad_unicode_string, Default}, {Msg, Field}}) ->
    ?f("in msg ~s, field ~s: bad default value ~p for string",
       [Msg, Field, Default]);
fmt_err({{bad_binary_value, Default}, {Msg, Field}}) ->
    ?f("in msg ~s, field ~s: bad default value ~p for bytes",
       [Msg, Field, Default]).

%% Rewrites for instance ['.','m1','.',m2] into 'm1.m2'
%% Example: {{msg,['.','m1','.',m2]}, [#field{type={msg,['.','m1','.',m3]}}]}
%% becomes: {{msg,'m1.m2'},           [#field{type={msg,'m1.m3'}}]}
%%
%% Prerequisites:
%% `Defs' is expected to be flattened and names and references
%% are expected to have been resolved
reformat_names(Defs) ->
    lists:map(fun({{msg,Name}, Fields}) ->
                      {{msg,reformat_name(Name)}, reformat_fields(Fields)};
                 ({{enum,Name}, ENs}) ->
                      {{enum,reformat_name(Name)}, reformat_enum_opt_names(ENs)};
                 ({{extensions,Name}, Exts}) ->
                      {{extensions,reformat_name(Name)}, Exts};
                 ({{extend,Name}, Fields}) ->
                      %% FIXME: extend
                      {{extend,reformat_name(Name)}, reformat_fields(Fields)};
                 ({{service,Name}, RPCs}) ->
                      {{service,reformat_name(Name)}, reformat_rpcs(RPCs)};
                 ({package, Name}) ->
                      {package, reformat_name(Name)};
                 ({proto3_msgs,Names}) ->
                      {proto3_msgs,[reformat_name(Name) || Name <- Names]};
                 ({{reserved_numbers,Name}, Ns}) ->
                      {{reserved_numbers,reformat_name(Name)}, Ns};
                 ({{reserved_names,Name}, FieldNames}) ->
                      {{reserved_names,reformat_name(Name)}, FieldNames};
                 (OtherElem) ->
                      OtherElem
              end,
              Defs).

reformat_fields(Fields) ->
    lists:map(
      fun(#?gpb_field{type={T,Nm}}=F) ->
              F#?gpb_field{type={T,reformat_name(Nm)}};
         (#?gpb_field{type={map,KeyType,{T,Nm}}}=F) ->
              F#?gpb_field{type={map,KeyType,{T,reformat_name(Nm)}}};
         (#?gpb_field{}=F) ->
              F;
         (#gpb_oneof{fields=Fs}=O) ->
              O#gpb_oneof{fields=reformat_fields(Fs)}
      end,
      Fields).

%% `Defs' is expected to be parsed.
reformat_enum_opt_names(Def) ->
    [case Item of
         {option, Name, Value} ->
             {option, reformat_name(Name), Value};
         Other ->
             Other
     end
     || Item <- Def].

reformat_name(Name) ->
    list_to_atom(string:join([atom_to_list(P) || P <- Name,
                                                 P /= '.'],
                             ".")).

reformat_rpcs(RPCs) ->
    lists:map(fun(#?gpb_rpc{name=RpcName, input=Arg, output=Return}) ->
                      #?gpb_rpc{name=RpcName,
                                input=reformat_name(Arg),
                                output=reformat_name(Return)}
              end,
              RPCs).

%% `Defs' is expected to be flattened and may or may not be reformatted
%% `Defs' is expected to be verified, to not extend missing messages
extend_msgs(Defs0) ->
    Extendings = [E || {{extend,_MsgToExtend},_Mor91eFields}=E <- Defs0],
    lists:foldl(fun possibly_extend_msg/2, Defs0, Extendings).


possibly_extend_msg({{extend,Msg}, MoreFields}=Extending, Defs) ->
    case lists:keyfind({msg,Msg}, 1, Defs) of
        {{msg,Msg}, OrigFields} ->
            NewDef = {{msg,Msg}, OrigFields ++ MoreFields},
            lists:keyreplace({msg,Msg}, 1, Defs, NewDef) -- [Extending];
        false ->
            Defs
    end.

%% `Defs' is expected to be flattened
enumerate_msg_fields(Defs) ->
    lists:map(fun({{msg,Name}, Fields}) ->
                      {{msg, Name}, enumerate_fields(Fields)};
                 (OtherElem) ->
                      OtherElem
              end,
              Defs).

enumerate_fields(Fields) ->
    lists:map(fun({I, #?gpb_field{}=F}) ->
                      F#?gpb_field{rnum=I};
                 ({I, #gpb_oneof{fields=Fs}=O}) ->
                      NewFields = [F#?gpb_field{rnum=I} || F <- Fs],
                      O#gpb_oneof{rnum=I, fields=NewFields}
              end,
              index_seq(2, Fields)).

index_seq(_Start, []) -> [];
index_seq(Start, L)   -> lists:zip(lists:seq(Start, length(L) + Start - 1), L).

%% `Defs' is expected to be parsed.
normalize_msg_field_options(Defs) ->
    lists:map(fun({{msg,Name}, Fields}) ->
                      {{msg, Name}, normalize_field_options(Fields)};
                 (OtherElem) ->
                      OtherElem
              end,
              Defs).

normalize_field_options(Fields) ->
    lists:map(fun(#?gpb_field{type={map,_KeyType,_ValueType}, opts=Opts}=F) ->
                      Opts1    = normalize_field_options_2(Opts),
                      Opts2    = Opts1 -- [packed],
                      F#?gpb_field{opts = Opts2};
                 (#?gpb_field{opts=Opts}=F) ->
                      Opts1    = normalize_field_options_2(Opts),
                      F#?gpb_field{opts = Opts1};
                 (#gpb_oneof{fields=Fs}=O) ->
                      O#gpb_oneof{fields=normalize_field_options(Fs)}
              end,
              Fields).

normalize_field_options_2(Opts) ->
    Opts1 = opt_tuple_to_atom_if_defined_true(packed, Opts),
    opt_tuple_to_atom_if_defined_true(deprecated, Opts1).

opt_tuple_to_atom_if_defined_true(Opt, Opts) ->
    case proplists:get_bool(Opt, Opts) of
        false -> lists:keydelete(Opt, 1, Opts);
        true  -> [Opt | lists:keydelete(Opt, 1, Opts)]
    end.

possibly_prefix_suffix_msgs(Defs, Opts) ->
    Prefix = proplists:get_value(msg_name_prefix, Opts, ""),
    Suffix = proplists:get_value(msg_name_suffix, Opts, ""),
    ToLower = proplists:get_value(msg_name_to_lower, Opts, false),

    if Prefix == "", Suffix == "", ToLower == false ->
            Defs;
       true ->
            prefix_suffix_msgs(Prefix, Suffix, ToLower, Defs)
    end.


prefix_suffix_msgs(Prefix, Suffix, ToLower, Defs) ->
    lists:map(fun({{msg,Name}, Fields}) ->
                      {{msg,prefix_suffix_name(Prefix, Suffix, ToLower, Name)},
                       prefix_suffix_fields(Prefix, Suffix, ToLower, Fields)};
                 ({{extensions,Name}, Exts}) ->
                      {{extensions,
                        prefix_suffix_name(Prefix, Suffix, ToLower, Name)},
                       Exts};
                 ({{service,Name}, RPCs}) ->
                      {{service,maybe_tolower_name(Name, ToLower)},
                       prefix_suffix_rpcs(Prefix, Suffix, ToLower, RPCs)};
                 ({package,Name}) ->
                      {package,maybe_tolower_name(Name,ToLower)};
                 ({proto3_msgs,Names}) ->
                      {proto3_msgs,
                       [prefix_suffix_name(Prefix, Suffix, ToLower, Name)
                        || Name <- Names]};
                 (OtherElem) ->
                      OtherElem
              end,
              Defs).

prefix_suffix_fields(Prefix, Suffix, ToLower, Fields) ->
    lists:map(
      fun(#?gpb_field{type={msg,MsgName}}=F) ->
              NewMsgName = prefix_suffix_name(Prefix, Suffix, ToLower, MsgName),
              F#?gpb_field{type={msg,NewMsgName}};
         (#?gpb_field{}=F) ->
              F
      end,
      Fields).

prefix_suffix_name(Prefix, Suffix, ToLower, Name) ->
    Name1 = maybe_tolower_name(Name, ToLower),
    Name2 = lists:concat([Prefix, Name1, Suffix]),
    list_to_atom(Name2).

maybe_tolower_name(Name, false) -> Name;
maybe_tolower_name(Name, true) ->
    list_to_atom(string:to_lower(atom_to_list(Name))).

prefix_suffix_rpcs(Prefix, Suffix, ToLower, RPCs) ->
    lists:map(fun(#?gpb_rpc{name=RpcName, input=Arg, output=Return}) ->
                      NewArg = prefix_suffix_name(Prefix, Suffix, ToLower, Arg),
                      NewReturn = prefix_suffix_name(Prefix, Suffix, ToLower, Return),
                      #?gpb_rpc{name=RpcName,
                                input=NewArg,
                                output=NewReturn}
              end,
              RPCs).

%% `Defs' is expected to be parsed, but not necessarily post_processed.
fetch_imports(Defs) ->
    [Path || {import,Path} <- Defs].<|MERGE_RESOLUTION|>--- conflicted
+++ resolved
@@ -171,14 +171,9 @@
 msg_elem -> enum_def:                   '$1'.
 msg_elem -> extensions_def:             {extensions,lists:sort('$1')}.
 msg_elem -> oneof_def:                  '$1'.
-<<<<<<< HEAD
 msg_elem -> extend name '{' msg_elems '}':
                                  {{extend,{eref1,'$2'}},'$4'}.
-=======
-msg_elem -> extend identifier '{' msg_elems '}':
-                                 {{extend,identifier_name('$2')},'$4'}.
 msg_elem -> reserved_def:               '$1'.
->>>>>>> 99507305
 
 fidentifier -> identifier:              '$1'.
 fidentifier -> package:                 kw_to_identifier('$1').
@@ -383,21 +378,13 @@
 post_process_all_files(Defs, Opts) ->
     case resolve_names(Defs) of
         {ok, Defs2} ->
-<<<<<<< HEAD
-            {ok, possibly_prefix_suffix_msgs(
-                   normalize_msg_field_options( %% Sort it?
-                     enumerate_msg_fields(
-                       reformat_names(
-                         extend_msgs(Defs2)))),
-                   Opts)};
-=======
             {ok, handle_proto_syntax_version_all_files(
                    possibly_prefix_suffix_msgs(
                      normalize_msg_field_options(
                        enumerate_msg_fields(
-                         reformat_names(Defs2))),
+                         reformat_names(
+                           extend_msgs(Defs2)))),
                      Opts))};
->>>>>>> 99507305
         {error, Reasons} ->
             {error, Reasons}
     end.
