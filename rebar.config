%% -*- erlang -*-
<<<<<<< HEAD
{require_otp_vsn, ".*"}.
=======
{require_otp_vsn, ".*"}.

%% Erlang compiler options
{erl_opts, [debug_info]}.
>>>>>>> 30ba9a05
<|MERGE_RESOLUTION|>--- conflicted
+++ resolved
@@ -1,9 +1,5 @@
 %% -*- erlang -*-
-<<<<<<< HEAD
-{require_otp_vsn, ".*"}.
-=======
 {require_otp_vsn, ".*"}.
 
 %% Erlang compiler options
 {erl_opts, [debug_info]}.
->>>>>>> 30ba9a05
