--- conflicted
+++ resolved
@@ -77,18 +77,9 @@
         {_, true} ->
             gpb_compile:show_version();
         _ ->
-<<<<<<< HEAD
-            [case gpb_compile:file(File, GpbOptions) of
-                 {error, _} ->
-                     halt(1);
-                 ok ->
-                     ok
-             end || [File] <- Files]
-=======
             Results = [gpb_compile:file(File, GpbOptions) || File <- Files],
             case lists:usort(Results) of
                 [ok] -> halt(0);
                 _    -> halt(1)
             end
->>>>>>> 833123cb
     end.